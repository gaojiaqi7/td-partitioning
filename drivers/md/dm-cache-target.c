--- conflicted
+++ resolved
@@ -202,12 +202,6 @@
 	unsigned req_nr:2;
 	struct dm_deferred_entry *all_io_entry;
 
-<<<<<<< HEAD
-	/* writethrough fields */
-	struct cache *cache;
-	dm_cblock_t cblock;
-	bio_end_io_t *saved_bi_end_io;
-=======
 	/*
 	 * writethrough fields.  These MUST remain at the end of this
 	 * structure and the 'cache' member must be the first as it
@@ -217,7 +211,6 @@
 	dm_cblock_t cblock;
 	bio_end_io_t *saved_bi_end_io;
 	struct dm_bio_details bio_details;
->>>>>>> 775c4f66
 };
 
 struct dm_cache_migration {
@@ -661,11 +654,7 @@
 
 static void writethrough_endio(struct bio *bio, int err)
 {
-<<<<<<< HEAD
-	struct per_bio_data *pb = get_per_bio_data(bio);
-=======
 	struct per_bio_data *pb = get_per_bio_data(bio, PB_DATA_SIZE_WT);
->>>>>>> 775c4f66
 	bio->bi_end_io = pb->saved_bi_end_io;
 
 	if (err) {
@@ -673,10 +662,7 @@
 		return;
 	}
 
-<<<<<<< HEAD
-=======
 	dm_bio_restore(&pb->bio_details, bio);
->>>>>>> 775c4f66
 	remap_to_cache(pb->cache, bio, pb->cblock);
 
 	/*
@@ -696,19 +682,12 @@
 static void remap_to_origin_then_cache(struct cache *cache, struct bio *bio,
 				       dm_oblock_t oblock, dm_cblock_t cblock)
 {
-<<<<<<< HEAD
-	struct per_bio_data *pb = get_per_bio_data(bio);
-=======
 	struct per_bio_data *pb = get_per_bio_data(bio, PB_DATA_SIZE_WT);
->>>>>>> 775c4f66
 
 	pb->cache = cache;
 	pb->cblock = cblock;
 	pb->saved_bi_end_io = bio->bi_end_io;
-<<<<<<< HEAD
-=======
 	dm_bio_record(&pb->bio_details, bio);
->>>>>>> 775c4f66
 	bio->bi_end_io = writethrough_endio;
 
 	remap_to_origin_clear_discard(pb->cache, bio, oblock);
@@ -1933,10 +1912,7 @@
 	ti->discard_zeroes_data_unsupported = true;
 
 	memcpy(&cache->features, &ca->features, sizeof(cache->features));
-<<<<<<< HEAD
-=======
 	ti->per_bio_data_size = get_per_bio_data_size(cache);
->>>>>>> 775c4f66
 
 	cache->callbacks.congested_fn = cache_is_congested;
 	dm_table_add_target_callbacks(ti->table, &cache->callbacks);
