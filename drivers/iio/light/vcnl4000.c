// SPDX-License-Identifier: GPL-2.0-only
/*
 * vcnl4000.c - Support for Vishay VCNL4000/4010/4020/4040/4200 combined ambient
 * light and proximity sensor
 *
 * Copyright 2012 Peter Meerwald <pmeerw@pmeerw.net>
 * Copyright 2019 Pursim SPC
<<<<<<< HEAD
 *
 * This file is subject to the terms and conditions of version 2 of
 * the GNU General Public License.  See the file COPYING in the main
 * directory of this archive for more details.
=======
>>>>>>> 4b972a01
 *
 * IIO driver for:
 *   VCNL4000/10/20 (7-bit I2C slave address 0x13)
 *   VCNL4040 (7-bit I2C slave address 0x60)
 *   VCNL4200 (7-bit I2C slave address 0x51)
 *
 * TODO:
 *   allow to adjust IR current
 *   proximity threshold and event handling
 *   periodic ALS/proximity measurement (VCNL4010/20)
 *   interrupts (VCNL4010/20/40, VCNL4200)
 */

#include <linux/module.h>
#include <linux/i2c.h>
#include <linux/err.h>
#include <linux/delay.h>

#include <linux/iio/iio.h>
#include <linux/iio/sysfs.h>

#define VCNL4000_DRV_NAME "vcnl4000"
#define VCNL4000_PROD_ID	0x01
#define VCNL4010_PROD_ID	0x02 /* for VCNL4020, VCNL4010 */
#define VCNL4040_PROD_ID	0x86
#define VCNL4200_PROD_ID	0x58

#define VCNL4000_COMMAND	0x80 /* Command register */
#define VCNL4000_PROD_REV	0x81 /* Product ID and Revision ID */
#define VCNL4000_LED_CURRENT	0x83 /* IR LED current for proximity mode */
#define VCNL4000_AL_PARAM	0x84 /* Ambient light parameter register */
#define VCNL4000_AL_RESULT_HI	0x85 /* Ambient light result register, MSB */
#define VCNL4000_AL_RESULT_LO	0x86 /* Ambient light result register, LSB */
#define VCNL4000_PS_RESULT_HI	0x87 /* Proximity result register, MSB */
#define VCNL4000_PS_RESULT_LO	0x88 /* Proximity result register, LSB */
#define VCNL4000_PS_MEAS_FREQ	0x89 /* Proximity test signal frequency */
#define VCNL4000_PS_MOD_ADJ	0x8a /* Proximity modulator timing adjustment */

#define VCNL4200_AL_CONF	0x00 /* Ambient light configuration */
#define VCNL4200_PS_CONF1	0x03 /* Proximity configuration */
#define VCNL4200_PS_DATA	0x08 /* Proximity data */
#define VCNL4200_AL_DATA	0x09 /* Ambient light data */
#define VCNL4200_DEV_ID		0x0e /* Device ID, slave address and version */

#define VCNL4040_DEV_ID		0x0c /* Device ID and version */

/* Bit masks for COMMAND register */
#define VCNL4000_AL_RDY		BIT(6) /* ALS data ready? */
#define VCNL4000_PS_RDY		BIT(5) /* proximity data ready? */
#define VCNL4000_AL_OD		BIT(4) /* start on-demand ALS measurement */
#define VCNL4000_PS_OD		BIT(3) /* start on-demand proximity measurement */

enum vcnl4000_device_ids {
	VCNL4000,
	VCNL4010,
	VCNL4040,
	VCNL4200,
};

struct vcnl4200_channel {
	u8 reg;
	ktime_t last_measurement;
	ktime_t sampling_rate;
	struct mutex lock;
};

struct vcnl4000_data {
	struct i2c_client *client;
	enum vcnl4000_device_ids id;
	int rev;
	int al_scale;
	const struct vcnl4000_chip_spec *chip_spec;
	struct mutex vcnl4000_lock;
	struct vcnl4200_channel vcnl4200_al;
	struct vcnl4200_channel vcnl4200_ps;
};

struct vcnl4000_chip_spec {
	const char *prod;
	int (*init)(struct vcnl4000_data *data);
	int (*measure_light)(struct vcnl4000_data *data, int *val);
	int (*measure_proximity)(struct vcnl4000_data *data, int *val);
};

static const struct i2c_device_id vcnl4000_id[] = {
	{ "vcnl4000", VCNL4000 },
	{ "vcnl4010", VCNL4010 },
	{ "vcnl4020", VCNL4010 },
	{ "vcnl4040", VCNL4040 },
	{ "vcnl4200", VCNL4200 },
	{ }
};
MODULE_DEVICE_TABLE(i2c, vcnl4000_id);

static int vcnl4000_init(struct vcnl4000_data *data)
{
	int ret, prod_id;

	ret = i2c_smbus_read_byte_data(data->client, VCNL4000_PROD_REV);
	if (ret < 0)
		return ret;

	prod_id = ret >> 4;
	switch (prod_id) {
	case VCNL4000_PROD_ID:
		if (data->id != VCNL4000)
			dev_warn(&data->client->dev,
					"wrong device id, use vcnl4000");
		break;
	case VCNL4010_PROD_ID:
		if (data->id != VCNL4010)
			dev_warn(&data->client->dev,
					"wrong device id, use vcnl4010/4020");
		break;
	default:
		return -ENODEV;
	}

	data->rev = ret & 0xf;
	data->al_scale = 250000;
	mutex_init(&data->vcnl4000_lock);

	return 0;
};

static int vcnl4200_init(struct vcnl4000_data *data)
{
	int ret, id;

	ret = i2c_smbus_read_word_data(data->client, VCNL4200_DEV_ID);
	if (ret < 0)
		return ret;

	id = ret & 0xff;

	if (id != VCNL4200_PROD_ID) {
		ret = i2c_smbus_read_word_data(data->client, VCNL4040_DEV_ID);
		if (ret < 0)
			return ret;

		id = ret & 0xff;

		if (id != VCNL4040_PROD_ID)
			return -ENODEV;
	}

	dev_dbg(&data->client->dev, "device id 0x%x", id);

	data->rev = (ret >> 8) & 0xf;

	/* Set defaults and enable both channels */
	ret = i2c_smbus_write_word_data(data->client, VCNL4200_AL_CONF, 0);
	if (ret < 0)
		return ret;
	ret = i2c_smbus_write_word_data(data->client, VCNL4200_PS_CONF1, 0);
	if (ret < 0)
		return ret;

	data->al_scale = 24000;
	data->vcnl4200_al.reg = VCNL4200_AL_DATA;
	data->vcnl4200_ps.reg = VCNL4200_PS_DATA;
	switch (id) {
	case VCNL4200_PROD_ID:
		/* Integration time is 50ms, but the experiments */
		/* show 54ms in total. */
		data->vcnl4200_al.sampling_rate = ktime_set(0, 54000 * 1000);
		data->vcnl4200_ps.sampling_rate = ktime_set(0, 4200 * 1000);
		break;
	case VCNL4040_PROD_ID:
		/* Integration time is 80ms, add 10ms. */
		data->vcnl4200_al.sampling_rate = ktime_set(0, 100000 * 1000);
		data->vcnl4200_ps.sampling_rate = ktime_set(0, 100000 * 1000);
		break;
	}
	data->vcnl4200_al.last_measurement = ktime_set(0, 0);
	data->vcnl4200_ps.last_measurement = ktime_set(0, 0);
	mutex_init(&data->vcnl4200_al.lock);
	mutex_init(&data->vcnl4200_ps.lock);

	return 0;
};

static int vcnl4000_measure(struct vcnl4000_data *data, u8 req_mask,
				u8 rdy_mask, u8 data_reg, int *val)
{
	int tries = 20;
	__be16 buf;
	int ret;

	mutex_lock(&data->vcnl4000_lock);

	ret = i2c_smbus_write_byte_data(data->client, VCNL4000_COMMAND,
					req_mask);
	if (ret < 0)
		goto fail;

	/* wait for data to become ready */
	while (tries--) {
		ret = i2c_smbus_read_byte_data(data->client, VCNL4000_COMMAND);
		if (ret < 0)
			goto fail;
		if (ret & rdy_mask)
			break;
		msleep(20); /* measurement takes up to 100 ms */
	}

	if (tries < 0) {
		dev_err(&data->client->dev,
			"vcnl4000_measure() failed, data not ready\n");
		ret = -EIO;
		goto fail;
	}

	ret = i2c_smbus_read_i2c_block_data(data->client,
		data_reg, sizeof(buf), (u8 *) &buf);
	if (ret < 0)
		goto fail;

	mutex_unlock(&data->vcnl4000_lock);
	*val = be16_to_cpu(buf);

	return 0;

fail:
	mutex_unlock(&data->vcnl4000_lock);
	return ret;
}

static int vcnl4200_measure(struct vcnl4000_data *data,
		struct vcnl4200_channel *chan, int *val)
{
	int ret;
	s64 delta;
	ktime_t next_measurement;

	mutex_lock(&chan->lock);

	next_measurement = ktime_add(chan->last_measurement,
			chan->sampling_rate);
	delta = ktime_us_delta(next_measurement, ktime_get());
	if (delta > 0)
		usleep_range(delta, delta + 500);
	chan->last_measurement = ktime_get();

	mutex_unlock(&chan->lock);

	ret = i2c_smbus_read_word_data(data->client, chan->reg);
	if (ret < 0)
		return ret;

	*val = ret;

	return 0;
}

static int vcnl4000_measure_light(struct vcnl4000_data *data, int *val)
{
	return vcnl4000_measure(data,
			VCNL4000_AL_OD, VCNL4000_AL_RDY,
			VCNL4000_AL_RESULT_HI, val);
}

static int vcnl4200_measure_light(struct vcnl4000_data *data, int *val)
{
	return vcnl4200_measure(data, &data->vcnl4200_al, val);
}

static int vcnl4000_measure_proximity(struct vcnl4000_data *data, int *val)
{
	return vcnl4000_measure(data,
			VCNL4000_PS_OD, VCNL4000_PS_RDY,
			VCNL4000_PS_RESULT_HI, val);
}

static int vcnl4200_measure_proximity(struct vcnl4000_data *data, int *val)
{
	return vcnl4200_measure(data, &data->vcnl4200_ps, val);
}

static const struct vcnl4000_chip_spec vcnl4000_chip_spec_cfg[] = {
	[VCNL4000] = {
		.prod = "VCNL4000",
		.init = vcnl4000_init,
		.measure_light = vcnl4000_measure_light,
		.measure_proximity = vcnl4000_measure_proximity,
	},
	[VCNL4010] = {
		.prod = "VCNL4010/4020",
		.init = vcnl4000_init,
		.measure_light = vcnl4000_measure_light,
		.measure_proximity = vcnl4000_measure_proximity,
	},
	[VCNL4040] = {
		.prod = "VCNL4040",
		.init = vcnl4200_init,
		.measure_light = vcnl4200_measure_light,
		.measure_proximity = vcnl4200_measure_proximity,
	},
	[VCNL4200] = {
		.prod = "VCNL4200",
		.init = vcnl4200_init,
		.measure_light = vcnl4200_measure_light,
		.measure_proximity = vcnl4200_measure_proximity,
	},
};

static const struct iio_chan_spec vcnl4000_channels[] = {
	{
		.type = IIO_LIGHT,
		.info_mask_separate = BIT(IIO_CHAN_INFO_RAW) |
			BIT(IIO_CHAN_INFO_SCALE),
	}, {
		.type = IIO_PROXIMITY,
		.info_mask_separate = BIT(IIO_CHAN_INFO_RAW),
	}
};

static int vcnl4000_read_raw(struct iio_dev *indio_dev,
				struct iio_chan_spec const *chan,
				int *val, int *val2, long mask)
{
	int ret;
	struct vcnl4000_data *data = iio_priv(indio_dev);

	switch (mask) {
	case IIO_CHAN_INFO_RAW:
		switch (chan->type) {
		case IIO_LIGHT:
			ret = data->chip_spec->measure_light(data, val);
			if (ret < 0)
				return ret;
			return IIO_VAL_INT;
		case IIO_PROXIMITY:
			ret = data->chip_spec->measure_proximity(data, val);
			if (ret < 0)
				return ret;
			return IIO_VAL_INT;
		default:
			return -EINVAL;
		}
	case IIO_CHAN_INFO_SCALE:
		if (chan->type != IIO_LIGHT)
			return -EINVAL;

		*val = 0;
		*val2 = data->al_scale;
		return IIO_VAL_INT_PLUS_MICRO;
	default:
		return -EINVAL;
	}
}

static const struct iio_info vcnl4000_info = {
	.read_raw = vcnl4000_read_raw,
};

static int vcnl4000_probe(struct i2c_client *client,
			  const struct i2c_device_id *id)
{
	struct vcnl4000_data *data;
	struct iio_dev *indio_dev;
	int ret;

	indio_dev = devm_iio_device_alloc(&client->dev, sizeof(*data));
	if (!indio_dev)
		return -ENOMEM;

	data = iio_priv(indio_dev);
	i2c_set_clientdata(client, indio_dev);
	data->client = client;
	data->id = id->driver_data;
	data->chip_spec = &vcnl4000_chip_spec_cfg[data->id];

	ret = data->chip_spec->init(data);
	if (ret < 0)
		return ret;

	dev_dbg(&client->dev, "%s Ambient light/proximity sensor, Rev: %02x\n",
		data->chip_spec->prod, data->rev);

	indio_dev->dev.parent = &client->dev;
	indio_dev->info = &vcnl4000_info;
	indio_dev->channels = vcnl4000_channels;
	indio_dev->num_channels = ARRAY_SIZE(vcnl4000_channels);
	indio_dev->name = VCNL4000_DRV_NAME;
	indio_dev->modes = INDIO_DIRECT_MODE;

	return devm_iio_device_register(&client->dev, indio_dev);
}

static const struct of_device_id vcnl_4000_of_match[] = {
	{
		.compatible = "vishay,vcnl4000",
		.data = "VCNL4000",
	},
	{
		.compatible = "vishay,vcnl4010",
		.data = "VCNL4010",
	},
	{
		.compatible = "vishay,vcnl4010",
		.data = "VCNL4020",
	},
	{
		.compatible = "vishay,vcnl4200",
		.data = "VCNL4200",
	},
	{},
};
MODULE_DEVICE_TABLE(of, vcnl_4000_of_match);

static struct i2c_driver vcnl4000_driver = {
	.driver = {
		.name   = VCNL4000_DRV_NAME,
		.of_match_table = vcnl_4000_of_match,
	},
	.probe  = vcnl4000_probe,
	.id_table = vcnl4000_id,
};

module_i2c_driver(vcnl4000_driver);

MODULE_AUTHOR("Peter Meerwald <pmeerw@pmeerw.net>");
MODULE_DESCRIPTION("Vishay VCNL4000 proximity/ambient light sensor driver");
MODULE_LICENSE("GPL");<|MERGE_RESOLUTION|>--- conflicted
+++ resolved
@@ -5,13 +5,6 @@
  *
  * Copyright 2012 Peter Meerwald <pmeerw@pmeerw.net>
  * Copyright 2019 Pursim SPC
-<<<<<<< HEAD
- *
- * This file is subject to the terms and conditions of version 2 of
- * the GNU General Public License.  See the file COPYING in the main
- * directory of this archive for more details.
-=======
->>>>>>> 4b972a01
  *
  * IIO driver for:
  *   VCNL4000/10/20 (7-bit I2C slave address 0x13)
