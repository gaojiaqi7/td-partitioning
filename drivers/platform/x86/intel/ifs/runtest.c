--- conflicted
+++ resolved
@@ -691,17 +691,14 @@
 	switch (test->test_num) {
 	case IFS_TYPE_SAF:
 		if (!ifsd->loaded)
-<<<<<<< HEAD
 			ret = -EPERM;
 		else
 			ifs_test_core(cpu, dev);
-=======
 			return -EPERM;
 		if (ifsd->test_gen == 0)
 			ifs_test_core(cpu, dev);
 		else
 			ifs_test_core_gen2(cpu, dev);
->>>>>>> d2a59e1c
 		break;
 	case IFS_TYPE_ARRAY_BIST:
 		if (ifsd->array_gen == 0)
