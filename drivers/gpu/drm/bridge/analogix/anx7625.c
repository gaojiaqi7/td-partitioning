--- conflicted
+++ resolved
@@ -1335,10 +1335,6 @@
 	dsi->format = MIPI_DSI_FMT_RGB888;
 	dsi->mode_flags = MIPI_DSI_MODE_VIDEO	|
 		MIPI_DSI_MODE_VIDEO_SYNC_PULSE	|
-<<<<<<< HEAD
-		MIPI_DSI_MODE_NO_EOT_PACKET	|
-=======
->>>>>>> df0cc57e
 		MIPI_DSI_MODE_VIDEO_HSE;
 
 	if (mipi_dsi_attach(dsi) < 0) {
