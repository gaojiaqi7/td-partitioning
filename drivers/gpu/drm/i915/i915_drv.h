--- conflicted
+++ resolved
@@ -221,14 +221,12 @@
 	FBC_NOT_TILED, /* buffer not tiled */
 };
 
-<<<<<<< HEAD
 enum intel_pch {
 	PCH_IBX,	/* Ibexpeak PCH */
 	PCH_CPT,	/* Cougarpoint PCH */
 };
-=======
+
 struct intel_fbdev;
->>>>>>> b1f20198
 
 typedef struct drm_i915_private {
 	struct drm_device *dev;
