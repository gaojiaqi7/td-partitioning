// SPDX-License-Identifier: GPL-2.0 OR BSD-3-Clause
/* Copyright(c) 2018-2019  Realtek Corporation
 */

#include "main.h"
#include "coex.h"
#include "fw.h"
#include "tx.h"
#include "reg.h"
#include "sec.h"
#include "debug.h"
#include "util.h"
#include "wow.h"

static void rtw_fw_c2h_cmd_handle_ext(struct rtw_dev *rtwdev,
				      struct sk_buff *skb)
{
	struct rtw_c2h_cmd *c2h;
	u8 sub_cmd_id;

	c2h = get_c2h_from_skb(skb);
	sub_cmd_id = c2h->payload[0];

	switch (sub_cmd_id) {
	case C2H_CCX_RPT:
		rtw_tx_report_handle(rtwdev, skb);
		break;
	default:
		break;
	}
}

static u16 get_max_amsdu_len(u32 bit_rate)
{
	/* lower than ofdm, do not aggregate */
	if (bit_rate < 550)
		return 1;

	/* lower than 20M 2ss mcs8, make it small */
	if (bit_rate < 1800)
		return 1200;

	/* lower than 40M 2ss mcs9, make it medium */
	if (bit_rate < 4000)
		return 2600;

	/* not yet 80M 2ss mcs8/9, make it twice regular packet size */
	if (bit_rate < 7000)
		return 3500;

	/* unlimited */
	return 0;
}

struct rtw_fw_iter_ra_data {
	struct rtw_dev *rtwdev;
	u8 *payload;
};

static void rtw_fw_ra_report_iter(void *data, struct ieee80211_sta *sta)
{
	struct rtw_fw_iter_ra_data *ra_data = data;
	struct rtw_sta_info *si = (struct rtw_sta_info *)sta->drv_priv;
	u8 mac_id, rate, sgi, bw;
	u8 mcs, nss;
	u32 bit_rate;

	mac_id = GET_RA_REPORT_MACID(ra_data->payload);
	if (si->mac_id != mac_id)
		return;

	si->ra_report.txrate.flags = 0;

	rate = GET_RA_REPORT_RATE(ra_data->payload);
	sgi = GET_RA_REPORT_SGI(ra_data->payload);
	bw = GET_RA_REPORT_BW(ra_data->payload);

	if (rate < DESC_RATEMCS0) {
		si->ra_report.txrate.legacy = rtw_desc_to_bitrate(rate);
		goto legacy;
	}

	rtw_desc_to_mcsrate(rate, &mcs, &nss);
	if (rate >= DESC_RATEVHT1SS_MCS0)
		si->ra_report.txrate.flags |= RATE_INFO_FLAGS_VHT_MCS;
	else if (rate >= DESC_RATEMCS0)
		si->ra_report.txrate.flags |= RATE_INFO_FLAGS_MCS;

	if (rate >= DESC_RATEMCS0) {
		si->ra_report.txrate.mcs = mcs;
		si->ra_report.txrate.nss = nss;
	}

	if (sgi)
		si->ra_report.txrate.flags |= RATE_INFO_FLAGS_SHORT_GI;

	if (bw == RTW_CHANNEL_WIDTH_80)
		si->ra_report.txrate.bw = RATE_INFO_BW_80;
	else if (bw == RTW_CHANNEL_WIDTH_40)
		si->ra_report.txrate.bw = RATE_INFO_BW_40;
	else
		si->ra_report.txrate.bw = RATE_INFO_BW_20;

legacy:
	bit_rate = cfg80211_calculate_bitrate(&si->ra_report.txrate);

	si->ra_report.desc_rate = rate;
	si->ra_report.bit_rate = bit_rate;

	sta->max_rc_amsdu_len = get_max_amsdu_len(bit_rate);
}

static void rtw_fw_ra_report_handle(struct rtw_dev *rtwdev, u8 *payload,
				    u8 length)
{
	struct rtw_fw_iter_ra_data ra_data;

	if (WARN(length < 7, "invalid ra report c2h length\n"))
		return;

	rtwdev->dm_info.tx_rate = GET_RA_REPORT_RATE(payload);
	ra_data.rtwdev = rtwdev;
	ra_data.payload = payload;
	rtw_iterate_stas_atomic(rtwdev, rtw_fw_ra_report_iter, &ra_data);
}

void rtw_fw_c2h_cmd_handle(struct rtw_dev *rtwdev, struct sk_buff *skb)
{
	struct rtw_c2h_cmd *c2h;
	u32 pkt_offset;
	u8 len;

	pkt_offset = *((u32 *)skb->cb);
	c2h = (struct rtw_c2h_cmd *)(skb->data + pkt_offset);
	len = skb->len - pkt_offset - 2;

	mutex_lock(&rtwdev->mutex);

	if (!test_bit(RTW_FLAG_RUNNING, rtwdev->flags))
		goto unlock;

	switch (c2h->id) {
	case C2H_BT_INFO:
		rtw_coex_bt_info_notify(rtwdev, c2h->payload, len);
		break;
	case C2H_WLAN_INFO:
		rtw_coex_wl_fwdbginfo_notify(rtwdev, c2h->payload, len);
		break;
	case C2H_HALMAC:
		rtw_fw_c2h_cmd_handle_ext(rtwdev, skb);
		break;
	case C2H_RA_RPT:
		rtw_fw_ra_report_handle(rtwdev, c2h->payload, len);
		break;
	default:
		break;
	}

unlock:
	mutex_unlock(&rtwdev->mutex);
}

void rtw_fw_c2h_cmd_rx_irqsafe(struct rtw_dev *rtwdev, u32 pkt_offset,
			       struct sk_buff *skb)
{
	struct rtw_c2h_cmd *c2h;
	u8 len;

	c2h = (struct rtw_c2h_cmd *)(skb->data + pkt_offset);
	len = skb->len - pkt_offset - 2;
	*((u32 *)skb->cb) = pkt_offset;

	rtw_dbg(rtwdev, RTW_DBG_FW, "recv C2H, id=0x%02x, seq=0x%02x, len=%d\n",
		c2h->id, c2h->seq, len);

	switch (c2h->id) {
	case C2H_BT_MP_INFO:
		rtw_coex_info_response(rtwdev, skb);
		break;
	default:
		/* pass offset for further operation */
		*((u32 *)skb->cb) = pkt_offset;
		skb_queue_tail(&rtwdev->c2h_queue, skb);
		ieee80211_queue_work(rtwdev->hw, &rtwdev->c2h_work);
		break;
	}
}
EXPORT_SYMBOL(rtw_fw_c2h_cmd_rx_irqsafe);

static void rtw_fw_send_h2c_command(struct rtw_dev *rtwdev,
				    u8 *h2c)
{
	u8 box;
	u8 box_state;
	u32 box_reg, box_ex_reg;
	u32 h2c_wait;
	int idx;

	rtw_dbg(rtwdev, RTW_DBG_FW,
		"send H2C content %02x%02x%02x%02x %02x%02x%02x%02x\n",
		h2c[3], h2c[2], h2c[1], h2c[0],
		h2c[7], h2c[6], h2c[5], h2c[4]);

	spin_lock(&rtwdev->h2c.lock);

	box = rtwdev->h2c.last_box_num;
	switch (box) {
	case 0:
		box_reg = REG_HMEBOX0;
		box_ex_reg = REG_HMEBOX0_EX;
		break;
	case 1:
		box_reg = REG_HMEBOX1;
		box_ex_reg = REG_HMEBOX1_EX;
		break;
	case 2:
		box_reg = REG_HMEBOX2;
		box_ex_reg = REG_HMEBOX2_EX;
		break;
	case 3:
		box_reg = REG_HMEBOX3;
		box_ex_reg = REG_HMEBOX3_EX;
		break;
	default:
		WARN(1, "invalid h2c mail box number\n");
		goto out;
	}

	h2c_wait = 20;
	do {
		box_state = rtw_read8(rtwdev, REG_HMETFR);
	} while ((box_state >> box) & 0x1 && --h2c_wait > 0);

	if (!h2c_wait) {
		rtw_err(rtwdev, "failed to send h2c command\n");
		goto out;
	}

	for (idx = 0; idx < 4; idx++)
		rtw_write8(rtwdev, box_reg + idx, h2c[idx]);
	for (idx = 0; idx < 4; idx++)
		rtw_write8(rtwdev, box_ex_reg + idx, h2c[idx + 4]);

	if (++rtwdev->h2c.last_box_num >= 4)
		rtwdev->h2c.last_box_num = 0;

out:
	spin_unlock(&rtwdev->h2c.lock);
}

static void rtw_fw_send_h2c_packet(struct rtw_dev *rtwdev, u8 *h2c_pkt)
{
	int ret;

	spin_lock(&rtwdev->h2c.lock);

	FW_OFFLOAD_H2C_SET_SEQ_NUM(h2c_pkt, rtwdev->h2c.seq);
	ret = rtw_hci_write_data_h2c(rtwdev, h2c_pkt, H2C_PKT_SIZE);
	if (ret)
		rtw_err(rtwdev, "failed to send h2c packet\n");
	rtwdev->h2c.seq++;

	spin_unlock(&rtwdev->h2c.lock);
}

void
rtw_fw_send_general_info(struct rtw_dev *rtwdev)
{
	struct rtw_fifo_conf *fifo = &rtwdev->fifo;
	u8 h2c_pkt[H2C_PKT_SIZE] = {0};
	u16 total_size = H2C_PKT_HDR_SIZE + 4;

	rtw_h2c_pkt_set_header(h2c_pkt, H2C_PKT_GENERAL_INFO);

	SET_PKT_H2C_TOTAL_LEN(h2c_pkt, total_size);

	GENERAL_INFO_SET_FW_TX_BOUNDARY(h2c_pkt,
					fifo->rsvd_fw_txbuf_addr -
					fifo->rsvd_boundary);

	rtw_fw_send_h2c_packet(rtwdev, h2c_pkt);
}

void
rtw_fw_send_phydm_info(struct rtw_dev *rtwdev)
{
	struct rtw_hal *hal = &rtwdev->hal;
	struct rtw_efuse *efuse = &rtwdev->efuse;
	u8 h2c_pkt[H2C_PKT_SIZE] = {0};
	u16 total_size = H2C_PKT_HDR_SIZE + 8;
	u8 fw_rf_type = 0;

	if (hal->rf_type == RF_1T1R)
		fw_rf_type = FW_RF_1T1R;
	else if (hal->rf_type == RF_2T2R)
		fw_rf_type = FW_RF_2T2R;

	rtw_h2c_pkt_set_header(h2c_pkt, H2C_PKT_PHYDM_INFO);

	SET_PKT_H2C_TOTAL_LEN(h2c_pkt, total_size);
	PHYDM_INFO_SET_REF_TYPE(h2c_pkt, efuse->rfe_option);
	PHYDM_INFO_SET_RF_TYPE(h2c_pkt, fw_rf_type);
	PHYDM_INFO_SET_CUT_VER(h2c_pkt, hal->cut_version);
	PHYDM_INFO_SET_RX_ANT_STATUS(h2c_pkt, hal->antenna_tx);
	PHYDM_INFO_SET_TX_ANT_STATUS(h2c_pkt, hal->antenna_rx);

	rtw_fw_send_h2c_packet(rtwdev, h2c_pkt);
}

void rtw_fw_do_iqk(struct rtw_dev *rtwdev, struct rtw_iqk_para *para)
{
	u8 h2c_pkt[H2C_PKT_SIZE] = {0};
	u16 total_size = H2C_PKT_HDR_SIZE + 1;

	rtw_h2c_pkt_set_header(h2c_pkt, H2C_PKT_IQK);
	SET_PKT_H2C_TOTAL_LEN(h2c_pkt, total_size);
	IQK_SET_CLEAR(h2c_pkt, para->clear);
	IQK_SET_SEGMENT_IQK(h2c_pkt, para->segment_iqk);

	rtw_fw_send_h2c_packet(rtwdev, h2c_pkt);
}

void rtw_fw_query_bt_info(struct rtw_dev *rtwdev)
{
	u8 h2c_pkt[H2C_PKT_SIZE] = {0};

	SET_H2C_CMD_ID_CLASS(h2c_pkt, H2C_CMD_QUERY_BT_INFO);

	SET_QUERY_BT_INFO(h2c_pkt, true);

	rtw_fw_send_h2c_command(rtwdev, h2c_pkt);
}

void rtw_fw_wl_ch_info(struct rtw_dev *rtwdev, u8 link, u8 ch, u8 bw)
{
	u8 h2c_pkt[H2C_PKT_SIZE] = {0};

	SET_H2C_CMD_ID_CLASS(h2c_pkt, H2C_CMD_WL_CH_INFO);

	SET_WL_CH_INFO_LINK(h2c_pkt, link);
	SET_WL_CH_INFO_CHNL(h2c_pkt, ch);
	SET_WL_CH_INFO_BW(h2c_pkt, bw);

	rtw_fw_send_h2c_command(rtwdev, h2c_pkt);
}

void rtw_fw_query_bt_mp_info(struct rtw_dev *rtwdev,
			     struct rtw_coex_info_req *req)
{
	u8 h2c_pkt[H2C_PKT_SIZE] = {0};

	SET_H2C_CMD_ID_CLASS(h2c_pkt, H2C_CMD_QUERY_BT_MP_INFO);

	SET_BT_MP_INFO_SEQ(h2c_pkt, req->seq);
	SET_BT_MP_INFO_OP_CODE(h2c_pkt, req->op_code);
	SET_BT_MP_INFO_PARA1(h2c_pkt, req->para1);
	SET_BT_MP_INFO_PARA2(h2c_pkt, req->para2);
	SET_BT_MP_INFO_PARA3(h2c_pkt, req->para3);

	rtw_fw_send_h2c_command(rtwdev, h2c_pkt);
}

void rtw_fw_force_bt_tx_power(struct rtw_dev *rtwdev, u8 bt_pwr_dec_lvl)
{
	u8 h2c_pkt[H2C_PKT_SIZE] = {0};
	u8 index = 0 - bt_pwr_dec_lvl;

	SET_H2C_CMD_ID_CLASS(h2c_pkt, H2C_CMD_FORCE_BT_TX_POWER);

	SET_BT_TX_POWER_INDEX(h2c_pkt, index);

	rtw_fw_send_h2c_command(rtwdev, h2c_pkt);
}

void rtw_fw_bt_ignore_wlan_action(struct rtw_dev *rtwdev, bool enable)
{
	u8 h2c_pkt[H2C_PKT_SIZE] = {0};

	SET_H2C_CMD_ID_CLASS(h2c_pkt, H2C_CMD_IGNORE_WLAN_ACTION);

	SET_IGNORE_WLAN_ACTION_EN(h2c_pkt, enable);

	rtw_fw_send_h2c_command(rtwdev, h2c_pkt);
}

void rtw_fw_coex_tdma_type(struct rtw_dev *rtwdev,
			   u8 para1, u8 para2, u8 para3, u8 para4, u8 para5)
{
	u8 h2c_pkt[H2C_PKT_SIZE] = {0};

	SET_H2C_CMD_ID_CLASS(h2c_pkt, H2C_CMD_COEX_TDMA_TYPE);

	SET_COEX_TDMA_TYPE_PARA1(h2c_pkt, para1);
	SET_COEX_TDMA_TYPE_PARA2(h2c_pkt, para2);
	SET_COEX_TDMA_TYPE_PARA3(h2c_pkt, para3);
	SET_COEX_TDMA_TYPE_PARA4(h2c_pkt, para4);
	SET_COEX_TDMA_TYPE_PARA5(h2c_pkt, para5);

	rtw_fw_send_h2c_command(rtwdev, h2c_pkt);
}

void rtw_fw_bt_wifi_control(struct rtw_dev *rtwdev, u8 op_code, u8 *data)
{
	u8 h2c_pkt[H2C_PKT_SIZE] = {0};

	SET_H2C_CMD_ID_CLASS(h2c_pkt, H2C_CMD_BT_WIFI_CONTROL);

	SET_BT_WIFI_CONTROL_OP_CODE(h2c_pkt, op_code);

	SET_BT_WIFI_CONTROL_DATA1(h2c_pkt, *data);
	SET_BT_WIFI_CONTROL_DATA2(h2c_pkt, *(data + 1));
	SET_BT_WIFI_CONTROL_DATA3(h2c_pkt, *(data + 2));
	SET_BT_WIFI_CONTROL_DATA4(h2c_pkt, *(data + 3));
	SET_BT_WIFI_CONTROL_DATA5(h2c_pkt, *(data + 4));

	rtw_fw_send_h2c_command(rtwdev, h2c_pkt);
}

void rtw_fw_send_rssi_info(struct rtw_dev *rtwdev, struct rtw_sta_info *si)
{
	u8 h2c_pkt[H2C_PKT_SIZE] = {0};
	u8 rssi = ewma_rssi_read(&si->avg_rssi);
	bool stbc_en = si->stbc_en ? true : false;

	SET_H2C_CMD_ID_CLASS(h2c_pkt, H2C_CMD_RSSI_MONITOR);

	SET_RSSI_INFO_MACID(h2c_pkt, si->mac_id);
	SET_RSSI_INFO_RSSI(h2c_pkt, rssi);
	SET_RSSI_INFO_STBC(h2c_pkt, stbc_en);

	rtw_fw_send_h2c_command(rtwdev, h2c_pkt);
}

void rtw_fw_send_ra_info(struct rtw_dev *rtwdev, struct rtw_sta_info *si)
{
	u8 h2c_pkt[H2C_PKT_SIZE] = {0};
	bool no_update = si->updated;
	bool disable_pt = true;

	SET_H2C_CMD_ID_CLASS(h2c_pkt, H2C_CMD_RA_INFO);

	SET_RA_INFO_MACID(h2c_pkt, si->mac_id);
	SET_RA_INFO_RATE_ID(h2c_pkt, si->rate_id);
	SET_RA_INFO_INIT_RA_LVL(h2c_pkt, si->init_ra_lv);
	SET_RA_INFO_SGI_EN(h2c_pkt, si->sgi_enable);
	SET_RA_INFO_BW_MODE(h2c_pkt, si->bw_mode);
	SET_RA_INFO_LDPC(h2c_pkt, si->ldpc_en);
	SET_RA_INFO_NO_UPDATE(h2c_pkt, no_update);
	SET_RA_INFO_VHT_EN(h2c_pkt, si->vht_enable);
	SET_RA_INFO_DIS_PT(h2c_pkt, disable_pt);
	SET_RA_INFO_RA_MASK0(h2c_pkt, (si->ra_mask & 0xff));
	SET_RA_INFO_RA_MASK1(h2c_pkt, (si->ra_mask & 0xff00) >> 8);
	SET_RA_INFO_RA_MASK2(h2c_pkt, (si->ra_mask & 0xff0000) >> 16);
	SET_RA_INFO_RA_MASK3(h2c_pkt, (si->ra_mask & 0xff000000) >> 24);

	si->init_ra_lv = 0;
	si->updated = true;

	rtw_fw_send_h2c_command(rtwdev, h2c_pkt);
}

void rtw_fw_media_status_report(struct rtw_dev *rtwdev, u8 mac_id, bool connect)
{
	u8 h2c_pkt[H2C_PKT_SIZE] = {0};

	SET_H2C_CMD_ID_CLASS(h2c_pkt, H2C_CMD_MEDIA_STATUS_RPT);
	MEDIA_STATUS_RPT_SET_OP_MODE(h2c_pkt, connect);
	MEDIA_STATUS_RPT_SET_MACID(h2c_pkt, mac_id);

	rtw_fw_send_h2c_command(rtwdev, h2c_pkt);
}

void rtw_fw_set_pwr_mode(struct rtw_dev *rtwdev)
{
	struct rtw_lps_conf *conf = &rtwdev->lps_conf;
	u8 h2c_pkt[H2C_PKT_SIZE] = {0};

	SET_H2C_CMD_ID_CLASS(h2c_pkt, H2C_CMD_SET_PWR_MODE);

	SET_PWR_MODE_SET_MODE(h2c_pkt, conf->mode);
	SET_PWR_MODE_SET_RLBM(h2c_pkt, conf->rlbm);
	SET_PWR_MODE_SET_SMART_PS(h2c_pkt, conf->smart_ps);
	SET_PWR_MODE_SET_AWAKE_INTERVAL(h2c_pkt, conf->awake_interval);
	SET_PWR_MODE_SET_PORT_ID(h2c_pkt, conf->port_id);
	SET_PWR_MODE_SET_PWR_STATE(h2c_pkt, conf->state);

	rtw_fw_send_h2c_command(rtwdev, h2c_pkt);
}

void rtw_fw_set_keep_alive_cmd(struct rtw_dev *rtwdev, bool enable)
{
	u8 h2c_pkt[H2C_PKT_SIZE] = {0};
	struct rtw_fw_wow_keep_alive_para mode = {
		.adopt = true,
		.pkt_type = KEEP_ALIVE_NULL_PKT,
		.period = 5,
	};

	SET_H2C_CMD_ID_CLASS(h2c_pkt, H2C_CMD_KEEP_ALIVE);
	SET_KEEP_ALIVE_ENABLE(h2c_pkt, enable);
	SET_KEEP_ALIVE_ADOPT(h2c_pkt, mode.adopt);
	SET_KEEP_ALIVE_PKT_TYPE(h2c_pkt, mode.pkt_type);
	SET_KEEP_ALIVE_CHECK_PERIOD(h2c_pkt, mode.period);

	rtw_fw_send_h2c_command(rtwdev, h2c_pkt);
}

void rtw_fw_set_disconnect_decision_cmd(struct rtw_dev *rtwdev, bool enable)
{
	struct rtw_wow_param *rtw_wow = &rtwdev->wow;
	u8 h2c_pkt[H2C_PKT_SIZE] = {0};
	struct rtw_fw_wow_disconnect_para mode = {
		.adopt = true,
		.period = 30,
		.retry_count = 5,
	};

	SET_H2C_CMD_ID_CLASS(h2c_pkt, H2C_CMD_DISCONNECT_DECISION);

	if (test_bit(RTW_WOW_FLAG_EN_DISCONNECT, rtw_wow->flags)) {
		SET_DISCONNECT_DECISION_ENABLE(h2c_pkt, enable);
		SET_DISCONNECT_DECISION_ADOPT(h2c_pkt, mode.adopt);
		SET_DISCONNECT_DECISION_CHECK_PERIOD(h2c_pkt, mode.period);
		SET_DISCONNECT_DECISION_TRY_PKT_NUM(h2c_pkt, mode.retry_count);
	}

	rtw_fw_send_h2c_command(rtwdev, h2c_pkt);
}

void rtw_fw_set_wowlan_ctrl_cmd(struct rtw_dev *rtwdev, bool enable)
{
	struct rtw_wow_param *rtw_wow = &rtwdev->wow;
	u8 h2c_pkt[H2C_PKT_SIZE] = {0};

	SET_H2C_CMD_ID_CLASS(h2c_pkt, H2C_CMD_WOWLAN);

	SET_WOWLAN_FUNC_ENABLE(h2c_pkt, enable);
	if (rtw_wow_mgd_linked(rtwdev)) {
		if (test_bit(RTW_WOW_FLAG_EN_MAGIC_PKT, rtw_wow->flags))
			SET_WOWLAN_MAGIC_PKT_ENABLE(h2c_pkt, enable);
		if (test_bit(RTW_WOW_FLAG_EN_DISCONNECT, rtw_wow->flags))
			SET_WOWLAN_DEAUTH_WAKEUP_ENABLE(h2c_pkt, enable);
		if (test_bit(RTW_WOW_FLAG_EN_REKEY_PKT, rtw_wow->flags))
			SET_WOWLAN_REKEY_WAKEUP_ENABLE(h2c_pkt, enable);
		if (rtw_wow->pattern_cnt)
			SET_WOWLAN_PATTERN_MATCH_ENABLE(h2c_pkt, enable);
	}

	rtw_fw_send_h2c_command(rtwdev, h2c_pkt);
}

void rtw_fw_set_aoac_global_info_cmd(struct rtw_dev *rtwdev,
				     u8 pairwise_key_enc,
				     u8 group_key_enc)
{
	u8 h2c_pkt[H2C_PKT_SIZE] = {0};

	SET_H2C_CMD_ID_CLASS(h2c_pkt, H2C_CMD_AOAC_GLOBAL_INFO);

	SET_AOAC_GLOBAL_INFO_PAIRWISE_ENC_ALG(h2c_pkt, pairwise_key_enc);
	SET_AOAC_GLOBAL_INFO_GROUP_ENC_ALG(h2c_pkt, group_key_enc);

	rtw_fw_send_h2c_command(rtwdev, h2c_pkt);
}

void rtw_fw_set_remote_wake_ctrl_cmd(struct rtw_dev *rtwdev, bool enable)
{
	u8 h2c_pkt[H2C_PKT_SIZE] = {0};

	SET_H2C_CMD_ID_CLASS(h2c_pkt, H2C_CMD_REMOTE_WAKE_CTRL);

	SET_REMOTE_WAKECTRL_ENABLE(h2c_pkt, enable);

	if (rtw_wow_no_link(rtwdev))
		SET_REMOTE_WAKE_CTRL_NLO_OFFLOAD_EN(h2c_pkt, enable);

	rtw_fw_send_h2c_command(rtwdev, h2c_pkt);
}

static u8 rtw_get_rsvd_page_location(struct rtw_dev *rtwdev,
				     enum rtw_rsvd_packet_type type)
{
	struct rtw_rsvd_page *rsvd_pkt;
	u8 location = 0;

	list_for_each_entry(rsvd_pkt, &rtwdev->rsvd_page_list, build_list) {
		if (type == rsvd_pkt->type)
			location = rsvd_pkt->page;
	}

	return location;
}

void rtw_fw_set_nlo_info(struct rtw_dev *rtwdev, bool enable)
{
	u8 h2c_pkt[H2C_PKT_SIZE] = {0};
	u8 loc_nlo;

	loc_nlo = rtw_get_rsvd_page_location(rtwdev, RSVD_NLO_INFO);

	SET_H2C_CMD_ID_CLASS(h2c_pkt, H2C_CMD_NLO_INFO);

	SET_NLO_FUN_EN(h2c_pkt, enable);
	if (enable) {
		if (rtw_fw_lps_deep_mode)
			SET_NLO_PS_32K(h2c_pkt, enable);
		SET_NLO_IGNORE_SECURITY(h2c_pkt, enable);
		SET_NLO_LOC_NLO_INFO(h2c_pkt, loc_nlo);
	}

	rtw_fw_send_h2c_command(rtwdev, h2c_pkt);
}

void rtw_fw_set_pg_info(struct rtw_dev *rtwdev)
{
	struct rtw_lps_conf *conf = &rtwdev->lps_conf;
	u8 h2c_pkt[H2C_PKT_SIZE] = {0};
	u8 loc_pg, loc_dpk;

	loc_pg = rtw_get_rsvd_page_location(rtwdev, RSVD_LPS_PG_INFO);
	loc_dpk = rtw_get_rsvd_page_location(rtwdev, RSVD_LPS_PG_DPK);

	SET_H2C_CMD_ID_CLASS(h2c_pkt, H2C_CMD_LPS_PG_INFO);

	LPS_PG_INFO_LOC(h2c_pkt, loc_pg);
	LPS_PG_DPK_LOC(h2c_pkt, loc_dpk);
	LPS_PG_SEC_CAM_EN(h2c_pkt, conf->sec_cam_backup);
	LPS_PG_PATTERN_CAM_EN(h2c_pkt, conf->pattern_cam_backup);

	rtw_fw_send_h2c_command(rtwdev, h2c_pkt);
}

u8 rtw_get_rsvd_page_probe_req_location(struct rtw_dev *rtwdev,
					struct cfg80211_ssid *ssid)
{
	struct rtw_rsvd_page *rsvd_pkt;
	u8 location = 0;

<<<<<<< HEAD
	list_for_each_entry(rsvd_pkt, &rtwdev->rsvd_page_list, list) {
=======
	list_for_each_entry(rsvd_pkt, &rtwdev->rsvd_page_list, build_list) {
>>>>>>> 04d5ce62
		if (rsvd_pkt->type != RSVD_PROBE_REQ)
			continue;
		if ((!ssid && !rsvd_pkt->ssid) ||
		    rtw_ssid_equal(rsvd_pkt->ssid, ssid))
			location = rsvd_pkt->page;
	}

	return location;
}

u16 rtw_get_rsvd_page_probe_req_size(struct rtw_dev *rtwdev,
				     struct cfg80211_ssid *ssid)
{
	struct rtw_rsvd_page *rsvd_pkt;
	u16 size = 0;

<<<<<<< HEAD
	list_for_each_entry(rsvd_pkt, &rtwdev->rsvd_page_list, list) {
=======
	list_for_each_entry(rsvd_pkt, &rtwdev->rsvd_page_list, build_list) {
>>>>>>> 04d5ce62
		if (rsvd_pkt->type != RSVD_PROBE_REQ)
			continue;
		if ((!ssid && !rsvd_pkt->ssid) ||
		    rtw_ssid_equal(rsvd_pkt->ssid, ssid))
			size = rsvd_pkt->skb->len;
	}

	return size;
}

void rtw_send_rsvd_page_h2c(struct rtw_dev *rtwdev)
{
	u8 h2c_pkt[H2C_PKT_SIZE] = {0};
	u8 location = 0;

	SET_H2C_CMD_ID_CLASS(h2c_pkt, H2C_CMD_RSVD_PAGE);

	location = rtw_get_rsvd_page_location(rtwdev, RSVD_PROBE_RESP);
	*(h2c_pkt + 1) = location;
	rtw_dbg(rtwdev, RTW_DBG_FW, "RSVD_PROBE_RESP loc: %d\n", location);

	location = rtw_get_rsvd_page_location(rtwdev, RSVD_PS_POLL);
	*(h2c_pkt + 2) = location;
	rtw_dbg(rtwdev, RTW_DBG_FW, "RSVD_PS_POLL loc: %d\n", location);

	location = rtw_get_rsvd_page_location(rtwdev, RSVD_NULL);
	*(h2c_pkt + 3) = location;
	rtw_dbg(rtwdev, RTW_DBG_FW, "RSVD_NULL loc: %d\n", location);

	location = rtw_get_rsvd_page_location(rtwdev, RSVD_QOS_NULL);
	*(h2c_pkt + 4) = location;
	rtw_dbg(rtwdev, RTW_DBG_FW, "RSVD_QOS_NULL loc: %d\n", location);

	rtw_fw_send_h2c_command(rtwdev, h2c_pkt);
}

static struct sk_buff *rtw_nlo_info_get(struct ieee80211_hw *hw)
{
	struct rtw_dev *rtwdev = hw->priv;
	struct rtw_chip_info *chip = rtwdev->chip;
	struct rtw_pno_request *pno_req = &rtwdev->wow.pno_req;
	struct rtw_nlo_info_hdr *nlo_hdr;
	struct cfg80211_ssid *ssid;
	struct sk_buff *skb;
	u8 *pos, loc;
	u32 size;
	int i;

	if (!pno_req->inited || !pno_req->match_set_cnt)
		return NULL;

	size = sizeof(struct rtw_nlo_info_hdr) + pno_req->match_set_cnt *
		      IEEE80211_MAX_SSID_LEN + chip->tx_pkt_desc_sz;

	skb = alloc_skb(size, GFP_KERNEL);
	if (!skb)
		return NULL;

	skb_reserve(skb, chip->tx_pkt_desc_sz);

	nlo_hdr = skb_put_zero(skb, sizeof(struct rtw_nlo_info_hdr));

	nlo_hdr->nlo_count = pno_req->match_set_cnt;
	nlo_hdr->hidden_ap_count = pno_req->match_set_cnt;

	/* pattern check for firmware */
	memset(nlo_hdr->pattern_check, 0xA5, FW_NLO_INFO_CHECK_SIZE);

	for (i = 0; i < pno_req->match_set_cnt; i++)
		nlo_hdr->ssid_len[i] = pno_req->match_sets[i].ssid.ssid_len;

	for (i = 0; i < pno_req->match_set_cnt; i++) {
		ssid = &pno_req->match_sets[i].ssid;
		loc  = rtw_get_rsvd_page_probe_req_location(rtwdev, ssid);
		if (!loc) {
			rtw_err(rtwdev, "failed to get probe req rsvd loc\n");
			kfree_skb(skb);
			return NULL;
		}
		nlo_hdr->location[i] = loc;
	}

	for (i = 0; i < pno_req->match_set_cnt; i++) {
		pos = skb_put_zero(skb, IEEE80211_MAX_SSID_LEN);
		memcpy(pos, pno_req->match_sets[i].ssid.ssid,
		       pno_req->match_sets[i].ssid.ssid_len);
	}

	return skb;
}

static struct sk_buff *rtw_cs_channel_info_get(struct ieee80211_hw *hw)
{
	struct rtw_dev *rtwdev = hw->priv;
	struct rtw_chip_info *chip = rtwdev->chip;
	struct rtw_pno_request *pno_req = &rtwdev->wow.pno_req;
	struct ieee80211_channel *channels = pno_req->channels;
	struct sk_buff *skb;
	int count =  pno_req->channel_cnt;
	u8 *pos;
	int i = 0;

	skb = alloc_skb(4 * count + chip->tx_pkt_desc_sz, GFP_KERNEL);
	if (!skb)
		return NULL;

	skb_reserve(skb, chip->tx_pkt_desc_sz);

	for (i = 0; i < count; i++) {
		pos = skb_put_zero(skb, 4);

		CHSW_INFO_SET_CH(pos, channels[i].hw_value);

		if (channels[i].flags & IEEE80211_CHAN_RADAR)
			CHSW_INFO_SET_ACTION_ID(pos, 0);
		else
			CHSW_INFO_SET_ACTION_ID(pos, 1);
		CHSW_INFO_SET_TIMEOUT(pos, 1);
		CHSW_INFO_SET_PRI_CH_IDX(pos, 1);
		CHSW_INFO_SET_BW(pos, 0);
	}

	return skb;
}

static struct sk_buff *rtw_nlo_info_get(struct ieee80211_hw *hw)
{
	struct rtw_dev *rtwdev = hw->priv;
	struct rtw_chip_info *chip = rtwdev->chip;
	struct rtw_pno_request *pno_req = &rtwdev->wow.pno_req;
	struct rtw_nlo_info_hdr *nlo_hdr;
	struct cfg80211_ssid *ssid;
	struct sk_buff *skb;
	u8 *pos, loc;
	u32 size;
	int i;

	if (!pno_req->inited || !pno_req->match_set_cnt)
		return NULL;

	size = sizeof(struct rtw_nlo_info_hdr) + pno_req->match_set_cnt *
		      IEEE80211_MAX_SSID_LEN + chip->tx_pkt_desc_sz;

	skb = alloc_skb(size, GFP_KERNEL);
	if (!skb)
		return NULL;

	skb_reserve(skb, chip->tx_pkt_desc_sz);

	nlo_hdr = skb_put_zero(skb, sizeof(struct rtw_nlo_info_hdr));

	nlo_hdr->nlo_count = pno_req->match_set_cnt;
	nlo_hdr->hidden_ap_count = pno_req->match_set_cnt;

	/* pattern check for firmware */
	memset(nlo_hdr->pattern_check, 0xA5, FW_NLO_INFO_CHECK_SIZE);

	for (i = 0; i < pno_req->match_set_cnt; i++)
		nlo_hdr->ssid_len[i] = pno_req->match_sets[i].ssid.ssid_len;

	for (i = 0; i < pno_req->match_set_cnt; i++) {
		ssid = &pno_req->match_sets[i].ssid;
		loc  = rtw_get_rsvd_page_probe_req_location(rtwdev, ssid);
		if (!loc) {
			rtw_err(rtwdev, "failed to get probe req rsvd loc\n");
			kfree(skb);
			return NULL;
		}
		nlo_hdr->location[i] = loc;
	}

	for (i = 0; i < pno_req->match_set_cnt; i++) {
		pos = skb_put_zero(skb, IEEE80211_MAX_SSID_LEN);
		memcpy(pos, pno_req->match_sets[i].ssid.ssid,
		       pno_req->match_sets[i].ssid.ssid_len);
	}

	return skb;
}

static struct sk_buff *rtw_cs_channel_info_get(struct ieee80211_hw *hw)
{
	struct rtw_dev *rtwdev = hw->priv;
	struct rtw_chip_info *chip = rtwdev->chip;
	struct rtw_pno_request *pno_req = &rtwdev->wow.pno_req;
	struct ieee80211_channel *channels = pno_req->channels;
	struct sk_buff *skb;
	int count =  pno_req->channel_cnt;
	u8 *pos;
	int i = 0;

	skb = alloc_skb(4 * count + chip->tx_pkt_desc_sz, GFP_KERNEL);
	if (!skb)
		return NULL;

	skb_reserve(skb, chip->tx_pkt_desc_sz);

	for (i = 0; i < count; i++) {
		pos = skb_put_zero(skb, 4);

		CHSW_INFO_SET_CH(pos, channels[i].hw_value);

		if (channels[i].flags & IEEE80211_CHAN_RADAR)
			CHSW_INFO_SET_ACTION_ID(pos, 0);
		else
			CHSW_INFO_SET_ACTION_ID(pos, 1);
		CHSW_INFO_SET_TIMEOUT(pos, 1);
		CHSW_INFO_SET_PRI_CH_IDX(pos, 1);
		CHSW_INFO_SET_BW(pos, 0);
	}

	return skb;
}

static struct sk_buff *rtw_lps_pg_dpk_get(struct ieee80211_hw *hw)
{
	struct rtw_dev *rtwdev = hw->priv;
	struct rtw_chip_info *chip = rtwdev->chip;
	struct rtw_dpk_info *dpk_info = &rtwdev->dm_info.dpk_info;
	struct rtw_lps_pg_dpk_hdr *dpk_hdr;
	struct sk_buff *skb;
	u32 size;

	size = chip->tx_pkt_desc_sz + sizeof(*dpk_hdr);
	skb = alloc_skb(size, GFP_KERNEL);
	if (!skb)
		return NULL;

	skb_reserve(skb, chip->tx_pkt_desc_sz);
	dpk_hdr = skb_put_zero(skb, sizeof(*dpk_hdr));
	dpk_hdr->dpk_ch = dpk_info->dpk_ch;
	dpk_hdr->dpk_path_ok = dpk_info->dpk_path_ok[0];
	memcpy(dpk_hdr->dpk_txagc, dpk_info->dpk_txagc, 2);
	memcpy(dpk_hdr->dpk_gs, dpk_info->dpk_gs, 4);
	memcpy(dpk_hdr->coef, dpk_info->coef, 160);

	return skb;
}

static struct sk_buff *rtw_lps_pg_info_get(struct ieee80211_hw *hw)
{
	struct rtw_dev *rtwdev = hw->priv;
	struct rtw_chip_info *chip = rtwdev->chip;
	struct rtw_lps_conf *conf = &rtwdev->lps_conf;
	struct rtw_lps_pg_info_hdr *pg_info_hdr;
	struct rtw_wow_param *rtw_wow = &rtwdev->wow;
	struct sk_buff *skb;
	u32 size;

	size = chip->tx_pkt_desc_sz + sizeof(*pg_info_hdr);
	skb = alloc_skb(size, GFP_KERNEL);
	if (!skb)
		return NULL;

	skb_reserve(skb, chip->tx_pkt_desc_sz);
	pg_info_hdr = skb_put_zero(skb, sizeof(*pg_info_hdr));
	pg_info_hdr->tx_bu_page_count = rtwdev->fifo.rsvd_drv_pg_num;
	pg_info_hdr->macid = find_first_bit(rtwdev->mac_id_map, RTW_MAX_MAC_ID_NUM);
	pg_info_hdr->sec_cam_count =
		rtw_sec_cam_pg_backup(rtwdev, pg_info_hdr->sec_cam);
	pg_info_hdr->pattern_count = rtw_wow->pattern_cnt;

	conf->sec_cam_backup = pg_info_hdr->sec_cam_count != 0;
	conf->pattern_cam_backup = rtw_wow->pattern_cnt != 0;

	return skb;
}

static struct sk_buff *rtw_get_rsvd_page_skb(struct ieee80211_hw *hw,
<<<<<<< HEAD
					     struct ieee80211_vif *vif,
=======
>>>>>>> 04d5ce62
					     struct rtw_rsvd_page *rsvd_pkt)
{
	struct ieee80211_vif *vif;
	struct rtw_vif *rtwvif;
	struct sk_buff *skb_new;
	struct cfg80211_ssid *ssid;
<<<<<<< HEAD

=======

	if (rsvd_pkt->type == RSVD_DUMMY) {
		skb_new = alloc_skb(1, GFP_KERNEL);
		if (!skb_new)
			return NULL;

		skb_put(skb_new, 1);
		return skb_new;
	}

	rtwvif = rsvd_pkt->rtwvif;
	if (!rtwvif)
		return NULL;

	vif = rtwvif_to_vif(rtwvif);

>>>>>>> 04d5ce62
	switch (rsvd_pkt->type) {
	case RSVD_BEACON:
		skb_new = ieee80211_beacon_get(hw, vif);
		break;
	case RSVD_PS_POLL:
		skb_new = ieee80211_pspoll_get(hw, vif);
		break;
	case RSVD_PROBE_RESP:
		skb_new = ieee80211_proberesp_get(hw, vif);
		break;
	case RSVD_NULL:
		skb_new = ieee80211_nullfunc_get(hw, vif, false);
		break;
	case RSVD_QOS_NULL:
		skb_new = ieee80211_nullfunc_get(hw, vif, true);
		break;
	case RSVD_LPS_PG_DPK:
		skb_new = rtw_lps_pg_dpk_get(hw);
		break;
	case RSVD_LPS_PG_INFO:
		skb_new = rtw_lps_pg_info_get(hw);
		break;
	case RSVD_PROBE_REQ:
		ssid = (struct cfg80211_ssid *)rsvd_pkt->ssid;
		if (ssid)
			skb_new = ieee80211_probereq_get(hw, vif->addr,
							 ssid->ssid,
							 ssid->ssid_len, 0);
		else
			skb_new = ieee80211_probereq_get(hw, vif->addr, NULL, 0, 0);
		break;
	case RSVD_NLO_INFO:
		skb_new = rtw_nlo_info_get(hw);
		break;
	case RSVD_CH_INFO:
		skb_new = rtw_cs_channel_info_get(hw);
		break;
	case RSVD_PROBE_REQ:
		ssid = (struct cfg80211_ssid *)rsvd_pkt->ssid;
		if (ssid)
			skb_new = ieee80211_probereq_get(hw, vif->addr,
							 ssid->ssid,
							 ssid->ssid_len, 0);
		else
			skb_new = ieee80211_probereq_get(hw, vif->addr, NULL, 0, 0);
		break;
	case RSVD_NLO_INFO:
		skb_new = rtw_nlo_info_get(hw);
		break;
	case RSVD_CH_INFO:
		skb_new = rtw_cs_channel_info_get(hw);
		break;
	default:
		return NULL;
	}

	if (!skb_new)
		return NULL;

	return skb_new;
}

static void rtw_fill_rsvd_page_desc(struct rtw_dev *rtwdev, struct sk_buff *skb)
{
	struct rtw_tx_pkt_info pkt_info;
	struct rtw_chip_info *chip = rtwdev->chip;
	u8 *pkt_desc;

	memset(&pkt_info, 0, sizeof(pkt_info));
	rtw_rsvd_page_pkt_info_update(rtwdev, &pkt_info, skb);
	pkt_desc = skb_push(skb, chip->tx_pkt_desc_sz);
	memset(pkt_desc, 0, chip->tx_pkt_desc_sz);
	rtw_tx_fill_tx_desc(&pkt_info, skb);
}

static inline u8 rtw_len_to_page(unsigned int len, u8 page_size)
{
	return DIV_ROUND_UP(len, page_size);
}

static void rtw_rsvd_page_list_to_buf(struct rtw_dev *rtwdev, u8 page_size,
				      u8 page_margin, u32 page, u8 *buf,
				      struct rtw_rsvd_page *rsvd_pkt)
{
	struct sk_buff *skb = rsvd_pkt->skb;

	if (page >= 1)
		memcpy(buf + page_margin + page_size * (page - 1),
		       skb->data, skb->len);
	else
		memcpy(buf, skb->data, skb->len);
}

static struct rtw_rsvd_page *rtw_alloc_rsvd_page(struct rtw_dev *rtwdev,
						 enum rtw_rsvd_packet_type type,
						 bool txdesc)
<<<<<<< HEAD
{
	struct rtw_rsvd_page *rsvd_pkt = NULL;

	rsvd_pkt = kzalloc(sizeof(*rsvd_pkt), GFP_KERNEL);

	if (!rsvd_pkt)
		return NULL;

	rsvd_pkt->type = type;
	rsvd_pkt->add_txdesc = txdesc;

	return rsvd_pkt;
}

static void rtw_insert_rsvd_page(struct rtw_dev *rtwdev,
				 struct rtw_rsvd_page *rsvd_pkt)
{
	lockdep_assert_held(&rtwdev->mutex);
	list_add_tail(&rsvd_pkt->list, &rtwdev->rsvd_page_list);
}

void rtw_add_rsvd_page(struct rtw_dev *rtwdev, enum rtw_rsvd_packet_type type,
		       bool txdesc)
=======
>>>>>>> 04d5ce62
{
	struct rtw_rsvd_page *rsvd_pkt = NULL;

	rsvd_pkt = kzalloc(sizeof(*rsvd_pkt), GFP_KERNEL);

	if (!rsvd_pkt)
		return NULL;

<<<<<<< HEAD
	rsvd_pkt = rtw_alloc_rsvd_page(rtwdev, type, txdesc);
	if (!rsvd_pkt)
		return;

	rtw_insert_rsvd_page(rtwdev, rsvd_pkt);
}

void rtw_add_rsvd_page_probe_req(struct rtw_dev *rtwdev,
				 struct cfg80211_ssid *ssid)
=======
	INIT_LIST_HEAD(&rsvd_pkt->vif_list);
	INIT_LIST_HEAD(&rsvd_pkt->build_list);
	rsvd_pkt->type = type;
	rsvd_pkt->add_txdesc = txdesc;

	return rsvd_pkt;
}

static void rtw_insert_rsvd_page(struct rtw_dev *rtwdev,
				 struct rtw_vif *rtwvif,
				 struct rtw_rsvd_page *rsvd_pkt)
{
	lockdep_assert_held(&rtwdev->mutex);

	list_add_tail(&rsvd_pkt->vif_list, &rtwvif->rsvd_page_list);
}

static void rtw_add_rsvd_page(struct rtw_dev *rtwdev,
			      struct rtw_vif *rtwvif,
			      enum rtw_rsvd_packet_type type,
			      bool txdesc)
{
	struct rtw_rsvd_page *rsvd_pkt;

	rsvd_pkt = rtw_alloc_rsvd_page(rtwdev, type, txdesc);
	if (!rsvd_pkt) {
		rtw_err(rtwdev, "failed to alloc rsvd page %d\n", type);
		return;
	}

	rsvd_pkt->rtwvif = rtwvif;
	rtw_insert_rsvd_page(rtwdev, rtwvif, rsvd_pkt);
}

static void rtw_add_rsvd_page_probe_req(struct rtw_dev *rtwdev,
					struct rtw_vif *rtwvif,
					struct cfg80211_ssid *ssid)
>>>>>>> 04d5ce62
{
	struct rtw_rsvd_page *rsvd_pkt;

	rsvd_pkt = rtw_alloc_rsvd_page(rtwdev, RSVD_PROBE_REQ, true);
<<<<<<< HEAD
	if (!rsvd_pkt)
=======
	if (!rsvd_pkt) {
		rtw_err(rtwdev, "failed to alloc probe req rsvd page\n");
>>>>>>> 04d5ce62
		return;
	}

<<<<<<< HEAD
	rsvd_pkt->ssid = ssid;
	rtw_insert_rsvd_page(rtwdev, rsvd_pkt);
=======
	rsvd_pkt->rtwvif = rtwvif;
	rsvd_pkt->ssid = ssid;
	rtw_insert_rsvd_page(rtwdev, rtwvif, rsvd_pkt);
>>>>>>> 04d5ce62
}

void rtw_remove_rsvd_page(struct rtw_dev *rtwdev,
			  struct rtw_vif *rtwvif)
{
	struct rtw_rsvd_page *rsvd_pkt, *tmp;

	lockdep_assert_held(&rtwdev->mutex);

	/* remove all of the rsvd pages for vif */
	list_for_each_entry_safe(rsvd_pkt, tmp, &rtwvif->rsvd_page_list,
				 vif_list) {
		list_del(&rsvd_pkt->vif_list);
		if (!list_empty(&rsvd_pkt->build_list))
			list_del(&rsvd_pkt->build_list);
		kfree(rsvd_pkt);
	}
}

void rtw_add_rsvd_page_bcn(struct rtw_dev *rtwdev,
			   struct rtw_vif *rtwvif)
{
	struct ieee80211_vif *vif = rtwvif_to_vif(rtwvif);

	if (vif->type != NL80211_IFTYPE_AP &&
	    vif->type != NL80211_IFTYPE_ADHOC &&
	    vif->type != NL80211_IFTYPE_MESH_POINT) {
		rtw_warn(rtwdev, "Cannot add beacon rsvd page for %d\n",
			 vif->type);
		return;
	}

	rtw_add_rsvd_page(rtwdev, rtwvif, RSVD_BEACON, false);
}

void rtw_add_rsvd_page_pno(struct rtw_dev *rtwdev,
			   struct rtw_vif *rtwvif)
{
	struct ieee80211_vif *vif = rtwvif_to_vif(rtwvif);
	struct rtw_wow_param *rtw_wow = &rtwdev->wow;
	struct rtw_pno_request *rtw_pno_req = &rtw_wow->pno_req;
	struct cfg80211_ssid *ssid;
	int i;

	if (vif->type != NL80211_IFTYPE_STATION) {
		rtw_warn(rtwdev, "Cannot add PNO rsvd page for %d\n",
			 vif->type);
		return;
	}

	for (i = 0 ; i < rtw_pno_req->match_set_cnt; i++) {
		ssid = &rtw_pno_req->match_sets[i].ssid;
		rtw_add_rsvd_page_probe_req(rtwdev, rtwvif, ssid);
	}

	rtw_add_rsvd_page_probe_req(rtwdev, rtwvif, NULL);
	rtw_add_rsvd_page(rtwdev, rtwvif, RSVD_NLO_INFO, false);
	rtw_add_rsvd_page(rtwdev, rtwvif, RSVD_CH_INFO, true);
}

void rtw_add_rsvd_page_sta(struct rtw_dev *rtwdev,
			   struct rtw_vif *rtwvif)
{
	struct ieee80211_vif *vif = rtwvif_to_vif(rtwvif);

	if (vif->type != NL80211_IFTYPE_STATION) {
		rtw_warn(rtwdev, "Cannot add sta rsvd page for %d\n",
			 vif->type);
		return;
	}

	rtw_add_rsvd_page(rtwdev, rtwvif, RSVD_PS_POLL, true);
	rtw_add_rsvd_page(rtwdev, rtwvif, RSVD_QOS_NULL, true);
	rtw_add_rsvd_page(rtwdev, rtwvif, RSVD_NULL, true);
	rtw_add_rsvd_page(rtwdev, rtwvif, RSVD_LPS_PG_DPK, true);
	rtw_add_rsvd_page(rtwdev, rtwvif, RSVD_LPS_PG_INFO, true);
}

int rtw_fw_write_data_rsvd_page(struct rtw_dev *rtwdev, u16 pg_addr,
				u8 *buf, u32 size)
{
	u8 bckp[2];
	u8 val;
	u16 rsvd_pg_head;
	int ret;

	lockdep_assert_held(&rtwdev->mutex);

	if (!size)
		return -EINVAL;

	pg_addr &= BIT_MASK_BCN_HEAD_1_V1;
	rtw_write16(rtwdev, REG_FIFOPAGE_CTRL_2, pg_addr | BIT_BCN_VALID_V1);

	val = rtw_read8(rtwdev, REG_CR + 1);
	bckp[0] = val;
	val |= BIT_ENSWBCN >> 8;
	rtw_write8(rtwdev, REG_CR + 1, val);

	val = rtw_read8(rtwdev, REG_FWHW_TXQ_CTRL + 2);
	bckp[1] = val;
	val &= ~(BIT_EN_BCNQ_DL >> 16);
	rtw_write8(rtwdev, REG_FWHW_TXQ_CTRL + 2, val);

	ret = rtw_hci_write_data_rsvd_page(rtwdev, buf, size);
	if (ret) {
		rtw_err(rtwdev, "failed to write data to rsvd page\n");
		goto restore;
	}

	if (!check_hw_ready(rtwdev, REG_FIFOPAGE_CTRL_2, BIT_BCN_VALID_V1, 1)) {
		rtw_err(rtwdev, "error beacon valid\n");
		ret = -EBUSY;
	}

restore:
	rsvd_pg_head = rtwdev->fifo.rsvd_boundary;
	rtw_write16(rtwdev, REG_FIFOPAGE_CTRL_2,
		    rsvd_pg_head | BIT_BCN_VALID_V1);
	rtw_write8(rtwdev, REG_FWHW_TXQ_CTRL + 2, bckp[1]);
	rtw_write8(rtwdev, REG_CR + 1, bckp[0]);

	return ret;
}

static int rtw_download_drv_rsvd_page(struct rtw_dev *rtwdev, u8 *buf, u32 size)
{
	u32 pg_size;
	u32 pg_num = 0;
	u16 pg_addr = 0;

	pg_size = rtwdev->chip->page_size;
	pg_num = size / pg_size + ((size & (pg_size - 1)) ? 1 : 0);
	if (pg_num > rtwdev->fifo.rsvd_drv_pg_num)
		return -ENOMEM;

	pg_addr = rtwdev->fifo.rsvd_drv_addr;

	return rtw_fw_write_data_rsvd_page(rtwdev, pg_addr, buf, size);
}

static void __rtw_build_rsvd_page_reset(struct rtw_dev *rtwdev)
{
	struct rtw_rsvd_page *rsvd_pkt, *tmp;

	list_for_each_entry_safe(rsvd_pkt, tmp, &rtwdev->rsvd_page_list,
				 build_list) {
		list_del_init(&rsvd_pkt->build_list);

		/* Don't free except for the dummy rsvd page,
		 * others will be freed when removing vif
		 */
		if (rsvd_pkt->type == RSVD_DUMMY)
			kfree(rsvd_pkt);
	}
}

static void rtw_build_rsvd_page_iter(void *data, u8 *mac,
				     struct ieee80211_vif *vif)
{
	struct rtw_dev *rtwdev = data;
	struct rtw_vif *rtwvif = (struct rtw_vif *)vif->drv_priv;
	struct rtw_rsvd_page *rsvd_pkt;

	list_for_each_entry(rsvd_pkt, &rtwvif->rsvd_page_list, vif_list) {
		if (rsvd_pkt->type == RSVD_BEACON)
			list_add(&rsvd_pkt->build_list,
				 &rtwdev->rsvd_page_list);
		else
			list_add_tail(&rsvd_pkt->build_list,
				      &rtwdev->rsvd_page_list);
	}
}

static int  __rtw_build_rsvd_page_from_vifs(struct rtw_dev *rtwdev)
{
	struct rtw_rsvd_page *rsvd_pkt;

	__rtw_build_rsvd_page_reset(rtwdev);

	/* gather rsvd page from vifs */
	rtw_iterate_vifs_atomic(rtwdev, rtw_build_rsvd_page_iter, rtwdev);

	rsvd_pkt = list_first_entry_or_null(&rtwdev->rsvd_page_list,
					    struct rtw_rsvd_page, build_list);
	if (!rsvd_pkt) {
		WARN(1, "Should not have an empty reserved page\n");
		return -EINVAL;
	}

	/* the first rsvd should be beacon, otherwise add a dummy one */
	if (rsvd_pkt->type != RSVD_BEACON) {
		struct rtw_rsvd_page *dummy_pkt;

		dummy_pkt = rtw_alloc_rsvd_page(rtwdev, RSVD_DUMMY, false);
		if (!dummy_pkt) {
			rtw_err(rtwdev, "failed to alloc dummy rsvd page\n");
			return -ENOMEM;
		}

		list_add(&dummy_pkt->build_list, &rtwdev->rsvd_page_list);
	}

	return 0;
}

static u8 *rtw_build_rsvd_page(struct rtw_dev *rtwdev, u32 *size)
{
	struct ieee80211_hw *hw = rtwdev->hw;
	struct rtw_chip_info *chip = rtwdev->chip;
	struct sk_buff *iter;
	struct rtw_rsvd_page *rsvd_pkt;
	u32 page = 0;
	u8 total_page = 0;
	u8 page_size, page_margin, tx_desc_sz;
	u8 *buf;
	int ret;

	page_size = chip->page_size;
	tx_desc_sz = chip->tx_pkt_desc_sz;
	page_margin = page_size - tx_desc_sz;

<<<<<<< HEAD
	list_for_each_entry(rsvd_pkt, &rtwdev->rsvd_page_list, list) {
		iter = rtw_get_rsvd_page_skb(hw, vif, rsvd_pkt);
=======
	ret = __rtw_build_rsvd_page_from_vifs(rtwdev);
	if (ret) {
		rtw_err(rtwdev,
			"failed to build rsvd page from vifs, ret %d\n", ret);
		return NULL;
	}

	list_for_each_entry(rsvd_pkt, &rtwdev->rsvd_page_list, build_list) {
		iter = rtw_get_rsvd_page_skb(hw, rsvd_pkt);
>>>>>>> 04d5ce62
		if (!iter) {
			rtw_err(rtwdev, "failed to build rsvd packet\n");
			goto release_skb;
		}

		/* Fill the tx_desc for the rsvd pkt that requires one.
		 * And iter->len will be added with size of tx_desc_sz.
		 */
		if (rsvd_pkt->add_txdesc)
			rtw_fill_rsvd_page_desc(rtwdev, iter);

		rsvd_pkt->skb = iter;
		rsvd_pkt->page = total_page;

		/* Reserved page is downloaded via TX path, and TX path will
		 * generate a tx_desc at the header to describe length of
		 * the buffer. If we are not counting page numbers with the
		 * size of tx_desc added at the first rsvd_pkt (usually a
		 * beacon, firmware default refer to the first page as the
		 * content of beacon), we could generate a buffer which size
		 * is smaller than the actual size of the whole rsvd_page
		 */
		if (total_page == 0) {
			if (rsvd_pkt->type != RSVD_BEACON &&
			    rsvd_pkt->type != RSVD_DUMMY) {
				rtw_err(rtwdev, "first page should be a beacon\n");
				goto release_skb;
			}
			total_page += rtw_len_to_page(iter->len + tx_desc_sz,
						      page_size);
		} else {
			total_page += rtw_len_to_page(iter->len, page_size);
		}
	}

	if (total_page > rtwdev->fifo.rsvd_drv_pg_num) {
		rtw_err(rtwdev, "rsvd page over size: %d\n", total_page);
		goto release_skb;
	}

	*size = (total_page - 1) * page_size + page_margin;
	buf = kzalloc(*size, GFP_KERNEL);
	if (!buf)
		goto release_skb;

	/* Copy the content of each rsvd_pkt to the buf, and they should
	 * be aligned to the pages.
	 *
	 * Note that the first rsvd_pkt is a beacon no matter what vif->type.
	 * And that rsvd_pkt does not require tx_desc because when it goes
	 * through TX path, the TX path will generate one for it.
	 */
	list_for_each_entry(rsvd_pkt, &rtwdev->rsvd_page_list, build_list) {
		rtw_rsvd_page_list_to_buf(rtwdev, page_size, page_margin,
					  page, buf, rsvd_pkt);
		if (page == 0)
			page += rtw_len_to_page(rsvd_pkt->skb->len +
						tx_desc_sz, page_size);
		else
			page += rtw_len_to_page(rsvd_pkt->skb->len, page_size);

		kfree_skb(rsvd_pkt->skb);
		rsvd_pkt->skb = NULL;
	}

	return buf;

release_skb:
<<<<<<< HEAD
	list_for_each_entry(rsvd_pkt, &rtwdev->rsvd_page_list, list) {
=======
	list_for_each_entry(rsvd_pkt, &rtwdev->rsvd_page_list, build_list) {
>>>>>>> 04d5ce62
		kfree_skb(rsvd_pkt->skb);
		rsvd_pkt->skb = NULL;
	}

	return NULL;
}

static int rtw_download_beacon(struct rtw_dev *rtwdev)
{
	struct ieee80211_hw *hw = rtwdev->hw;
	struct rtw_rsvd_page *rsvd_pkt;
	struct sk_buff *skb;
	int ret = 0;

	rsvd_pkt = list_first_entry_or_null(&rtwdev->rsvd_page_list,
					    struct rtw_rsvd_page, build_list);
	if (!rsvd_pkt) {
		rtw_err(rtwdev, "failed to get rsvd page from build list\n");
		return -ENOENT;
	}

	if (rsvd_pkt->type != RSVD_BEACON &&
	    rsvd_pkt->type != RSVD_DUMMY) {
		rtw_err(rtwdev, "invalid rsvd page type %d, should be beacon or dummy\n",
			rsvd_pkt->type);
		return -EINVAL;
	}

	skb = rtw_get_rsvd_page_skb(hw, rsvd_pkt);
	if (!skb) {
		rtw_err(rtwdev, "failed to get beacon skb\n");
		return -ENOMEM;
	}

	ret = rtw_download_drv_rsvd_page(rtwdev, skb->data, skb->len);
	if (ret)
		rtw_err(rtwdev, "failed to download drv rsvd page\n");

	dev_kfree_skb(skb);

	return ret;
}

int rtw_fw_download_rsvd_page(struct rtw_dev *rtwdev)
{
	u8 *buf;
	u32 size;
	int ret;

	buf = rtw_build_rsvd_page(rtwdev, &size);
	if (!buf) {
		rtw_err(rtwdev, "failed to build rsvd page pkt\n");
		return -ENOMEM;
	}

	ret = rtw_download_drv_rsvd_page(rtwdev, buf, size);
	if (ret) {
		rtw_err(rtwdev, "failed to download drv rsvd page\n");
		goto free;
	}

	/* The last thing is to download the *ONLY* beacon again, because
	 * the previous tx_desc is to describe the total rsvd page. Download
	 * the beacon again to replace the TX desc header, and we will get
	 * a correct tx_desc for the beacon in the rsvd page.
	 */
	ret = rtw_download_beacon(rtwdev);
	if (ret) {
		rtw_err(rtwdev, "failed to download beacon\n");
		goto free;
	}

free:
	kfree(buf);

	return ret;
}

int rtw_dump_drv_rsvd_page(struct rtw_dev *rtwdev,
			   u32 offset, u32 size, u32 *buf)
{
	struct rtw_fifo_conf *fifo = &rtwdev->fifo;
	u32 residue, i;
	u16 start_pg;
	u16 idx = 0;
	u16 ctl;
	u8 rcr;

	if (size & 0x3) {
		rtw_warn(rtwdev, "should be 4-byte aligned\n");
		return -EINVAL;
	}

	offset += fifo->rsvd_boundary << TX_PAGE_SIZE_SHIFT;
	residue = offset & (FIFO_PAGE_SIZE - 1);
	start_pg = offset >> FIFO_PAGE_SIZE_SHIFT;
	start_pg += RSVD_PAGE_START_ADDR;

	rcr = rtw_read8(rtwdev, REG_RCR + 2);
	ctl = rtw_read16(rtwdev, REG_PKTBUF_DBG_CTRL) & 0xf000;

	/* disable rx clock gate */
	rtw_write8(rtwdev, REG_RCR, rcr | BIT(3));

	do {
		rtw_write16(rtwdev, REG_PKTBUF_DBG_CTRL, start_pg | ctl);

		for (i = FIFO_DUMP_ADDR + residue;
		     i < FIFO_DUMP_ADDR + FIFO_PAGE_SIZE; i += 4) {
			buf[idx++] = rtw_read32(rtwdev, i);
			size -= 4;
			if (size == 0)
				goto out;
		}

		residue = 0;
		start_pg++;
	} while (size);

out:
	rtw_write16(rtwdev, REG_PKTBUF_DBG_CTRL, ctl);
	rtw_write8(rtwdev, REG_RCR + 2, rcr);
	return 0;
}

static void __rtw_fw_update_pkt(struct rtw_dev *rtwdev, u8 pkt_id, u16 size,
				u8 location)
{
	u8 h2c_pkt[H2C_PKT_SIZE] = {0};
	u16 total_size = H2C_PKT_HDR_SIZE + H2C_PKT_UPDATE_PKT_LEN;

	rtw_h2c_pkt_set_header(h2c_pkt, H2C_PKT_UPDATE_PKT);

	SET_PKT_H2C_TOTAL_LEN(h2c_pkt, total_size);
	UPDATE_PKT_SET_PKT_ID(h2c_pkt, pkt_id);
	UPDATE_PKT_SET_LOCATION(h2c_pkt, location);

	/* include txdesc size */
	UPDATE_PKT_SET_SIZE(h2c_pkt, size);

	rtw_fw_send_h2c_packet(rtwdev, h2c_pkt);
}

void rtw_fw_update_pkt_probe_req(struct rtw_dev *rtwdev,
				 struct cfg80211_ssid *ssid)
{
	u8 loc;
	u32 size;

	loc = rtw_get_rsvd_page_probe_req_location(rtwdev, ssid);
	if (!loc) {
		rtw_err(rtwdev, "failed to get probe_req rsvd loc\n");
		return;
	}

	size = rtw_get_rsvd_page_probe_req_size(rtwdev, ssid);
	if (!size) {
		rtw_err(rtwdev, "failed to get probe_req rsvd size\n");
		return;
	}

	__rtw_fw_update_pkt(rtwdev, RTW_PACKET_PROBE_REQ, size, loc);
}

void rtw_fw_channel_switch(struct rtw_dev *rtwdev, bool enable)
{
	struct rtw_pno_request *rtw_pno_req = &rtwdev->wow.pno_req;
	u8 h2c_pkt[H2C_PKT_SIZE] = {0};
	u16 total_size = H2C_PKT_HDR_SIZE + H2C_PKT_CH_SWITCH_LEN;
	u8 loc_ch_info;
	const struct rtw_ch_switch_option cs_option = {
		.dest_ch_en = 1,
		.dest_ch = 1,
		.periodic_option = 2,
		.normal_period = 5,
		.normal_period_sel = 0,
		.normal_cycle = 10,
		.slow_period = 1,
		.slow_period_sel = 1,
	};

	rtw_h2c_pkt_set_header(h2c_pkt, H2C_PKT_CH_SWITCH);
	SET_PKT_H2C_TOTAL_LEN(h2c_pkt, total_size);

	CH_SWITCH_SET_START(h2c_pkt, enable);
	CH_SWITCH_SET_DEST_CH_EN(h2c_pkt, cs_option.dest_ch_en);
	CH_SWITCH_SET_DEST_CH(h2c_pkt, cs_option.dest_ch);
	CH_SWITCH_SET_NORMAL_PERIOD(h2c_pkt, cs_option.normal_period);
	CH_SWITCH_SET_NORMAL_PERIOD_SEL(h2c_pkt, cs_option.normal_period_sel);
	CH_SWITCH_SET_SLOW_PERIOD(h2c_pkt, cs_option.slow_period);
	CH_SWITCH_SET_SLOW_PERIOD_SEL(h2c_pkt, cs_option.slow_period_sel);
	CH_SWITCH_SET_NORMAL_CYCLE(h2c_pkt, cs_option.normal_cycle);
	CH_SWITCH_SET_PERIODIC_OPT(h2c_pkt, cs_option.periodic_option);

	CH_SWITCH_SET_CH_NUM(h2c_pkt, rtw_pno_req->channel_cnt);
	CH_SWITCH_SET_INFO_SIZE(h2c_pkt, rtw_pno_req->channel_cnt * 4);

	loc_ch_info = rtw_get_rsvd_page_location(rtwdev, RSVD_CH_INFO);
	CH_SWITCH_SET_INFO_LOC(h2c_pkt, loc_ch_info);

	rtw_fw_send_h2c_packet(rtwdev, h2c_pkt);
}<|MERGE_RESOLUTION|>--- conflicted
+++ resolved
@@ -636,11 +636,7 @@
 	struct rtw_rsvd_page *rsvd_pkt;
 	u8 location = 0;
 
-<<<<<<< HEAD
-	list_for_each_entry(rsvd_pkt, &rtwdev->rsvd_page_list, list) {
-=======
 	list_for_each_entry(rsvd_pkt, &rtwdev->rsvd_page_list, build_list) {
->>>>>>> 04d5ce62
 		if (rsvd_pkt->type != RSVD_PROBE_REQ)
 			continue;
 		if ((!ssid && !rsvd_pkt->ssid) ||
@@ -657,11 +653,7 @@
 	struct rtw_rsvd_page *rsvd_pkt;
 	u16 size = 0;
 
-<<<<<<< HEAD
-	list_for_each_entry(rsvd_pkt, &rtwdev->rsvd_page_list, list) {
-=======
 	list_for_each_entry(rsvd_pkt, &rtwdev->rsvd_page_list, build_list) {
->>>>>>> 04d5ce62
 		if (rsvd_pkt->type != RSVD_PROBE_REQ)
 			continue;
 		if ((!ssid && !rsvd_pkt->ssid) ||
@@ -787,95 +779,6 @@
 	return skb;
 }
 
-static struct sk_buff *rtw_nlo_info_get(struct ieee80211_hw *hw)
-{
-	struct rtw_dev *rtwdev = hw->priv;
-	struct rtw_chip_info *chip = rtwdev->chip;
-	struct rtw_pno_request *pno_req = &rtwdev->wow.pno_req;
-	struct rtw_nlo_info_hdr *nlo_hdr;
-	struct cfg80211_ssid *ssid;
-	struct sk_buff *skb;
-	u8 *pos, loc;
-	u32 size;
-	int i;
-
-	if (!pno_req->inited || !pno_req->match_set_cnt)
-		return NULL;
-
-	size = sizeof(struct rtw_nlo_info_hdr) + pno_req->match_set_cnt *
-		      IEEE80211_MAX_SSID_LEN + chip->tx_pkt_desc_sz;
-
-	skb = alloc_skb(size, GFP_KERNEL);
-	if (!skb)
-		return NULL;
-
-	skb_reserve(skb, chip->tx_pkt_desc_sz);
-
-	nlo_hdr = skb_put_zero(skb, sizeof(struct rtw_nlo_info_hdr));
-
-	nlo_hdr->nlo_count = pno_req->match_set_cnt;
-	nlo_hdr->hidden_ap_count = pno_req->match_set_cnt;
-
-	/* pattern check for firmware */
-	memset(nlo_hdr->pattern_check, 0xA5, FW_NLO_INFO_CHECK_SIZE);
-
-	for (i = 0; i < pno_req->match_set_cnt; i++)
-		nlo_hdr->ssid_len[i] = pno_req->match_sets[i].ssid.ssid_len;
-
-	for (i = 0; i < pno_req->match_set_cnt; i++) {
-		ssid = &pno_req->match_sets[i].ssid;
-		loc  = rtw_get_rsvd_page_probe_req_location(rtwdev, ssid);
-		if (!loc) {
-			rtw_err(rtwdev, "failed to get probe req rsvd loc\n");
-			kfree(skb);
-			return NULL;
-		}
-		nlo_hdr->location[i] = loc;
-	}
-
-	for (i = 0; i < pno_req->match_set_cnt; i++) {
-		pos = skb_put_zero(skb, IEEE80211_MAX_SSID_LEN);
-		memcpy(pos, pno_req->match_sets[i].ssid.ssid,
-		       pno_req->match_sets[i].ssid.ssid_len);
-	}
-
-	return skb;
-}
-
-static struct sk_buff *rtw_cs_channel_info_get(struct ieee80211_hw *hw)
-{
-	struct rtw_dev *rtwdev = hw->priv;
-	struct rtw_chip_info *chip = rtwdev->chip;
-	struct rtw_pno_request *pno_req = &rtwdev->wow.pno_req;
-	struct ieee80211_channel *channels = pno_req->channels;
-	struct sk_buff *skb;
-	int count =  pno_req->channel_cnt;
-	u8 *pos;
-	int i = 0;
-
-	skb = alloc_skb(4 * count + chip->tx_pkt_desc_sz, GFP_KERNEL);
-	if (!skb)
-		return NULL;
-
-	skb_reserve(skb, chip->tx_pkt_desc_sz);
-
-	for (i = 0; i < count; i++) {
-		pos = skb_put_zero(skb, 4);
-
-		CHSW_INFO_SET_CH(pos, channels[i].hw_value);
-
-		if (channels[i].flags & IEEE80211_CHAN_RADAR)
-			CHSW_INFO_SET_ACTION_ID(pos, 0);
-		else
-			CHSW_INFO_SET_ACTION_ID(pos, 1);
-		CHSW_INFO_SET_TIMEOUT(pos, 1);
-		CHSW_INFO_SET_PRI_CH_IDX(pos, 1);
-		CHSW_INFO_SET_BW(pos, 0);
-	}
-
-	return skb;
-}
-
 static struct sk_buff *rtw_lps_pg_dpk_get(struct ieee80211_hw *hw)
 {
 	struct rtw_dev *rtwdev = hw->priv;
@@ -931,19 +834,12 @@
 }
 
 static struct sk_buff *rtw_get_rsvd_page_skb(struct ieee80211_hw *hw,
-<<<<<<< HEAD
-					     struct ieee80211_vif *vif,
-=======
->>>>>>> 04d5ce62
 					     struct rtw_rsvd_page *rsvd_pkt)
 {
 	struct ieee80211_vif *vif;
 	struct rtw_vif *rtwvif;
 	struct sk_buff *skb_new;
 	struct cfg80211_ssid *ssid;
-<<<<<<< HEAD
-
-=======
 
 	if (rsvd_pkt->type == RSVD_DUMMY) {
 		skb_new = alloc_skb(1, GFP_KERNEL);
@@ -960,7 +856,6 @@
 
 	vif = rtwvif_to_vif(rtwvif);
 
->>>>>>> 04d5ce62
 	switch (rsvd_pkt->type) {
 	case RSVD_BEACON:
 		skb_new = ieee80211_beacon_get(hw, vif);
@@ -998,21 +893,6 @@
 	case RSVD_CH_INFO:
 		skb_new = rtw_cs_channel_info_get(hw);
 		break;
-	case RSVD_PROBE_REQ:
-		ssid = (struct cfg80211_ssid *)rsvd_pkt->ssid;
-		if (ssid)
-			skb_new = ieee80211_probereq_get(hw, vif->addr,
-							 ssid->ssid,
-							 ssid->ssid_len, 0);
-		else
-			skb_new = ieee80211_probereq_get(hw, vif->addr, NULL, 0, 0);
-		break;
-	case RSVD_NLO_INFO:
-		skb_new = rtw_nlo_info_get(hw);
-		break;
-	case RSVD_CH_INFO:
-		skb_new = rtw_cs_channel_info_get(hw);
-		break;
 	default:
 		return NULL;
 	}
@@ -1057,7 +937,6 @@
 static struct rtw_rsvd_page *rtw_alloc_rsvd_page(struct rtw_dev *rtwdev,
 						 enum rtw_rsvd_packet_type type,
 						 bool txdesc)
-<<<<<<< HEAD
 {
 	struct rtw_rsvd_page *rsvd_pkt = NULL;
 
@@ -1066,42 +945,6 @@
 	if (!rsvd_pkt)
 		return NULL;
 
-	rsvd_pkt->type = type;
-	rsvd_pkt->add_txdesc = txdesc;
-
-	return rsvd_pkt;
-}
-
-static void rtw_insert_rsvd_page(struct rtw_dev *rtwdev,
-				 struct rtw_rsvd_page *rsvd_pkt)
-{
-	lockdep_assert_held(&rtwdev->mutex);
-	list_add_tail(&rsvd_pkt->list, &rtwdev->rsvd_page_list);
-}
-
-void rtw_add_rsvd_page(struct rtw_dev *rtwdev, enum rtw_rsvd_packet_type type,
-		       bool txdesc)
-=======
->>>>>>> 04d5ce62
-{
-	struct rtw_rsvd_page *rsvd_pkt = NULL;
-
-	rsvd_pkt = kzalloc(sizeof(*rsvd_pkt), GFP_KERNEL);
-
-	if (!rsvd_pkt)
-		return NULL;
-
-<<<<<<< HEAD
-	rsvd_pkt = rtw_alloc_rsvd_page(rtwdev, type, txdesc);
-	if (!rsvd_pkt)
-		return;
-
-	rtw_insert_rsvd_page(rtwdev, rsvd_pkt);
-}
-
-void rtw_add_rsvd_page_probe_req(struct rtw_dev *rtwdev,
-				 struct cfg80211_ssid *ssid)
-=======
 	INIT_LIST_HEAD(&rsvd_pkt->vif_list);
 	INIT_LIST_HEAD(&rsvd_pkt->build_list);
 	rsvd_pkt->type = type;
@@ -1139,28 +982,18 @@
 static void rtw_add_rsvd_page_probe_req(struct rtw_dev *rtwdev,
 					struct rtw_vif *rtwvif,
 					struct cfg80211_ssid *ssid)
->>>>>>> 04d5ce62
 {
 	struct rtw_rsvd_page *rsvd_pkt;
 
 	rsvd_pkt = rtw_alloc_rsvd_page(rtwdev, RSVD_PROBE_REQ, true);
-<<<<<<< HEAD
-	if (!rsvd_pkt)
-=======
 	if (!rsvd_pkt) {
 		rtw_err(rtwdev, "failed to alloc probe req rsvd page\n");
->>>>>>> 04d5ce62
 		return;
 	}
 
-<<<<<<< HEAD
-	rsvd_pkt->ssid = ssid;
-	rtw_insert_rsvd_page(rtwdev, rsvd_pkt);
-=======
 	rsvd_pkt->rtwvif = rtwvif;
 	rsvd_pkt->ssid = ssid;
 	rtw_insert_rsvd_page(rtwdev, rtwvif, rsvd_pkt);
->>>>>>> 04d5ce62
 }
 
 void rtw_remove_rsvd_page(struct rtw_dev *rtwdev,
@@ -1383,10 +1216,6 @@
 	tx_desc_sz = chip->tx_pkt_desc_sz;
 	page_margin = page_size - tx_desc_sz;
 
-<<<<<<< HEAD
-	list_for_each_entry(rsvd_pkt, &rtwdev->rsvd_page_list, list) {
-		iter = rtw_get_rsvd_page_skb(hw, vif, rsvd_pkt);
-=======
 	ret = __rtw_build_rsvd_page_from_vifs(rtwdev);
 	if (ret) {
 		rtw_err(rtwdev,
@@ -1396,7 +1225,6 @@
 
 	list_for_each_entry(rsvd_pkt, &rtwdev->rsvd_page_list, build_list) {
 		iter = rtw_get_rsvd_page_skb(hw, rsvd_pkt);
->>>>>>> 04d5ce62
 		if (!iter) {
 			rtw_err(rtwdev, "failed to build rsvd packet\n");
 			goto release_skb;
@@ -1465,11 +1293,7 @@
 	return buf;
 
 release_skb:
-<<<<<<< HEAD
-	list_for_each_entry(rsvd_pkt, &rtwdev->rsvd_page_list, list) {
-=======
 	list_for_each_entry(rsvd_pkt, &rtwdev->rsvd_page_list, build_list) {
->>>>>>> 04d5ce62
 		kfree_skb(rsvd_pkt->skb);
 		rsvd_pkt->skb = NULL;
 	}
