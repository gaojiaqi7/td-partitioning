--- conflicted
+++ resolved
@@ -400,11 +400,7 @@
 }
 
 /**
-<<<<<<< HEAD
- * hns3_nic_self_test - self test
-=======
  * hns3_self_test - self test
->>>>>>> df0cc57e
  * @ndev: net device
  * @eth_test: test cmd
  * @data: test result
@@ -991,10 +987,7 @@
 	struct hnae3_ae_dev *ae_dev = pci_get_drvdata(h->pdev);
 	const struct hnae3_ae_ops *ops = h->ae_algo->ops;
 	const struct hns3_reset_type_map *rst_type_map;
-<<<<<<< HEAD
-=======
 	enum ethtool_reset_flags rst_flags;
->>>>>>> df0cc57e
 	u32 i, size;
 
 	if (ops->ae_dev_resetting && ops->ae_dev_resetting(h))
@@ -1014,10 +1007,7 @@
 	for (i = 0; i < size; i++) {
 		if (rst_type_map[i].rst_flags == *flags) {
 			rst_type = rst_type_map[i].rst_type;
-<<<<<<< HEAD
-=======
 			rst_flags = rst_type_map[i].rst_flags;
->>>>>>> df0cc57e
 			break;
 		}
 	}
@@ -1033,11 +1023,8 @@
 
 	ops->reset_event(h->pdev, h);
 
-<<<<<<< HEAD
-=======
 	*flags &= ~rst_flags;
 
->>>>>>> df0cc57e
 	return 0;
 }
 
