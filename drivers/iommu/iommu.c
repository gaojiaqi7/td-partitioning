--- conflicted
+++ resolved
@@ -3522,7 +3522,6 @@
 
 	__free_pages(page, 0);
 }
-<<<<<<< HEAD
 
 void iommu_free_pgtbl_pages(struct iommu_domain *domain,
 			    struct list_head *pages)
@@ -3539,8 +3538,6 @@
 		call_rcu(&page->rcu_head, pgtble_page_free_rcu);
 	}
 }
-=======
-EXPORT_SYMBOL_GPL(iommu_free_global_pasid);
 
 int iommu_domain_set_trusted(struct iommu_domain *domain)
 {
@@ -3597,5 +3594,4 @@
 	kfree(data);
 	return ret;
 }
-EXPORT_SYMBOL_GPL(iommu_get_hw_info);
->>>>>>> bcdfad90
+EXPORT_SYMBOL_GPL(iommu_get_hw_info);