// SPDX-License-Identifier: GPL-2.0
/*
 * drivers/base/core.c - core driver model code (device registration, etc)
 *
 * Copyright (c) 2002-3 Patrick Mochel
 * Copyright (c) 2002-3 Open Source Development Labs
 * Copyright (c) 2006 Greg Kroah-Hartman <gregkh@suse.de>
 * Copyright (c) 2006 Novell, Inc.
 */

#include <linux/acpi.h>
#include <linux/cpufreq.h>
#include <linux/device.h>
#include <linux/err.h>
#include <linux/fwnode.h>
#include <linux/init.h>
#include <linux/kstrtox.h>
#include <linux/module.h>
#include <linux/slab.h>
#include <linux/kdev_t.h>
#include <linux/notifier.h>
#include <linux/of.h>
#include <linux/of_device.h>
#include <linux/blkdev.h>
#include <linux/mutex.h>
#include <linux/pm_runtime.h>
#include <linux/netdevice.h>
#include <linux/sched/signal.h>
#include <linux/sched/mm.h>
#include <linux/string_helpers.h>
#include <linux/swiotlb.h>
#include <linux/sysfs.h>
#include <linux/dma-map-ops.h> /* for dma_default_coherent */
#include <linux/iommu.h>

#include "base.h"
#include "physical_location.h"
#include "power/power.h"

/* Device links support. */
static LIST_HEAD(deferred_sync);
static unsigned int defer_sync_state_count = 1;
static DEFINE_MUTEX(fwnode_link_lock);
static bool fw_devlink_is_permissive(void);
static void __fw_devlink_link_to_consumers(struct device *dev);
static bool fw_devlink_drv_reg_done;
static bool fw_devlink_best_effort;

/**
 * __fwnode_link_add - Create a link between two fwnode_handles.
 * @con: Consumer end of the link.
 * @sup: Supplier end of the link.
 *
 * Create a fwnode link between fwnode handles @con and @sup. The fwnode link
 * represents the detail that the firmware lists @sup fwnode as supplying a
 * resource to @con.
 *
 * The driver core will use the fwnode link to create a device link between the
 * two device objects corresponding to @con and @sup when they are created. The
 * driver core will automatically delete the fwnode link between @con and @sup
 * after doing that.
 *
 * Attempts to create duplicate links between the same pair of fwnode handles
 * are ignored and there is no reference counting.
 */
static int __fwnode_link_add(struct fwnode_handle *con,
			     struct fwnode_handle *sup, u8 flags)
{
	struct fwnode_link *link;

	list_for_each_entry(link, &sup->consumers, s_hook)
		if (link->consumer == con) {
			link->flags |= flags;
			return 0;
		}

	link = kzalloc(sizeof(*link), GFP_KERNEL);
	if (!link)
		return -ENOMEM;

	link->supplier = sup;
	INIT_LIST_HEAD(&link->s_hook);
	link->consumer = con;
	INIT_LIST_HEAD(&link->c_hook);
	link->flags = flags;

	list_add(&link->s_hook, &sup->consumers);
	list_add(&link->c_hook, &con->suppliers);
	pr_debug("%pfwf Linked as a fwnode consumer to %pfwf\n",
		 con, sup);

	return 0;
}

int fwnode_link_add(struct fwnode_handle *con, struct fwnode_handle *sup)
{
	int ret;

	mutex_lock(&fwnode_link_lock);
	ret = __fwnode_link_add(con, sup, 0);
	mutex_unlock(&fwnode_link_lock);
	return ret;
}

/**
 * __fwnode_link_del - Delete a link between two fwnode_handles.
 * @link: the fwnode_link to be deleted
 *
 * The fwnode_link_lock needs to be held when this function is called.
 */
static void __fwnode_link_del(struct fwnode_link *link)
{
	pr_debug("%pfwf Dropping the fwnode link to %pfwf\n",
		 link->consumer, link->supplier);
	list_del(&link->s_hook);
	list_del(&link->c_hook);
	kfree(link);
}

/**
 * __fwnode_link_cycle - Mark a fwnode link as being part of a cycle.
 * @link: the fwnode_link to be marked
 *
 * The fwnode_link_lock needs to be held when this function is called.
 */
static void __fwnode_link_cycle(struct fwnode_link *link)
{
	pr_debug("%pfwf: Relaxing link with %pfwf\n",
		 link->consumer, link->supplier);
	link->flags |= FWLINK_FLAG_CYCLE;
}

/**
 * fwnode_links_purge_suppliers - Delete all supplier links of fwnode_handle.
 * @fwnode: fwnode whose supplier links need to be deleted
 *
 * Deletes all supplier links connecting directly to @fwnode.
 */
static void fwnode_links_purge_suppliers(struct fwnode_handle *fwnode)
{
	struct fwnode_link *link, *tmp;

	mutex_lock(&fwnode_link_lock);
	list_for_each_entry_safe(link, tmp, &fwnode->suppliers, c_hook)
		__fwnode_link_del(link);
	mutex_unlock(&fwnode_link_lock);
}

/**
 * fwnode_links_purge_consumers - Delete all consumer links of fwnode_handle.
 * @fwnode: fwnode whose consumer links need to be deleted
 *
 * Deletes all consumer links connecting directly to @fwnode.
 */
static void fwnode_links_purge_consumers(struct fwnode_handle *fwnode)
{
	struct fwnode_link *link, *tmp;

	mutex_lock(&fwnode_link_lock);
	list_for_each_entry_safe(link, tmp, &fwnode->consumers, s_hook)
		__fwnode_link_del(link);
	mutex_unlock(&fwnode_link_lock);
}

/**
 * fwnode_links_purge - Delete all links connected to a fwnode_handle.
 * @fwnode: fwnode whose links needs to be deleted
 *
 * Deletes all links connecting directly to a fwnode.
 */
void fwnode_links_purge(struct fwnode_handle *fwnode)
{
	fwnode_links_purge_suppliers(fwnode);
	fwnode_links_purge_consumers(fwnode);
}

void fw_devlink_purge_absent_suppliers(struct fwnode_handle *fwnode)
{
	struct fwnode_handle *child;

	/* Don't purge consumer links of an added child */
	if (fwnode->dev)
		return;

	fwnode->flags |= FWNODE_FLAG_NOT_DEVICE;
	fwnode_links_purge_consumers(fwnode);

	fwnode_for_each_available_child_node(fwnode, child)
		fw_devlink_purge_absent_suppliers(child);
}
EXPORT_SYMBOL_GPL(fw_devlink_purge_absent_suppliers);

/**
 * __fwnode_links_move_consumers - Move consumer from @from to @to fwnode_handle
 * @from: move consumers away from this fwnode
 * @to: move consumers to this fwnode
 *
 * Move all consumer links from @from fwnode to @to fwnode.
 */
static void __fwnode_links_move_consumers(struct fwnode_handle *from,
					  struct fwnode_handle *to)
{
	struct fwnode_link *link, *tmp;

	list_for_each_entry_safe(link, tmp, &from->consumers, s_hook) {
		__fwnode_link_add(link->consumer, to, link->flags);
		__fwnode_link_del(link);
	}
}

/**
 * __fw_devlink_pickup_dangling_consumers - Pick up dangling consumers
 * @fwnode: fwnode from which to pick up dangling consumers
 * @new_sup: fwnode of new supplier
 *
 * If the @fwnode has a corresponding struct device and the device supports
 * probing (that is, added to a bus), then we want to let fw_devlink create
 * MANAGED device links to this device, so leave @fwnode and its descendant's
 * fwnode links alone.
 *
 * Otherwise, move its consumers to the new supplier @new_sup.
 */
static void __fw_devlink_pickup_dangling_consumers(struct fwnode_handle *fwnode,
						   struct fwnode_handle *new_sup)
{
	struct fwnode_handle *child;

	if (fwnode->dev && fwnode->dev->bus)
		return;

	fwnode->flags |= FWNODE_FLAG_NOT_DEVICE;
	__fwnode_links_move_consumers(fwnode, new_sup);

	fwnode_for_each_available_child_node(fwnode, child)
		__fw_devlink_pickup_dangling_consumers(child, new_sup);
}

static DEFINE_MUTEX(device_links_lock);
DEFINE_STATIC_SRCU(device_links_srcu);

static inline void device_links_write_lock(void)
{
	mutex_lock(&device_links_lock);
}

static inline void device_links_write_unlock(void)
{
	mutex_unlock(&device_links_lock);
}

int device_links_read_lock(void) __acquires(&device_links_srcu)
{
	return srcu_read_lock(&device_links_srcu);
}

void device_links_read_unlock(int idx) __releases(&device_links_srcu)
{
	srcu_read_unlock(&device_links_srcu, idx);
}

int device_links_read_lock_held(void)
{
	return srcu_read_lock_held(&device_links_srcu);
}

static void device_link_synchronize_removal(void)
{
	synchronize_srcu(&device_links_srcu);
}

static void device_link_remove_from_lists(struct device_link *link)
{
	list_del_rcu(&link->s_node);
	list_del_rcu(&link->c_node);
}

static bool device_is_ancestor(struct device *dev, struct device *target)
{
	while (target->parent) {
		target = target->parent;
		if (dev == target)
			return true;
	}
	return false;
}

static inline bool device_link_flag_is_sync_state_only(u32 flags)
{
	return (flags & ~(DL_FLAG_INFERRED | DL_FLAG_CYCLE)) ==
		(DL_FLAG_SYNC_STATE_ONLY | DL_FLAG_MANAGED);
}

/**
 * device_is_dependent - Check if one device depends on another one
 * @dev: Device to check dependencies for.
 * @target: Device to check against.
 *
 * Check if @target depends on @dev or any device dependent on it (its child or
 * its consumer etc).  Return 1 if that is the case or 0 otherwise.
 */
int device_is_dependent(struct device *dev, void *target)
{
	struct device_link *link;
	int ret;

	/*
	 * The "ancestors" check is needed to catch the case when the target
	 * device has not been completely initialized yet and it is still
	 * missing from the list of children of its parent device.
	 */
	if (dev == target || device_is_ancestor(dev, target))
		return 1;

	ret = device_for_each_child(dev, target, device_is_dependent);
	if (ret)
		return ret;

	list_for_each_entry(link, &dev->links.consumers, s_node) {
		if (device_link_flag_is_sync_state_only(link->flags))
			continue;

		if (link->consumer == target)
			return 1;

		ret = device_is_dependent(link->consumer, target);
		if (ret)
			break;
	}
	return ret;
}

static void device_link_init_status(struct device_link *link,
				    struct device *consumer,
				    struct device *supplier)
{
	switch (supplier->links.status) {
	case DL_DEV_PROBING:
		switch (consumer->links.status) {
		case DL_DEV_PROBING:
			/*
			 * A consumer driver can create a link to a supplier
			 * that has not completed its probing yet as long as it
			 * knows that the supplier is already functional (for
			 * example, it has just acquired some resources from the
			 * supplier).
			 */
			link->status = DL_STATE_CONSUMER_PROBE;
			break;
		default:
			link->status = DL_STATE_DORMANT;
			break;
		}
		break;
	case DL_DEV_DRIVER_BOUND:
		switch (consumer->links.status) {
		case DL_DEV_PROBING:
			link->status = DL_STATE_CONSUMER_PROBE;
			break;
		case DL_DEV_DRIVER_BOUND:
			link->status = DL_STATE_ACTIVE;
			break;
		default:
			link->status = DL_STATE_AVAILABLE;
			break;
		}
		break;
	case DL_DEV_UNBINDING:
		link->status = DL_STATE_SUPPLIER_UNBIND;
		break;
	default:
		link->status = DL_STATE_DORMANT;
		break;
	}
}

static int device_reorder_to_tail(struct device *dev, void *not_used)
{
	struct device_link *link;

	/*
	 * Devices that have not been registered yet will be put to the ends
	 * of the lists during the registration, so skip them here.
	 */
	if (device_is_registered(dev))
		devices_kset_move_last(dev);

	if (device_pm_initialized(dev))
		device_pm_move_last(dev);

	device_for_each_child(dev, NULL, device_reorder_to_tail);
	list_for_each_entry(link, &dev->links.consumers, s_node) {
		if (device_link_flag_is_sync_state_only(link->flags))
			continue;
		device_reorder_to_tail(link->consumer, NULL);
	}

	return 0;
}

/**
 * device_pm_move_to_tail - Move set of devices to the end of device lists
 * @dev: Device to move
 *
 * This is a device_reorder_to_tail() wrapper taking the requisite locks.
 *
 * It moves the @dev along with all of its children and all of its consumers
 * to the ends of the device_kset and dpm_list, recursively.
 */
void device_pm_move_to_tail(struct device *dev)
{
	int idx;

	idx = device_links_read_lock();
	device_pm_lock();
	device_reorder_to_tail(dev, NULL);
	device_pm_unlock();
	device_links_read_unlock(idx);
}

#define to_devlink(dev)	container_of((dev), struct device_link, link_dev)

static ssize_t status_show(struct device *dev,
			   struct device_attribute *attr, char *buf)
{
	const char *output;

	switch (to_devlink(dev)->status) {
	case DL_STATE_NONE:
		output = "not tracked";
		break;
	case DL_STATE_DORMANT:
		output = "dormant";
		break;
	case DL_STATE_AVAILABLE:
		output = "available";
		break;
	case DL_STATE_CONSUMER_PROBE:
		output = "consumer probing";
		break;
	case DL_STATE_ACTIVE:
		output = "active";
		break;
	case DL_STATE_SUPPLIER_UNBIND:
		output = "supplier unbinding";
		break;
	default:
		output = "unknown";
		break;
	}

	return sysfs_emit(buf, "%s\n", output);
}
static DEVICE_ATTR_RO(status);

static ssize_t auto_remove_on_show(struct device *dev,
				   struct device_attribute *attr, char *buf)
{
	struct device_link *link = to_devlink(dev);
	const char *output;

	if (link->flags & DL_FLAG_AUTOREMOVE_SUPPLIER)
		output = "supplier unbind";
	else if (link->flags & DL_FLAG_AUTOREMOVE_CONSUMER)
		output = "consumer unbind";
	else
		output = "never";

	return sysfs_emit(buf, "%s\n", output);
}
static DEVICE_ATTR_RO(auto_remove_on);

static ssize_t runtime_pm_show(struct device *dev,
			       struct device_attribute *attr, char *buf)
{
	struct device_link *link = to_devlink(dev);

	return sysfs_emit(buf, "%d\n", !!(link->flags & DL_FLAG_PM_RUNTIME));
}
static DEVICE_ATTR_RO(runtime_pm);

static ssize_t sync_state_only_show(struct device *dev,
				    struct device_attribute *attr, char *buf)
{
	struct device_link *link = to_devlink(dev);

	return sysfs_emit(buf, "%d\n",
			  !!(link->flags & DL_FLAG_SYNC_STATE_ONLY));
}
static DEVICE_ATTR_RO(sync_state_only);

static struct attribute *devlink_attrs[] = {
	&dev_attr_status.attr,
	&dev_attr_auto_remove_on.attr,
	&dev_attr_runtime_pm.attr,
	&dev_attr_sync_state_only.attr,
	NULL,
};
ATTRIBUTE_GROUPS(devlink);

static void device_link_release_fn(struct work_struct *work)
{
	struct device_link *link = container_of(work, struct device_link, rm_work);

	/* Ensure that all references to the link object have been dropped. */
	device_link_synchronize_removal();

	pm_runtime_release_supplier(link);
	/*
	 * If supplier_preactivated is set, the link has been dropped between
	 * the pm_runtime_get_suppliers() and pm_runtime_put_suppliers() calls
	 * in __driver_probe_device().  In that case, drop the supplier's
	 * PM-runtime usage counter to remove the reference taken by
	 * pm_runtime_get_suppliers().
	 */
	if (link->supplier_preactivated)
		pm_runtime_put_noidle(link->supplier);

	pm_request_idle(link->supplier);

	put_device(link->consumer);
	put_device(link->supplier);
	kfree(link);
}

static void devlink_dev_release(struct device *dev)
{
	struct device_link *link = to_devlink(dev);

	INIT_WORK(&link->rm_work, device_link_release_fn);
	/*
	 * It may take a while to complete this work because of the SRCU
	 * synchronization in device_link_release_fn() and if the consumer or
	 * supplier devices get deleted when it runs, so put it into the "long"
	 * workqueue.
	 */
	queue_work(system_long_wq, &link->rm_work);
}

static struct class devlink_class = {
	.name = "devlink",
	.dev_groups = devlink_groups,
	.dev_release = devlink_dev_release,
};

static int devlink_add_symlinks(struct device *dev)
{
	int ret;
	size_t len;
	struct device_link *link = to_devlink(dev);
	struct device *sup = link->supplier;
	struct device *con = link->consumer;
	char *buf;

	len = max(strlen(dev_bus_name(sup)) + strlen(dev_name(sup)),
		  strlen(dev_bus_name(con)) + strlen(dev_name(con)));
	len += strlen(":");
	len += strlen("supplier:") + 1;
	buf = kzalloc(len, GFP_KERNEL);
	if (!buf)
		return -ENOMEM;

	ret = sysfs_create_link(&link->link_dev.kobj, &sup->kobj, "supplier");
	if (ret)
		goto out;

	ret = sysfs_create_link(&link->link_dev.kobj, &con->kobj, "consumer");
	if (ret)
		goto err_con;

	snprintf(buf, len, "consumer:%s:%s", dev_bus_name(con), dev_name(con));
	ret = sysfs_create_link(&sup->kobj, &link->link_dev.kobj, buf);
	if (ret)
		goto err_con_dev;

	snprintf(buf, len, "supplier:%s:%s", dev_bus_name(sup), dev_name(sup));
	ret = sysfs_create_link(&con->kobj, &link->link_dev.kobj, buf);
	if (ret)
		goto err_sup_dev;

	goto out;

err_sup_dev:
	snprintf(buf, len, "consumer:%s:%s", dev_bus_name(con), dev_name(con));
	sysfs_remove_link(&sup->kobj, buf);
err_con_dev:
	sysfs_remove_link(&link->link_dev.kobj, "consumer");
err_con:
	sysfs_remove_link(&link->link_dev.kobj, "supplier");
out:
	kfree(buf);
	return ret;
}

static void devlink_remove_symlinks(struct device *dev)
{
	struct device_link *link = to_devlink(dev);
	size_t len;
	struct device *sup = link->supplier;
	struct device *con = link->consumer;
	char *buf;

	sysfs_remove_link(&link->link_dev.kobj, "consumer");
	sysfs_remove_link(&link->link_dev.kobj, "supplier");

	len = max(strlen(dev_bus_name(sup)) + strlen(dev_name(sup)),
		  strlen(dev_bus_name(con)) + strlen(dev_name(con)));
	len += strlen(":");
	len += strlen("supplier:") + 1;
	buf = kzalloc(len, GFP_KERNEL);
	if (!buf) {
		WARN(1, "Unable to properly free device link symlinks!\n");
		return;
	}

	if (device_is_registered(con)) {
		snprintf(buf, len, "supplier:%s:%s", dev_bus_name(sup), dev_name(sup));
		sysfs_remove_link(&con->kobj, buf);
	}
	snprintf(buf, len, "consumer:%s:%s", dev_bus_name(con), dev_name(con));
	sysfs_remove_link(&sup->kobj, buf);
	kfree(buf);
}

static struct class_interface devlink_class_intf = {
	.class = &devlink_class,
	.add_dev = devlink_add_symlinks,
	.remove_dev = devlink_remove_symlinks,
};

static int __init devlink_class_init(void)
{
	int ret;

	ret = class_register(&devlink_class);
	if (ret)
		return ret;

	ret = class_interface_register(&devlink_class_intf);
	if (ret)
		class_unregister(&devlink_class);

	return ret;
}
postcore_initcall(devlink_class_init);

#define DL_MANAGED_LINK_FLAGS (DL_FLAG_AUTOREMOVE_CONSUMER | \
			       DL_FLAG_AUTOREMOVE_SUPPLIER | \
			       DL_FLAG_AUTOPROBE_CONSUMER  | \
			       DL_FLAG_SYNC_STATE_ONLY | \
			       DL_FLAG_INFERRED | \
			       DL_FLAG_CYCLE)

#define DL_ADD_VALID_FLAGS (DL_MANAGED_LINK_FLAGS | DL_FLAG_STATELESS | \
			    DL_FLAG_PM_RUNTIME | DL_FLAG_RPM_ACTIVE)

/**
 * device_link_add - Create a link between two devices.
 * @consumer: Consumer end of the link.
 * @supplier: Supplier end of the link.
 * @flags: Link flags.
 *
 * The caller is responsible for the proper synchronization of the link creation
 * with runtime PM.  First, setting the DL_FLAG_PM_RUNTIME flag will cause the
 * runtime PM framework to take the link into account.  Second, if the
 * DL_FLAG_RPM_ACTIVE flag is set in addition to it, the supplier devices will
 * be forced into the active meta state and reference-counted upon the creation
 * of the link.  If DL_FLAG_PM_RUNTIME is not set, DL_FLAG_RPM_ACTIVE will be
 * ignored.
 *
 * If DL_FLAG_STATELESS is set in @flags, the caller of this function is
 * expected to release the link returned by it directly with the help of either
 * device_link_del() or device_link_remove().
 *
 * If that flag is not set, however, the caller of this function is handing the
 * management of the link over to the driver core entirely and its return value
 * can only be used to check whether or not the link is present.  In that case,
 * the DL_FLAG_AUTOREMOVE_CONSUMER and DL_FLAG_AUTOREMOVE_SUPPLIER device link
 * flags can be used to indicate to the driver core when the link can be safely
 * deleted.  Namely, setting one of them in @flags indicates to the driver core
 * that the link is not going to be used (by the given caller of this function)
 * after unbinding the consumer or supplier driver, respectively, from its
 * device, so the link can be deleted at that point.  If none of them is set,
 * the link will be maintained until one of the devices pointed to by it (either
 * the consumer or the supplier) is unregistered.
 *
 * Also, if DL_FLAG_STATELESS, DL_FLAG_AUTOREMOVE_CONSUMER and
 * DL_FLAG_AUTOREMOVE_SUPPLIER are not set in @flags (that is, a persistent
 * managed device link is being added), the DL_FLAG_AUTOPROBE_CONSUMER flag can
 * be used to request the driver core to automatically probe for a consumer
 * driver after successfully binding a driver to the supplier device.
 *
 * The combination of DL_FLAG_STATELESS and one of DL_FLAG_AUTOREMOVE_CONSUMER,
 * DL_FLAG_AUTOREMOVE_SUPPLIER, or DL_FLAG_AUTOPROBE_CONSUMER set in @flags at
 * the same time is invalid and will cause NULL to be returned upfront.
 * However, if a device link between the given @consumer and @supplier pair
 * exists already when this function is called for them, the existing link will
 * be returned regardless of its current type and status (the link's flags may
 * be modified then).  The caller of this function is then expected to treat
 * the link as though it has just been created, so (in particular) if
 * DL_FLAG_STATELESS was passed in @flags, the link needs to be released
 * explicitly when not needed any more (as stated above).
 *
 * A side effect of the link creation is re-ordering of dpm_list and the
 * devices_kset list by moving the consumer device and all devices depending
 * on it to the ends of these lists (that does not happen to devices that have
 * not been registered when this function is called).
 *
 * The supplier device is required to be registered when this function is called
 * and NULL will be returned if that is not the case.  The consumer device need
 * not be registered, however.
 */
struct device_link *device_link_add(struct device *consumer,
				    struct device *supplier, u32 flags)
{
	struct device_link *link;

	if (!consumer || !supplier || consumer == supplier ||
	    flags & ~DL_ADD_VALID_FLAGS ||
	    (flags & DL_FLAG_STATELESS && flags & DL_MANAGED_LINK_FLAGS) ||
	    (flags & DL_FLAG_AUTOPROBE_CONSUMER &&
	     flags & (DL_FLAG_AUTOREMOVE_CONSUMER |
		      DL_FLAG_AUTOREMOVE_SUPPLIER)))
		return NULL;

	if (flags & DL_FLAG_PM_RUNTIME && flags & DL_FLAG_RPM_ACTIVE) {
		if (pm_runtime_get_sync(supplier) < 0) {
			pm_runtime_put_noidle(supplier);
			return NULL;
		}
	}

	if (!(flags & DL_FLAG_STATELESS))
		flags |= DL_FLAG_MANAGED;

	if (flags & DL_FLAG_SYNC_STATE_ONLY &&
	    !device_link_flag_is_sync_state_only(flags))
		return NULL;

	device_links_write_lock();
	device_pm_lock();

	/*
	 * If the supplier has not been fully registered yet or there is a
	 * reverse (non-SYNC_STATE_ONLY) dependency between the consumer and
	 * the supplier already in the graph, return NULL. If the link is a
	 * SYNC_STATE_ONLY link, we don't check for reverse dependencies
	 * because it only affects sync_state() callbacks.
	 */
	if (!device_pm_initialized(supplier)
	    || (!(flags & DL_FLAG_SYNC_STATE_ONLY) &&
		  device_is_dependent(consumer, supplier))) {
		link = NULL;
		goto out;
	}

	/*
	 * SYNC_STATE_ONLY links are useless once a consumer device has probed.
	 * So, only create it if the consumer hasn't probed yet.
	 */
	if (flags & DL_FLAG_SYNC_STATE_ONLY &&
	    consumer->links.status != DL_DEV_NO_DRIVER &&
	    consumer->links.status != DL_DEV_PROBING) {
		link = NULL;
		goto out;
	}

	/*
	 * DL_FLAG_AUTOREMOVE_SUPPLIER indicates that the link will be needed
	 * longer than for DL_FLAG_AUTOREMOVE_CONSUMER and setting them both
	 * together doesn't make sense, so prefer DL_FLAG_AUTOREMOVE_SUPPLIER.
	 */
	if (flags & DL_FLAG_AUTOREMOVE_SUPPLIER)
		flags &= ~DL_FLAG_AUTOREMOVE_CONSUMER;

	list_for_each_entry(link, &supplier->links.consumers, s_node) {
		if (link->consumer != consumer)
			continue;

		if (link->flags & DL_FLAG_INFERRED &&
		    !(flags & DL_FLAG_INFERRED))
			link->flags &= ~DL_FLAG_INFERRED;

		if (flags & DL_FLAG_PM_RUNTIME) {
			if (!(link->flags & DL_FLAG_PM_RUNTIME)) {
				pm_runtime_new_link(consumer);
				link->flags |= DL_FLAG_PM_RUNTIME;
			}
			if (flags & DL_FLAG_RPM_ACTIVE)
				refcount_inc(&link->rpm_active);
		}

		if (flags & DL_FLAG_STATELESS) {
			kref_get(&link->kref);
			if (link->flags & DL_FLAG_SYNC_STATE_ONLY &&
			    !(link->flags & DL_FLAG_STATELESS)) {
				link->flags |= DL_FLAG_STATELESS;
				goto reorder;
			} else {
				link->flags |= DL_FLAG_STATELESS;
				goto out;
			}
		}

		/*
		 * If the life time of the link following from the new flags is
		 * longer than indicated by the flags of the existing link,
		 * update the existing link to stay around longer.
		 */
		if (flags & DL_FLAG_AUTOREMOVE_SUPPLIER) {
			if (link->flags & DL_FLAG_AUTOREMOVE_CONSUMER) {
				link->flags &= ~DL_FLAG_AUTOREMOVE_CONSUMER;
				link->flags |= DL_FLAG_AUTOREMOVE_SUPPLIER;
			}
		} else if (!(flags & DL_FLAG_AUTOREMOVE_CONSUMER)) {
			link->flags &= ~(DL_FLAG_AUTOREMOVE_CONSUMER |
					 DL_FLAG_AUTOREMOVE_SUPPLIER);
		}
		if (!(link->flags & DL_FLAG_MANAGED)) {
			kref_get(&link->kref);
			link->flags |= DL_FLAG_MANAGED;
			device_link_init_status(link, consumer, supplier);
		}
		if (link->flags & DL_FLAG_SYNC_STATE_ONLY &&
		    !(flags & DL_FLAG_SYNC_STATE_ONLY)) {
			link->flags &= ~DL_FLAG_SYNC_STATE_ONLY;
			goto reorder;
		}

		goto out;
	}

	link = kzalloc(sizeof(*link), GFP_KERNEL);
	if (!link)
		goto out;

	refcount_set(&link->rpm_active, 1);

	get_device(supplier);
	link->supplier = supplier;
	INIT_LIST_HEAD(&link->s_node);
	get_device(consumer);
	link->consumer = consumer;
	INIT_LIST_HEAD(&link->c_node);
	link->flags = flags;
	kref_init(&link->kref);

	link->link_dev.class = &devlink_class;
	device_set_pm_not_required(&link->link_dev);
	dev_set_name(&link->link_dev, "%s:%s--%s:%s",
		     dev_bus_name(supplier), dev_name(supplier),
		     dev_bus_name(consumer), dev_name(consumer));
	if (device_register(&link->link_dev)) {
		put_device(&link->link_dev);
		link = NULL;
		goto out;
	}

	if (flags & DL_FLAG_PM_RUNTIME) {
		if (flags & DL_FLAG_RPM_ACTIVE)
			refcount_inc(&link->rpm_active);

		pm_runtime_new_link(consumer);
	}

	/* Determine the initial link state. */
	if (flags & DL_FLAG_STATELESS)
		link->status = DL_STATE_NONE;
	else
		device_link_init_status(link, consumer, supplier);

	/*
	 * Some callers expect the link creation during consumer driver probe to
	 * resume the supplier even without DL_FLAG_RPM_ACTIVE.
	 */
	if (link->status == DL_STATE_CONSUMER_PROBE &&
	    flags & DL_FLAG_PM_RUNTIME)
		pm_runtime_resume(supplier);

	list_add_tail_rcu(&link->s_node, &supplier->links.consumers);
	list_add_tail_rcu(&link->c_node, &consumer->links.suppliers);

	if (flags & DL_FLAG_SYNC_STATE_ONLY) {
		dev_dbg(consumer,
			"Linked as a sync state only consumer to %s\n",
			dev_name(supplier));
		goto out;
	}

reorder:
	/*
	 * Move the consumer and all of the devices depending on it to the end
	 * of dpm_list and the devices_kset list.
	 *
	 * It is necessary to hold dpm_list locked throughout all that or else
	 * we may end up suspending with a wrong ordering of it.
	 */
	device_reorder_to_tail(consumer, NULL);

	dev_dbg(consumer, "Linked as a consumer to %s\n", dev_name(supplier));

out:
	device_pm_unlock();
	device_links_write_unlock();

	if ((flags & DL_FLAG_PM_RUNTIME && flags & DL_FLAG_RPM_ACTIVE) && !link)
		pm_runtime_put(supplier);

	return link;
}
EXPORT_SYMBOL_GPL(device_link_add);

static void __device_link_del(struct kref *kref)
{
	struct device_link *link = container_of(kref, struct device_link, kref);

	dev_dbg(link->consumer, "Dropping the link to %s\n",
		dev_name(link->supplier));

	pm_runtime_drop_link(link);

	device_link_remove_from_lists(link);
	device_unregister(&link->link_dev);
}

static void device_link_put_kref(struct device_link *link)
{
	if (link->flags & DL_FLAG_STATELESS)
		kref_put(&link->kref, __device_link_del);
	else if (!device_is_registered(link->consumer))
		__device_link_del(&link->kref);
	else
		WARN(1, "Unable to drop a managed device link reference\n");
}

/**
 * device_link_del - Delete a stateless link between two devices.
 * @link: Device link to delete.
 *
 * The caller must ensure proper synchronization of this function with runtime
 * PM.  If the link was added multiple times, it needs to be deleted as often.
 * Care is required for hotplugged devices:  Their links are purged on removal
 * and calling device_link_del() is then no longer allowed.
 */
void device_link_del(struct device_link *link)
{
	device_links_write_lock();
	device_link_put_kref(link);
	device_links_write_unlock();
}
EXPORT_SYMBOL_GPL(device_link_del);

/**
 * device_link_remove - Delete a stateless link between two devices.
 * @consumer: Consumer end of the link.
 * @supplier: Supplier end of the link.
 *
 * The caller must ensure proper synchronization of this function with runtime
 * PM.
 */
void device_link_remove(void *consumer, struct device *supplier)
{
	struct device_link *link;

	if (WARN_ON(consumer == supplier))
		return;

	device_links_write_lock();

	list_for_each_entry(link, &supplier->links.consumers, s_node) {
		if (link->consumer == consumer) {
			device_link_put_kref(link);
			break;
		}
	}

	device_links_write_unlock();
}
EXPORT_SYMBOL_GPL(device_link_remove);

static void device_links_missing_supplier(struct device *dev)
{
	struct device_link *link;

	list_for_each_entry(link, &dev->links.suppliers, c_node) {
		if (link->status != DL_STATE_CONSUMER_PROBE)
			continue;

		if (link->supplier->links.status == DL_DEV_DRIVER_BOUND) {
			WRITE_ONCE(link->status, DL_STATE_AVAILABLE);
		} else {
			WARN_ON(!(link->flags & DL_FLAG_SYNC_STATE_ONLY));
			WRITE_ONCE(link->status, DL_STATE_DORMANT);
		}
	}
}

static bool dev_is_best_effort(struct device *dev)
{
	return (fw_devlink_best_effort && dev->can_match) ||
		(dev->fwnode && (dev->fwnode->flags & FWNODE_FLAG_BEST_EFFORT));
}

static struct fwnode_handle *fwnode_links_check_suppliers(
						struct fwnode_handle *fwnode)
{
	struct fwnode_link *link;

	if (!fwnode || fw_devlink_is_permissive())
		return NULL;

	list_for_each_entry(link, &fwnode->suppliers, c_hook)
		if (!(link->flags & FWLINK_FLAG_CYCLE))
			return link->supplier;

	return NULL;
}

/**
 * device_links_check_suppliers - Check presence of supplier drivers.
 * @dev: Consumer device.
 *
 * Check links from this device to any suppliers.  Walk the list of the device's
 * links to suppliers and see if all of them are available.  If not, simply
 * return -EPROBE_DEFER.
 *
 * We need to guarantee that the supplier will not go away after the check has
 * been positive here.  It only can go away in __device_release_driver() and
 * that function  checks the device's links to consumers.  This means we need to
 * mark the link as "consumer probe in progress" to make the supplier removal
 * wait for us to complete (or bad things may happen).
 *
 * Links without the DL_FLAG_MANAGED flag set are ignored.
 */
int device_links_check_suppliers(struct device *dev)
{
	struct device_link *link;
	int ret = 0, fwnode_ret = 0;
	struct fwnode_handle *sup_fw;

	/*
	 * Device waiting for supplier to become available is not allowed to
	 * probe.
	 */
	mutex_lock(&fwnode_link_lock);
	sup_fw = fwnode_links_check_suppliers(dev->fwnode);
	if (sup_fw) {
		if (!dev_is_best_effort(dev)) {
			fwnode_ret = -EPROBE_DEFER;
			dev_err_probe(dev, -EPROBE_DEFER,
				    "wait for supplier %pfwf\n", sup_fw);
		} else {
			fwnode_ret = -EAGAIN;
		}
	}
	mutex_unlock(&fwnode_link_lock);
	if (fwnode_ret == -EPROBE_DEFER)
		return fwnode_ret;

	device_links_write_lock();

	list_for_each_entry(link, &dev->links.suppliers, c_node) {
		if (!(link->flags & DL_FLAG_MANAGED))
			continue;

		if (link->status != DL_STATE_AVAILABLE &&
		    !(link->flags & DL_FLAG_SYNC_STATE_ONLY)) {

			if (dev_is_best_effort(dev) &&
			    link->flags & DL_FLAG_INFERRED &&
			    !link->supplier->can_match) {
				ret = -EAGAIN;
				continue;
			}

			device_links_missing_supplier(dev);
			dev_err_probe(dev, -EPROBE_DEFER,
				      "supplier %s not ready\n",
				      dev_name(link->supplier));
			ret = -EPROBE_DEFER;
			break;
		}
		WRITE_ONCE(link->status, DL_STATE_CONSUMER_PROBE);
	}
	dev->links.status = DL_DEV_PROBING;

	device_links_write_unlock();

	return ret ? ret : fwnode_ret;
}

/**
 * __device_links_queue_sync_state - Queue a device for sync_state() callback
 * @dev: Device to call sync_state() on
 * @list: List head to queue the @dev on
 *
 * Queues a device for a sync_state() callback when the device links write lock
 * isn't held. This allows the sync_state() execution flow to use device links
 * APIs.  The caller must ensure this function is called with
 * device_links_write_lock() held.
 *
 * This function does a get_device() to make sure the device is not freed while
 * on this list.
 *
 * So the caller must also ensure that device_links_flush_sync_list() is called
 * as soon as the caller releases device_links_write_lock().  This is necessary
 * to make sure the sync_state() is called in a timely fashion and the
 * put_device() is called on this device.
 */
static void __device_links_queue_sync_state(struct device *dev,
					    struct list_head *list)
{
	struct device_link *link;

	if (!dev_has_sync_state(dev))
		return;
	if (dev->state_synced)
		return;

	list_for_each_entry(link, &dev->links.consumers, s_node) {
		if (!(link->flags & DL_FLAG_MANAGED))
			continue;
		if (link->status != DL_STATE_ACTIVE)
			return;
	}

	/*
	 * Set the flag here to avoid adding the same device to a list more
	 * than once. This can happen if new consumers get added to the device
	 * and probed before the list is flushed.
	 */
	dev->state_synced = true;

	if (WARN_ON(!list_empty(&dev->links.defer_sync)))
		return;

	get_device(dev);
	list_add_tail(&dev->links.defer_sync, list);
}

/**
 * device_links_flush_sync_list - Call sync_state() on a list of devices
 * @list: List of devices to call sync_state() on
 * @dont_lock_dev: Device for which lock is already held by the caller
 *
 * Calls sync_state() on all the devices that have been queued for it. This
 * function is used in conjunction with __device_links_queue_sync_state(). The
 * @dont_lock_dev parameter is useful when this function is called from a
 * context where a device lock is already held.
 */
static void device_links_flush_sync_list(struct list_head *list,
					 struct device *dont_lock_dev)
{
	struct device *dev, *tmp;

	list_for_each_entry_safe(dev, tmp, list, links.defer_sync) {
		list_del_init(&dev->links.defer_sync);

		if (dev != dont_lock_dev)
			device_lock(dev);

		dev_sync_state(dev);

		if (dev != dont_lock_dev)
			device_unlock(dev);

		put_device(dev);
	}
}

void device_links_supplier_sync_state_pause(void)
{
	device_links_write_lock();
	defer_sync_state_count++;
	device_links_write_unlock();
}

void device_links_supplier_sync_state_resume(void)
{
	struct device *dev, *tmp;
	LIST_HEAD(sync_list);

	device_links_write_lock();
	if (!defer_sync_state_count) {
		WARN(true, "Unmatched sync_state pause/resume!");
		goto out;
	}
	defer_sync_state_count--;
	if (defer_sync_state_count)
		goto out;

	list_for_each_entry_safe(dev, tmp, &deferred_sync, links.defer_sync) {
		/*
		 * Delete from deferred_sync list before queuing it to
		 * sync_list because defer_sync is used for both lists.
		 */
		list_del_init(&dev->links.defer_sync);
		__device_links_queue_sync_state(dev, &sync_list);
	}
out:
	device_links_write_unlock();

	device_links_flush_sync_list(&sync_list, NULL);
}

static int sync_state_resume_initcall(void)
{
	device_links_supplier_sync_state_resume();
	return 0;
}
late_initcall(sync_state_resume_initcall);

static void __device_links_supplier_defer_sync(struct device *sup)
{
	if (list_empty(&sup->links.defer_sync) && dev_has_sync_state(sup))
		list_add_tail(&sup->links.defer_sync, &deferred_sync);
}

static void device_link_drop_managed(struct device_link *link)
{
	link->flags &= ~DL_FLAG_MANAGED;
	WRITE_ONCE(link->status, DL_STATE_NONE);
	kref_put(&link->kref, __device_link_del);
}

static ssize_t waiting_for_supplier_show(struct device *dev,
					 struct device_attribute *attr,
					 char *buf)
{
	bool val;

	device_lock(dev);
	mutex_lock(&fwnode_link_lock);
	val = !!fwnode_links_check_suppliers(dev->fwnode);
	mutex_unlock(&fwnode_link_lock);
	device_unlock(dev);
	return sysfs_emit(buf, "%u\n", val);
}
static DEVICE_ATTR_RO(waiting_for_supplier);

/**
 * device_links_force_bind - Prepares device to be force bound
 * @dev: Consumer device.
 *
 * device_bind_driver() force binds a device to a driver without calling any
 * driver probe functions. So the consumer really isn't going to wait for any
 * supplier before it's bound to the driver. We still want the device link
 * states to be sensible when this happens.
 *
 * In preparation for device_bind_driver(), this function goes through each
 * supplier device links and checks if the supplier is bound. If it is, then
 * the device link status is set to CONSUMER_PROBE. Otherwise, the device link
 * is dropped. Links without the DL_FLAG_MANAGED flag set are ignored.
 */
void device_links_force_bind(struct device *dev)
{
	struct device_link *link, *ln;

	device_links_write_lock();

	list_for_each_entry_safe(link, ln, &dev->links.suppliers, c_node) {
		if (!(link->flags & DL_FLAG_MANAGED))
			continue;

		if (link->status != DL_STATE_AVAILABLE) {
			device_link_drop_managed(link);
			continue;
		}
		WRITE_ONCE(link->status, DL_STATE_CONSUMER_PROBE);
	}
	dev->links.status = DL_DEV_PROBING;

	device_links_write_unlock();
}

/**
 * device_links_driver_bound - Update device links after probing its driver.
 * @dev: Device to update the links for.
 *
 * The probe has been successful, so update links from this device to any
 * consumers by changing their status to "available".
 *
 * Also change the status of @dev's links to suppliers to "active".
 *
 * Links without the DL_FLAG_MANAGED flag set are ignored.
 */
void device_links_driver_bound(struct device *dev)
{
	struct device_link *link, *ln;
	LIST_HEAD(sync_list);

	/*
	 * If a device binds successfully, it's expected to have created all
	 * the device links it needs to or make new device links as it needs
	 * them. So, fw_devlink no longer needs to create device links to any
	 * of the device's suppliers.
	 *
	 * Also, if a child firmware node of this bound device is not added as a
	 * device by now, assume it is never going to be added. Make this bound
	 * device the fallback supplier to the dangling consumers of the child
	 * firmware node because this bound device is probably implementing the
	 * child firmware node functionality and we don't want the dangling
	 * consumers to defer probe indefinitely waiting for a device for the
	 * child firmware node.
	 */
	if (dev->fwnode && dev->fwnode->dev == dev) {
		struct fwnode_handle *child;
		fwnode_links_purge_suppliers(dev->fwnode);
		mutex_lock(&fwnode_link_lock);
		fwnode_for_each_available_child_node(dev->fwnode, child)
			__fw_devlink_pickup_dangling_consumers(child,
							       dev->fwnode);
		__fw_devlink_link_to_consumers(dev);
		mutex_unlock(&fwnode_link_lock);
	}
	device_remove_file(dev, &dev_attr_waiting_for_supplier);

	device_links_write_lock();

	list_for_each_entry(link, &dev->links.consumers, s_node) {
		if (!(link->flags & DL_FLAG_MANAGED))
			continue;

		/*
		 * Links created during consumer probe may be in the "consumer
		 * probe" state to start with if the supplier is still probing
		 * when they are created and they may become "active" if the
		 * consumer probe returns first.  Skip them here.
		 */
		if (link->status == DL_STATE_CONSUMER_PROBE ||
		    link->status == DL_STATE_ACTIVE)
			continue;

		WARN_ON(link->status != DL_STATE_DORMANT);
		WRITE_ONCE(link->status, DL_STATE_AVAILABLE);

		if (link->flags & DL_FLAG_AUTOPROBE_CONSUMER)
			driver_deferred_probe_add(link->consumer);
	}

	if (defer_sync_state_count)
		__device_links_supplier_defer_sync(dev);
	else
		__device_links_queue_sync_state(dev, &sync_list);

	list_for_each_entry_safe(link, ln, &dev->links.suppliers, c_node) {
		struct device *supplier;

		if (!(link->flags & DL_FLAG_MANAGED))
			continue;

		supplier = link->supplier;
		if (link->flags & DL_FLAG_SYNC_STATE_ONLY) {
			/*
			 * When DL_FLAG_SYNC_STATE_ONLY is set, it means no
			 * other DL_MANAGED_LINK_FLAGS have been set. So, it's
			 * save to drop the managed link completely.
			 */
			device_link_drop_managed(link);
		} else if (dev_is_best_effort(dev) &&
			   link->flags & DL_FLAG_INFERRED &&
			   link->status != DL_STATE_CONSUMER_PROBE &&
			   !link->supplier->can_match) {
			/*
			 * When dev_is_best_effort() is true, we ignore device
			 * links to suppliers that don't have a driver.  If the
			 * consumer device still managed to probe, there's no
			 * point in maintaining a device link in a weird state
			 * (consumer probed before supplier). So delete it.
			 */
			device_link_drop_managed(link);
		} else {
			WARN_ON(link->status != DL_STATE_CONSUMER_PROBE);
			WRITE_ONCE(link->status, DL_STATE_ACTIVE);
		}

		/*
		 * This needs to be done even for the deleted
		 * DL_FLAG_SYNC_STATE_ONLY device link in case it was the last
		 * device link that was preventing the supplier from getting a
		 * sync_state() call.
		 */
		if (defer_sync_state_count)
			__device_links_supplier_defer_sync(supplier);
		else
			__device_links_queue_sync_state(supplier, &sync_list);
	}

	dev->links.status = DL_DEV_DRIVER_BOUND;

	device_links_write_unlock();

	device_links_flush_sync_list(&sync_list, dev);
}

/**
 * __device_links_no_driver - Update links of a device without a driver.
 * @dev: Device without a drvier.
 *
 * Delete all non-persistent links from this device to any suppliers.
 *
 * Persistent links stay around, but their status is changed to "available",
 * unless they already are in the "supplier unbind in progress" state in which
 * case they need not be updated.
 *
 * Links without the DL_FLAG_MANAGED flag set are ignored.
 */
static void __device_links_no_driver(struct device *dev)
{
	struct device_link *link, *ln;

	list_for_each_entry_safe_reverse(link, ln, &dev->links.suppliers, c_node) {
		if (!(link->flags & DL_FLAG_MANAGED))
			continue;

		if (link->flags & DL_FLAG_AUTOREMOVE_CONSUMER) {
			device_link_drop_managed(link);
			continue;
		}

		if (link->status != DL_STATE_CONSUMER_PROBE &&
		    link->status != DL_STATE_ACTIVE)
			continue;

		if (link->supplier->links.status == DL_DEV_DRIVER_BOUND) {
			WRITE_ONCE(link->status, DL_STATE_AVAILABLE);
		} else {
			WARN_ON(!(link->flags & DL_FLAG_SYNC_STATE_ONLY));
			WRITE_ONCE(link->status, DL_STATE_DORMANT);
		}
	}

	dev->links.status = DL_DEV_NO_DRIVER;
}

/**
 * device_links_no_driver - Update links after failing driver probe.
 * @dev: Device whose driver has just failed to probe.
 *
 * Clean up leftover links to consumers for @dev and invoke
 * %__device_links_no_driver() to update links to suppliers for it as
 * appropriate.
 *
 * Links without the DL_FLAG_MANAGED flag set are ignored.
 */
void device_links_no_driver(struct device *dev)
{
	struct device_link *link;

	device_links_write_lock();

	list_for_each_entry(link, &dev->links.consumers, s_node) {
		if (!(link->flags & DL_FLAG_MANAGED))
			continue;

		/*
		 * The probe has failed, so if the status of the link is
		 * "consumer probe" or "active", it must have been added by
		 * a probing consumer while this device was still probing.
		 * Change its state to "dormant", as it represents a valid
		 * relationship, but it is not functionally meaningful.
		 */
		if (link->status == DL_STATE_CONSUMER_PROBE ||
		    link->status == DL_STATE_ACTIVE)
			WRITE_ONCE(link->status, DL_STATE_DORMANT);
	}

	__device_links_no_driver(dev);

	device_links_write_unlock();
}

/**
 * device_links_driver_cleanup - Update links after driver removal.
 * @dev: Device whose driver has just gone away.
 *
 * Update links to consumers for @dev by changing their status to "dormant" and
 * invoke %__device_links_no_driver() to update links to suppliers for it as
 * appropriate.
 *
 * Links without the DL_FLAG_MANAGED flag set are ignored.
 */
void device_links_driver_cleanup(struct device *dev)
{
	struct device_link *link, *ln;

	device_links_write_lock();

	list_for_each_entry_safe(link, ln, &dev->links.consumers, s_node) {
		if (!(link->flags & DL_FLAG_MANAGED))
			continue;

		WARN_ON(link->flags & DL_FLAG_AUTOREMOVE_CONSUMER);
		WARN_ON(link->status != DL_STATE_SUPPLIER_UNBIND);

		/*
		 * autoremove the links between this @dev and its consumer
		 * devices that are not active, i.e. where the link state
		 * has moved to DL_STATE_SUPPLIER_UNBIND.
		 */
		if (link->status == DL_STATE_SUPPLIER_UNBIND &&
		    link->flags & DL_FLAG_AUTOREMOVE_SUPPLIER)
			device_link_drop_managed(link);

		WRITE_ONCE(link->status, DL_STATE_DORMANT);
	}

	list_del_init(&dev->links.defer_sync);
	__device_links_no_driver(dev);

	device_links_write_unlock();
}

/**
 * device_links_busy - Check if there are any busy links to consumers.
 * @dev: Device to check.
 *
 * Check each consumer of the device and return 'true' if its link's status
 * is one of "consumer probe" or "active" (meaning that the given consumer is
 * probing right now or its driver is present).  Otherwise, change the link
 * state to "supplier unbind" to prevent the consumer from being probed
 * successfully going forward.
 *
 * Return 'false' if there are no probing or active consumers.
 *
 * Links without the DL_FLAG_MANAGED flag set are ignored.
 */
bool device_links_busy(struct device *dev)
{
	struct device_link *link;
	bool ret = false;

	device_links_write_lock();

	list_for_each_entry(link, &dev->links.consumers, s_node) {
		if (!(link->flags & DL_FLAG_MANAGED))
			continue;

		if (link->status == DL_STATE_CONSUMER_PROBE
		    || link->status == DL_STATE_ACTIVE) {
			ret = true;
			break;
		}
		WRITE_ONCE(link->status, DL_STATE_SUPPLIER_UNBIND);
	}

	dev->links.status = DL_DEV_UNBINDING;

	device_links_write_unlock();
	return ret;
}

/**
 * device_links_unbind_consumers - Force unbind consumers of the given device.
 * @dev: Device to unbind the consumers of.
 *
 * Walk the list of links to consumers for @dev and if any of them is in the
 * "consumer probe" state, wait for all device probes in progress to complete
 * and start over.
 *
 * If that's not the case, change the status of the link to "supplier unbind"
 * and check if the link was in the "active" state.  If so, force the consumer
 * driver to unbind and start over (the consumer will not re-probe as we have
 * changed the state of the link already).
 *
 * Links without the DL_FLAG_MANAGED flag set are ignored.
 */
void device_links_unbind_consumers(struct device *dev)
{
	struct device_link *link;

 start:
	device_links_write_lock();

	list_for_each_entry(link, &dev->links.consumers, s_node) {
		enum device_link_state status;

		if (!(link->flags & DL_FLAG_MANAGED) ||
		    link->flags & DL_FLAG_SYNC_STATE_ONLY)
			continue;

		status = link->status;
		if (status == DL_STATE_CONSUMER_PROBE) {
			device_links_write_unlock();

			wait_for_device_probe();
			goto start;
		}
		WRITE_ONCE(link->status, DL_STATE_SUPPLIER_UNBIND);
		if (status == DL_STATE_ACTIVE) {
			struct device *consumer = link->consumer;

			get_device(consumer);

			device_links_write_unlock();

			device_release_driver_internal(consumer, NULL,
						       consumer->parent);
			put_device(consumer);
			goto start;
		}
	}

	device_links_write_unlock();
}

/**
 * device_links_purge - Delete existing links to other devices.
 * @dev: Target device.
 */
static void device_links_purge(struct device *dev)
{
	struct device_link *link, *ln;

	if (dev->class == &devlink_class)
		return;

	/*
	 * Delete all of the remaining links from this device to any other
	 * devices (either consumers or suppliers).
	 */
	device_links_write_lock();

	list_for_each_entry_safe_reverse(link, ln, &dev->links.suppliers, c_node) {
		WARN_ON(link->status == DL_STATE_ACTIVE);
		__device_link_del(&link->kref);
	}

	list_for_each_entry_safe_reverse(link, ln, &dev->links.consumers, s_node) {
		WARN_ON(link->status != DL_STATE_DORMANT &&
			link->status != DL_STATE_NONE);
		__device_link_del(&link->kref);
	}

	device_links_write_unlock();
}

#define FW_DEVLINK_FLAGS_PERMISSIVE	(DL_FLAG_INFERRED | \
					 DL_FLAG_SYNC_STATE_ONLY)
#define FW_DEVLINK_FLAGS_ON		(DL_FLAG_INFERRED | \
					 DL_FLAG_AUTOPROBE_CONSUMER)
#define FW_DEVLINK_FLAGS_RPM		(FW_DEVLINK_FLAGS_ON | \
					 DL_FLAG_PM_RUNTIME)

static u32 fw_devlink_flags = FW_DEVLINK_FLAGS_ON;
static int __init fw_devlink_setup(char *arg)
{
	if (!arg)
		return -EINVAL;

	if (strcmp(arg, "off") == 0) {
		fw_devlink_flags = 0;
	} else if (strcmp(arg, "permissive") == 0) {
		fw_devlink_flags = FW_DEVLINK_FLAGS_PERMISSIVE;
	} else if (strcmp(arg, "on") == 0) {
		fw_devlink_flags = FW_DEVLINK_FLAGS_ON;
	} else if (strcmp(arg, "rpm") == 0) {
		fw_devlink_flags = FW_DEVLINK_FLAGS_RPM;
	}
	return 0;
}
early_param("fw_devlink", fw_devlink_setup);

static bool fw_devlink_strict;
static int __init fw_devlink_strict_setup(char *arg)
{
	return kstrtobool(arg, &fw_devlink_strict);
}
early_param("fw_devlink.strict", fw_devlink_strict_setup);

#define FW_DEVLINK_SYNC_STATE_STRICT	0
#define FW_DEVLINK_SYNC_STATE_TIMEOUT	1

#ifndef CONFIG_FW_DEVLINK_SYNC_STATE_TIMEOUT
static int fw_devlink_sync_state;
#else
static int fw_devlink_sync_state = FW_DEVLINK_SYNC_STATE_TIMEOUT;
#endif

static int __init fw_devlink_sync_state_setup(char *arg)
{
	if (!arg)
		return -EINVAL;

	if (strcmp(arg, "strict") == 0) {
		fw_devlink_sync_state = FW_DEVLINK_SYNC_STATE_STRICT;
		return 0;
	} else if (strcmp(arg, "timeout") == 0) {
		fw_devlink_sync_state = FW_DEVLINK_SYNC_STATE_TIMEOUT;
		return 0;
	}
	return -EINVAL;
}
early_param("fw_devlink.sync_state", fw_devlink_sync_state_setup);

static inline u32 fw_devlink_get_flags(u8 fwlink_flags)
{
	if (fwlink_flags & FWLINK_FLAG_CYCLE)
		return FW_DEVLINK_FLAGS_PERMISSIVE | DL_FLAG_CYCLE;

	return fw_devlink_flags;
}

static bool fw_devlink_is_permissive(void)
{
	return fw_devlink_flags == FW_DEVLINK_FLAGS_PERMISSIVE;
}

bool fw_devlink_is_strict(void)
{
	return fw_devlink_strict && !fw_devlink_is_permissive();
}

static void fw_devlink_parse_fwnode(struct fwnode_handle *fwnode)
{
	if (fwnode->flags & FWNODE_FLAG_LINKS_ADDED)
		return;

	fwnode_call_int_op(fwnode, add_links);
	fwnode->flags |= FWNODE_FLAG_LINKS_ADDED;
}

static void fw_devlink_parse_fwtree(struct fwnode_handle *fwnode)
{
	struct fwnode_handle *child = NULL;

	fw_devlink_parse_fwnode(fwnode);

	while ((child = fwnode_get_next_available_child_node(fwnode, child)))
		fw_devlink_parse_fwtree(child);
}

static void fw_devlink_relax_link(struct device_link *link)
{
	if (!(link->flags & DL_FLAG_INFERRED))
		return;

	if (device_link_flag_is_sync_state_only(link->flags))
		return;

	pm_runtime_drop_link(link);
	link->flags = DL_FLAG_MANAGED | FW_DEVLINK_FLAGS_PERMISSIVE;
	dev_dbg(link->consumer, "Relaxing link with %s\n",
		dev_name(link->supplier));
}

static int fw_devlink_no_driver(struct device *dev, void *data)
{
	struct device_link *link = to_devlink(dev);

	if (!link->supplier->can_match)
		fw_devlink_relax_link(link);

	return 0;
}

void fw_devlink_drivers_done(void)
{
	fw_devlink_drv_reg_done = true;
	device_links_write_lock();
	class_for_each_device(&devlink_class, NULL, NULL,
			      fw_devlink_no_driver);
	device_links_write_unlock();
}

static int fw_devlink_dev_sync_state(struct device *dev, void *data)
{
	struct device_link *link = to_devlink(dev);
	struct device *sup = link->supplier;

	if (!(link->flags & DL_FLAG_MANAGED) ||
	    link->status == DL_STATE_ACTIVE || sup->state_synced ||
	    !dev_has_sync_state(sup))
		return 0;

	if (fw_devlink_sync_state == FW_DEVLINK_SYNC_STATE_STRICT) {
		dev_warn(sup, "sync_state() pending due to %s\n",
			 dev_name(link->consumer));
		return 0;
	}

	if (!list_empty(&sup->links.defer_sync))
		return 0;

	dev_warn(sup, "Timed out. Forcing sync_state()\n");
	sup->state_synced = true;
	get_device(sup);
	list_add_tail(&sup->links.defer_sync, data);

	return 0;
}

void fw_devlink_probing_done(void)
{
	LIST_HEAD(sync_list);

	device_links_write_lock();
	class_for_each_device(&devlink_class, NULL, &sync_list,
			      fw_devlink_dev_sync_state);
	device_links_write_unlock();
	device_links_flush_sync_list(&sync_list, NULL);
}

/**
 * wait_for_init_devices_probe - Try to probe any device needed for init
 *
 * Some devices might need to be probed and bound successfully before the kernel
 * boot sequence can finish and move on to init/userspace. For example, a
 * network interface might need to be bound to be able to mount a NFS rootfs.
 *
 * With fw_devlink=on by default, some of these devices might be blocked from
 * probing because they are waiting on a optional supplier that doesn't have a
 * driver. While fw_devlink will eventually identify such devices and unblock
 * the probing automatically, it might be too late by the time it unblocks the
 * probing of devices. For example, the IP4 autoconfig might timeout before
 * fw_devlink unblocks probing of the network interface.
 *
 * This function is available to temporarily try and probe all devices that have
 * a driver even if some of their suppliers haven't been added or don't have
 * drivers.
 *
 * The drivers can then decide which of the suppliers are optional vs mandatory
 * and probe the device if possible. By the time this function returns, all such
 * "best effort" probes are guaranteed to be completed. If a device successfully
 * probes in this mode, we delete all fw_devlink discovered dependencies of that
 * device where the supplier hasn't yet probed successfully because they have to
 * be optional dependencies.
 *
 * Any devices that didn't successfully probe go back to being treated as if
 * this function was never called.
 *
 * This also means that some devices that aren't needed for init and could have
 * waited for their optional supplier to probe (when the supplier's module is
 * loaded later on) would end up probing prematurely with limited functionality.
 * So call this function only when boot would fail without it.
 */
void __init wait_for_init_devices_probe(void)
{
	if (!fw_devlink_flags || fw_devlink_is_permissive())
		return;

	/*
	 * Wait for all ongoing probes to finish so that the "best effort" is
	 * only applied to devices that can't probe otherwise.
	 */
	wait_for_device_probe();

	pr_info("Trying to probe devices needed for running init ...\n");
	fw_devlink_best_effort = true;
	driver_deferred_probe_trigger();

	/*
	 * Wait for all "best effort" probes to finish before going back to
	 * normal enforcement.
	 */
	wait_for_device_probe();
	fw_devlink_best_effort = false;
}

static void fw_devlink_unblock_consumers(struct device *dev)
{
	struct device_link *link;

	if (!fw_devlink_flags || fw_devlink_is_permissive())
		return;

	device_links_write_lock();
	list_for_each_entry(link, &dev->links.consumers, s_node)
		fw_devlink_relax_link(link);
	device_links_write_unlock();
}


static bool fwnode_init_without_drv(struct fwnode_handle *fwnode)
{
	struct device *dev;
	bool ret;

	if (!(fwnode->flags & FWNODE_FLAG_INITIALIZED))
		return false;

	dev = get_dev_from_fwnode(fwnode);
	ret = !dev || dev->links.status == DL_DEV_NO_DRIVER;
	put_device(dev);

	return ret;
}

static bool fwnode_ancestor_init_without_drv(struct fwnode_handle *fwnode)
{
	struct fwnode_handle *parent;

	fwnode_for_each_parent_node(fwnode, parent) {
		if (fwnode_init_without_drv(parent)) {
			fwnode_handle_put(parent);
			return true;
		}
	}

	return false;
}

/**
 * __fw_devlink_relax_cycles - Relax and mark dependency cycles.
 * @con: Potential consumer device.
 * @sup_handle: Potential supplier's fwnode.
 *
 * Needs to be called with fwnode_lock and device link lock held.
 *
 * Check if @sup_handle or any of its ancestors or suppliers direct/indirectly
 * depend on @con. This function can detect multiple cyles between @sup_handle
 * and @con. When such dependency cycles are found, convert all device links
 * created solely by fw_devlink into SYNC_STATE_ONLY device links. Also, mark
 * all fwnode links in the cycle with FWLINK_FLAG_CYCLE so that when they are
 * converted into a device link in the future, they are created as
 * SYNC_STATE_ONLY device links. This is the equivalent of doing
 * fw_devlink=permissive just between the devices in the cycle. We need to do
 * this because, at this point, fw_devlink can't tell which of these
 * dependencies is not a real dependency.
 *
 * Return true if one or more cycles were found. Otherwise, return false.
 */
static bool __fw_devlink_relax_cycles(struct device *con,
				 struct fwnode_handle *sup_handle)
{
	struct device *sup_dev = NULL, *par_dev = NULL;
	struct fwnode_link *link;
	struct device_link *dev_link;
	bool ret = false;

	if (!sup_handle)
		return false;

	/*
	 * We aren't trying to find all cycles. Just a cycle between con and
	 * sup_handle.
	 */
	if (sup_handle->flags & FWNODE_FLAG_VISITED)
		return false;

	sup_handle->flags |= FWNODE_FLAG_VISITED;

	sup_dev = get_dev_from_fwnode(sup_handle);

	/* Termination condition. */
	if (sup_dev == con) {
		ret = true;
		goto out;
	}

	/*
	 * If sup_dev is bound to a driver and @con hasn't started binding to a
	 * driver, sup_dev can't be a consumer of @con. So, no need to check
	 * further.
	 */
	if (sup_dev && sup_dev->links.status ==  DL_DEV_DRIVER_BOUND &&
	    con->links.status == DL_DEV_NO_DRIVER) {
		ret = false;
		goto out;
	}

	list_for_each_entry(link, &sup_handle->suppliers, c_hook) {
		if (__fw_devlink_relax_cycles(con, link->supplier)) {
			__fwnode_link_cycle(link);
			ret = true;
		}
	}

	/*
	 * Give priority to device parent over fwnode parent to account for any
	 * quirks in how fwnodes are converted to devices.
	 */
	if (sup_dev)
		par_dev = get_device(sup_dev->parent);
	else
		par_dev = fwnode_get_next_parent_dev(sup_handle);

	if (par_dev && __fw_devlink_relax_cycles(con, par_dev->fwnode))
		ret = true;

	if (!sup_dev)
		goto out;

	list_for_each_entry(dev_link, &sup_dev->links.suppliers, c_node) {
		/*
		 * Ignore a SYNC_STATE_ONLY flag only if it wasn't marked as
		 * such due to a cycle.
		 */
		if (device_link_flag_is_sync_state_only(dev_link->flags) &&
		    !(dev_link->flags & DL_FLAG_CYCLE))
			continue;

		if (__fw_devlink_relax_cycles(con,
					      dev_link->supplier->fwnode)) {
			fw_devlink_relax_link(dev_link);
			dev_link->flags |= DL_FLAG_CYCLE;
			ret = true;
		}
	}

out:
	sup_handle->flags &= ~FWNODE_FLAG_VISITED;
	put_device(sup_dev);
	put_device(par_dev);
	return ret;
}

/**
 * fw_devlink_create_devlink - Create a device link from a consumer to fwnode
 * @con: consumer device for the device link
 * @sup_handle: fwnode handle of supplier
 * @link: fwnode link that's being converted to a device link
 *
 * This function will try to create a device link between the consumer device
 * @con and the supplier device represented by @sup_handle.
 *
 * The supplier has to be provided as a fwnode because incorrect cycles in
 * fwnode links can sometimes cause the supplier device to never be created.
 * This function detects such cases and returns an error if it cannot create a
 * device link from the consumer to a missing supplier.
 *
 * Returns,
 * 0 on successfully creating a device link
 * -EINVAL if the device link cannot be created as expected
 * -EAGAIN if the device link cannot be created right now, but it may be
 *  possible to do that in the future
 */
static int fw_devlink_create_devlink(struct device *con,
				     struct fwnode_handle *sup_handle,
				     struct fwnode_link *link)
{
	struct device *sup_dev;
	int ret = 0;
	u32 flags;

	if (con->fwnode == link->consumer)
		flags = fw_devlink_get_flags(link->flags);
	else
		flags = FW_DEVLINK_FLAGS_PERMISSIVE;

	/*
	 * In some cases, a device P might also be a supplier to its child node
	 * C. However, this would defer the probe of C until the probe of P
	 * completes successfully. This is perfectly fine in the device driver
	 * model. device_add() doesn't guarantee probe completion of the device
	 * by the time it returns.
	 *
	 * However, there are a few drivers that assume C will finish probing
	 * as soon as it's added and before P finishes probing. So, we provide
	 * a flag to let fw_devlink know not to delay the probe of C until the
	 * probe of P completes successfully.
	 *
	 * When such a flag is set, we can't create device links where P is the
	 * supplier of C as that would delay the probe of C.
	 */
	if (sup_handle->flags & FWNODE_FLAG_NEEDS_CHILD_BOUND_ON_ADD &&
	    fwnode_is_ancestor_of(sup_handle, con->fwnode))
		return -EINVAL;

	/*
	 * SYNC_STATE_ONLY device links don't block probing and supports cycles.
	 * So cycle detection isn't necessary and shouldn't be done.
	 */
	if (!(flags & DL_FLAG_SYNC_STATE_ONLY)) {
		device_links_write_lock();
		if (__fw_devlink_relax_cycles(con, sup_handle)) {
			__fwnode_link_cycle(link);
			flags = fw_devlink_get_flags(link->flags);
			dev_info(con, "Fixed dependency cycle(s) with %pfwf\n",
				 sup_handle);
		}
		device_links_write_unlock();
	}

	if (sup_handle->flags & FWNODE_FLAG_NOT_DEVICE)
		sup_dev = fwnode_get_next_parent_dev(sup_handle);
	else
		sup_dev = get_dev_from_fwnode(sup_handle);

	if (sup_dev) {
		/*
		 * If it's one of those drivers that don't actually bind to
		 * their device using driver core, then don't wait on this
		 * supplier device indefinitely.
		 */
		if (sup_dev->links.status == DL_DEV_NO_DRIVER &&
		    sup_handle->flags & FWNODE_FLAG_INITIALIZED) {
			dev_dbg(con,
				"Not linking %pfwf - dev might never probe\n",
				sup_handle);
			ret = -EINVAL;
			goto out;
		}

		if (con != sup_dev && !device_link_add(con, sup_dev, flags)) {
			dev_err(con, "Failed to create device link (0x%x) with %s\n",
				flags, dev_name(sup_dev));
			ret = -EINVAL;
		}

		goto out;
	}

	/*
	 * Supplier or supplier's ancestor already initialized without a struct
	 * device or being probed by a driver.
	 */
	if (fwnode_init_without_drv(sup_handle) ||
	    fwnode_ancestor_init_without_drv(sup_handle)) {
		dev_dbg(con, "Not linking %pfwf - might never become dev\n",
			sup_handle);
		return -EINVAL;
	}

	ret = -EAGAIN;
out:
	put_device(sup_dev);
	return ret;
}

/**
 * __fw_devlink_link_to_consumers - Create device links to consumers of a device
 * @dev: Device that needs to be linked to its consumers
 *
 * This function looks at all the consumer fwnodes of @dev and creates device
 * links between the consumer device and @dev (supplier).
 *
 * If the consumer device has not been added yet, then this function creates a
 * SYNC_STATE_ONLY link between @dev (supplier) and the closest ancestor device
 * of the consumer fwnode. This is necessary to make sure @dev doesn't get a
 * sync_state() callback before the real consumer device gets to be added and
 * then probed.
 *
 * Once device links are created from the real consumer to @dev (supplier), the
 * fwnode links are deleted.
 */
static void __fw_devlink_link_to_consumers(struct device *dev)
{
	struct fwnode_handle *fwnode = dev->fwnode;
	struct fwnode_link *link, *tmp;

	list_for_each_entry_safe(link, tmp, &fwnode->consumers, s_hook) {
		struct device *con_dev;
		bool own_link = true;
		int ret;

		con_dev = get_dev_from_fwnode(link->consumer);
		/*
		 * If consumer device is not available yet, make a "proxy"
		 * SYNC_STATE_ONLY link from the consumer's parent device to
		 * the supplier device. This is necessary to make sure the
		 * supplier doesn't get a sync_state() callback before the real
		 * consumer can create a device link to the supplier.
		 *
		 * This proxy link step is needed to handle the case where the
		 * consumer's parent device is added before the supplier.
		 */
		if (!con_dev) {
			con_dev = fwnode_get_next_parent_dev(link->consumer);
			/*
			 * However, if the consumer's parent device is also the
			 * parent of the supplier, don't create a
			 * consumer-supplier link from the parent to its child
			 * device. Such a dependency is impossible.
			 */
			if (con_dev &&
			    fwnode_is_ancestor_of(con_dev->fwnode, fwnode)) {
				put_device(con_dev);
				con_dev = NULL;
			} else {
				own_link = false;
			}
		}

		if (!con_dev)
			continue;

		ret = fw_devlink_create_devlink(con_dev, fwnode, link);
		put_device(con_dev);
		if (!own_link || ret == -EAGAIN)
			continue;

		__fwnode_link_del(link);
	}
}

/**
 * __fw_devlink_link_to_suppliers - Create device links to suppliers of a device
 * @dev: The consumer device that needs to be linked to its suppliers
 * @fwnode: Root of the fwnode tree that is used to create device links
 *
 * This function looks at all the supplier fwnodes of fwnode tree rooted at
 * @fwnode and creates device links between @dev (consumer) and all the
 * supplier devices of the entire fwnode tree at @fwnode.
 *
 * The function creates normal (non-SYNC_STATE_ONLY) device links between @dev
 * and the real suppliers of @dev. Once these device links are created, the
 * fwnode links are deleted.
 *
 * In addition, it also looks at all the suppliers of the entire fwnode tree
 * because some of the child devices of @dev that have not been added yet
 * (because @dev hasn't probed) might already have their suppliers added to
 * driver core. So, this function creates SYNC_STATE_ONLY device links between
 * @dev (consumer) and these suppliers to make sure they don't execute their
 * sync_state() callbacks before these child devices have a chance to create
 * their device links. The fwnode links that correspond to the child devices
 * aren't delete because they are needed later to create the device links
 * between the real consumer and supplier devices.
 */
static void __fw_devlink_link_to_suppliers(struct device *dev,
					   struct fwnode_handle *fwnode)
{
	bool own_link = (dev->fwnode == fwnode);
	struct fwnode_link *link, *tmp;
	struct fwnode_handle *child = NULL;

	list_for_each_entry_safe(link, tmp, &fwnode->suppliers, c_hook) {
		int ret;
		struct fwnode_handle *sup = link->supplier;

		ret = fw_devlink_create_devlink(dev, sup, link);
		if (!own_link || ret == -EAGAIN)
			continue;

		__fwnode_link_del(link);
	}

	/*
	 * Make "proxy" SYNC_STATE_ONLY device links to represent the needs of
	 * all the descendants. This proxy link step is needed to handle the
	 * case where the supplier is added before the consumer's parent device
	 * (@dev).
	 */
	while ((child = fwnode_get_next_available_child_node(fwnode, child)))
		__fw_devlink_link_to_suppliers(dev, child);
}

static void fw_devlink_link_device(struct device *dev)
{
	struct fwnode_handle *fwnode = dev->fwnode;

	if (!fw_devlink_flags)
		return;

	fw_devlink_parse_fwtree(fwnode);

	mutex_lock(&fwnode_link_lock);
	__fw_devlink_link_to_consumers(dev);
	__fw_devlink_link_to_suppliers(dev, fwnode);
	mutex_unlock(&fwnode_link_lock);
}

/* Device links support end. */

int (*platform_notify)(struct device *dev) = NULL;
int (*platform_notify_remove)(struct device *dev) = NULL;
static struct kobject *dev_kobj;

/* /sys/dev/char */
static struct kobject *sysfs_dev_char_kobj;

/* /sys/dev/block */
static struct kobject *sysfs_dev_block_kobj;

static DEFINE_MUTEX(device_hotplug_lock);

void lock_device_hotplug(void)
{
	mutex_lock(&device_hotplug_lock);
}

void unlock_device_hotplug(void)
{
	mutex_unlock(&device_hotplug_lock);
}

int lock_device_hotplug_sysfs(void)
{
	if (mutex_trylock(&device_hotplug_lock))
		return 0;

	/* Avoid busy looping (5 ms of sleep should do). */
	msleep(5);
	return restart_syscall();
}

#ifdef CONFIG_BLOCK
static inline int device_is_not_partition(struct device *dev)
{
	return !(dev->type == &part_type);
}
#else
static inline int device_is_not_partition(struct device *dev)
{
	return 1;
}
#endif

static void device_platform_notify(struct device *dev)
{
	acpi_device_notify(dev);

	software_node_notify(dev);

	if (platform_notify)
		platform_notify(dev);
}

static void device_platform_notify_remove(struct device *dev)
{
	if (platform_notify_remove)
		platform_notify_remove(dev);

	software_node_notify_remove(dev);

	acpi_device_notify_remove(dev);
}

/**
 * dev_driver_string - Return a device's driver name, if at all possible
 * @dev: struct device to get the name of
 *
 * Will return the device's driver's name if it is bound to a device.  If
 * the device is not bound to a driver, it will return the name of the bus
 * it is attached to.  If it is not attached to a bus either, an empty
 * string will be returned.
 */
const char *dev_driver_string(const struct device *dev)
{
	struct device_driver *drv;

	/* dev->driver can change to NULL underneath us because of unbinding,
	 * so be careful about accessing it.  dev->bus and dev->class should
	 * never change once they are set, so they don't need special care.
	 */
	drv = READ_ONCE(dev->driver);
	return drv ? drv->name : dev_bus_name(dev);
}
EXPORT_SYMBOL(dev_driver_string);

#define to_dev_attr(_attr) container_of(_attr, struct device_attribute, attr)

static ssize_t dev_attr_show(struct kobject *kobj, struct attribute *attr,
			     char *buf)
{
	struct device_attribute *dev_attr = to_dev_attr(attr);
	struct device *dev = kobj_to_dev(kobj);
	ssize_t ret = -EIO;

	if (dev_attr->show)
		ret = dev_attr->show(dev, dev_attr, buf);
	if (ret >= (ssize_t)PAGE_SIZE) {
		printk("dev_attr_show: %pS returned bad count\n",
				dev_attr->show);
	}
	return ret;
}

static ssize_t dev_attr_store(struct kobject *kobj, struct attribute *attr,
			      const char *buf, size_t count)
{
	struct device_attribute *dev_attr = to_dev_attr(attr);
	struct device *dev = kobj_to_dev(kobj);
	ssize_t ret = -EIO;

	if (dev_attr->store)
		ret = dev_attr->store(dev, dev_attr, buf, count);
	return ret;
}

static const struct sysfs_ops dev_sysfs_ops = {
	.show	= dev_attr_show,
	.store	= dev_attr_store,
};

#define to_ext_attr(x) container_of(x, struct dev_ext_attribute, attr)

ssize_t device_store_ulong(struct device *dev,
			   struct device_attribute *attr,
			   const char *buf, size_t size)
{
	struct dev_ext_attribute *ea = to_ext_attr(attr);
	int ret;
	unsigned long new;

	ret = kstrtoul(buf, 0, &new);
	if (ret)
		return ret;
	*(unsigned long *)(ea->var) = new;
	/* Always return full write size even if we didn't consume all */
	return size;
}
EXPORT_SYMBOL_GPL(device_store_ulong);

ssize_t device_show_ulong(struct device *dev,
			  struct device_attribute *attr,
			  char *buf)
{
	struct dev_ext_attribute *ea = to_ext_attr(attr);
	return sysfs_emit(buf, "%lx\n", *(unsigned long *)(ea->var));
}
EXPORT_SYMBOL_GPL(device_show_ulong);

ssize_t device_store_int(struct device *dev,
			 struct device_attribute *attr,
			 const char *buf, size_t size)
{
	struct dev_ext_attribute *ea = to_ext_attr(attr);
	int ret;
	long new;

	ret = kstrtol(buf, 0, &new);
	if (ret)
		return ret;

	if (new > INT_MAX || new < INT_MIN)
		return -EINVAL;
	*(int *)(ea->var) = new;
	/* Always return full write size even if we didn't consume all */
	return size;
}
EXPORT_SYMBOL_GPL(device_store_int);

ssize_t device_show_int(struct device *dev,
			struct device_attribute *attr,
			char *buf)
{
	struct dev_ext_attribute *ea = to_ext_attr(attr);

	return sysfs_emit(buf, "%d\n", *(int *)(ea->var));
}
EXPORT_SYMBOL_GPL(device_show_int);

ssize_t device_store_bool(struct device *dev, struct device_attribute *attr,
			  const char *buf, size_t size)
{
	struct dev_ext_attribute *ea = to_ext_attr(attr);

	if (kstrtobool(buf, ea->var) < 0)
		return -EINVAL;

	return size;
}
EXPORT_SYMBOL_GPL(device_store_bool);

ssize_t device_show_bool(struct device *dev, struct device_attribute *attr,
			 char *buf)
{
	struct dev_ext_attribute *ea = to_ext_attr(attr);

	return sysfs_emit(buf, "%d\n", *(bool *)(ea->var));
}
EXPORT_SYMBOL_GPL(device_show_bool);

/**
 * device_release - free device structure.
 * @kobj: device's kobject.
 *
 * This is called once the reference count for the object
 * reaches 0. We forward the call to the device's release
 * method, which should handle actually freeing the structure.
 */
static void device_release(struct kobject *kobj)
{
	struct device *dev = kobj_to_dev(kobj);
	struct device_private *p = dev->p;

	/*
	 * Some platform devices are driven without driver attached
	 * and managed resources may have been acquired.  Make sure
	 * all resources are released.
	 *
	 * Drivers still can add resources into device after device
	 * is deleted but alive, so release devres here to avoid
	 * possible memory leak.
	 */
	devres_release_all(dev);

	kfree(dev->dma_range_map);

	if (dev->release)
		dev->release(dev);
	else if (dev->type && dev->type->release)
		dev->type->release(dev);
	else if (dev->class && dev->class->dev_release)
		dev->class->dev_release(dev);
	else
		WARN(1, KERN_ERR "Device '%s' does not have a release() function, it is broken and must be fixed. See Documentation/core-api/kobject.rst.\n",
			dev_name(dev));
	kfree(p);
}

static const void *device_namespace(const struct kobject *kobj)
{
	const struct device *dev = kobj_to_dev(kobj);
	const void *ns = NULL;

	if (dev->class && dev->class->ns_type)
		ns = dev->class->namespace(dev);

	return ns;
}

static void device_get_ownership(const struct kobject *kobj, kuid_t *uid, kgid_t *gid)
{
	const struct device *dev = kobj_to_dev(kobj);

	if (dev->class && dev->class->get_ownership)
		dev->class->get_ownership(dev, uid, gid);
}

static const struct kobj_type device_ktype = {
	.release	= device_release,
	.sysfs_ops	= &dev_sysfs_ops,
	.namespace	= device_namespace,
	.get_ownership	= device_get_ownership,
};


static int dev_uevent_filter(const struct kobject *kobj)
{
	const struct kobj_type *ktype = get_ktype(kobj);

	if (ktype == &device_ktype) {
		const struct device *dev = kobj_to_dev(kobj);
		if (dev->bus)
			return 1;
		if (dev->class)
			return 1;
	}
	return 0;
}

static const char *dev_uevent_name(const struct kobject *kobj)
{
	const struct device *dev = kobj_to_dev(kobj);

	if (dev->bus)
		return dev->bus->name;
	if (dev->class)
		return dev->class->name;
	return NULL;
}

static int dev_uevent(const struct kobject *kobj, struct kobj_uevent_env *env)
{
	const struct device *dev = kobj_to_dev(kobj);
	int retval = 0;

	/* add device node properties if present */
	if (MAJOR(dev->devt)) {
		const char *tmp;
		const char *name;
		umode_t mode = 0;
		kuid_t uid = GLOBAL_ROOT_UID;
		kgid_t gid = GLOBAL_ROOT_GID;

		add_uevent_var(env, "MAJOR=%u", MAJOR(dev->devt));
		add_uevent_var(env, "MINOR=%u", MINOR(dev->devt));
		name = device_get_devnode(dev, &mode, &uid, &gid, &tmp);
		if (name) {
			add_uevent_var(env, "DEVNAME=%s", name);
			if (mode)
				add_uevent_var(env, "DEVMODE=%#o", mode & 0777);
			if (!uid_eq(uid, GLOBAL_ROOT_UID))
				add_uevent_var(env, "DEVUID=%u", from_kuid(&init_user_ns, uid));
			if (!gid_eq(gid, GLOBAL_ROOT_GID))
				add_uevent_var(env, "DEVGID=%u", from_kgid(&init_user_ns, gid));
			kfree(tmp);
		}
	}

	if (dev->type && dev->type->name)
		add_uevent_var(env, "DEVTYPE=%s", dev->type->name);

	if (dev->driver)
		add_uevent_var(env, "DRIVER=%s", dev->driver->name);

	/* Add common DT information about the device */
	of_device_uevent(dev, env);

	/* have the bus specific function add its stuff */
	if (dev->bus && dev->bus->uevent) {
		retval = dev->bus->uevent(dev, env);
		if (retval)
			pr_debug("device: '%s': %s: bus uevent() returned %d\n",
				 dev_name(dev), __func__, retval);
	}

	/* have the class specific function add its stuff */
	if (dev->class && dev->class->dev_uevent) {
		retval = dev->class->dev_uevent(dev, env);
		if (retval)
			pr_debug("device: '%s': %s: class uevent() "
				 "returned %d\n", dev_name(dev),
				 __func__, retval);
	}

	/* have the device type specific function add its stuff */
	if (dev->type && dev->type->uevent) {
		retval = dev->type->uevent(dev, env);
		if (retval)
			pr_debug("device: '%s': %s: dev_type uevent() "
				 "returned %d\n", dev_name(dev),
				 __func__, retval);
	}

	return retval;
}

static const struct kset_uevent_ops device_uevent_ops = {
	.filter =	dev_uevent_filter,
	.name =		dev_uevent_name,
	.uevent =	dev_uevent,
};

static ssize_t uevent_show(struct device *dev, struct device_attribute *attr,
			   char *buf)
{
	struct kobject *top_kobj;
	struct kset *kset;
	struct kobj_uevent_env *env = NULL;
	int i;
	int len = 0;
	int retval;

	/* search the kset, the device belongs to */
	top_kobj = &dev->kobj;
	while (!top_kobj->kset && top_kobj->parent)
		top_kobj = top_kobj->parent;
	if (!top_kobj->kset)
		goto out;

	kset = top_kobj->kset;
	if (!kset->uevent_ops || !kset->uevent_ops->uevent)
		goto out;

	/* respect filter */
	if (kset->uevent_ops && kset->uevent_ops->filter)
		if (!kset->uevent_ops->filter(&dev->kobj))
			goto out;

	env = kzalloc(sizeof(struct kobj_uevent_env), GFP_KERNEL);
	if (!env)
		return -ENOMEM;

	/* let the kset specific function add its keys */
	retval = kset->uevent_ops->uevent(&dev->kobj, env);
	if (retval)
		goto out;

	/* copy keys to file */
	for (i = 0; i < env->envp_idx; i++)
		len += sysfs_emit_at(buf, len, "%s\n", env->envp[i]);
out:
	kfree(env);
	return len;
}

static ssize_t uevent_store(struct device *dev, struct device_attribute *attr,
			    const char *buf, size_t count)
{
	int rc;

	rc = kobject_synth_uevent(&dev->kobj, buf, count);

	if (rc) {
		dev_err(dev, "uevent: failed to send synthetic uevent: %d\n", rc);
		return rc;
	}

	return count;
}
static DEVICE_ATTR_RW(uevent);

static ssize_t online_show(struct device *dev, struct device_attribute *attr,
			   char *buf)
{
	bool val;

	device_lock(dev);
	val = !dev->offline;
	device_unlock(dev);
	return sysfs_emit(buf, "%u\n", val);
}

static ssize_t online_store(struct device *dev, struct device_attribute *attr,
			    const char *buf, size_t count)
{
	bool val;
	int ret;

	ret = kstrtobool(buf, &val);
	if (ret < 0)
		return ret;

	ret = lock_device_hotplug_sysfs();
	if (ret)
		return ret;

	ret = val ? device_online(dev) : device_offline(dev);
	unlock_device_hotplug();
	return ret < 0 ? ret : count;
}
static DEVICE_ATTR_RW(online);

static ssize_t removable_show(struct device *dev, struct device_attribute *attr,
			      char *buf)
{
	const char *loc;

	switch (dev->removable) {
	case DEVICE_REMOVABLE:
		loc = "removable";
		break;
	case DEVICE_FIXED:
		loc = "fixed";
		break;
	default:
		loc = "unknown";
	}
	return sysfs_emit(buf, "%s\n", loc);
}
static DEVICE_ATTR_RO(removable);

static ssize_t authorized_show(struct device *dev,
		struct device_attribute *attr, char *buf)
{
	return sysfs_emit(buf, "%u\n", dev->authorized);
}

static ssize_t authorized_store(struct device *dev,
		struct device_attribute *attr, const char *buf, size_t count)
{
	bool val;
	int ret;

	ret = kstrtobool(buf, &val);
	if (ret < 0)
		return ret;

	device_lock(dev);
	dev_set_authorized(dev, val);
	device_unlock(dev);

	if (dev_is_authorized(dev)) {
		if (!device_attach(dev))
			dev_err(dev, "failed to probe after authorize\n");
	} else
		device_release_driver(dev);

	return count;
}
static DEVICE_ATTR_RW(authorized);

int device_add_groups(struct device *dev, const struct attribute_group **groups)
{
	return sysfs_create_groups(&dev->kobj, groups);
}
EXPORT_SYMBOL_GPL(device_add_groups);

void device_remove_groups(struct device *dev,
			  const struct attribute_group **groups)
{
	sysfs_remove_groups(&dev->kobj, groups);
}
EXPORT_SYMBOL_GPL(device_remove_groups);

union device_attr_group_devres {
	const struct attribute_group *group;
	const struct attribute_group **groups;
};

static void devm_attr_group_remove(struct device *dev, void *res)
{
	union device_attr_group_devres *devres = res;
	const struct attribute_group *group = devres->group;

	dev_dbg(dev, "%s: removing group %p\n", __func__, group);
	sysfs_remove_group(&dev->kobj, group);
}

static void devm_attr_groups_remove(struct device *dev, void *res)
{
	union device_attr_group_devres *devres = res;
	const struct attribute_group **groups = devres->groups;

	dev_dbg(dev, "%s: removing groups %p\n", __func__, groups);
	sysfs_remove_groups(&dev->kobj, groups);
}

/**
 * devm_device_add_group - given a device, create a managed attribute group
 * @dev:	The device to create the group for
 * @grp:	The attribute group to create
 *
 * This function creates a group for the first time.  It will explicitly
 * warn and error if any of the attribute files being created already exist.
 *
 * Returns 0 on success or error code on failure.
 */
int devm_device_add_group(struct device *dev, const struct attribute_group *grp)
{
	union device_attr_group_devres *devres;
	int error;

	devres = devres_alloc(devm_attr_group_remove,
			      sizeof(*devres), GFP_KERNEL);
	if (!devres)
		return -ENOMEM;

	error = sysfs_create_group(&dev->kobj, grp);
	if (error) {
		devres_free(devres);
		return error;
	}

	devres->group = grp;
	devres_add(dev, devres);
	return 0;
}
EXPORT_SYMBOL_GPL(devm_device_add_group);

/**
 * devm_device_add_groups - create a bunch of managed attribute groups
 * @dev:	The device to create the group for
 * @groups:	The attribute groups to create, NULL terminated
 *
 * This function creates a bunch of managed attribute groups.  If an error
 * occurs when creating a group, all previously created groups will be
 * removed, unwinding everything back to the original state when this
 * function was called.  It will explicitly warn and error if any of the
 * attribute files being created already exist.
 *
 * Returns 0 on success or error code from sysfs_create_group on failure.
 */
int devm_device_add_groups(struct device *dev,
			   const struct attribute_group **groups)
{
	union device_attr_group_devres *devres;
	int error;

	devres = devres_alloc(devm_attr_groups_remove,
			      sizeof(*devres), GFP_KERNEL);
	if (!devres)
		return -ENOMEM;

	error = sysfs_create_groups(&dev->kobj, groups);
	if (error) {
		devres_free(devres);
		return error;
	}

	devres->groups = groups;
	devres_add(dev, devres);
	return 0;
}
EXPORT_SYMBOL_GPL(devm_device_add_groups);

static int device_add_attrs(struct device *dev)
{
	const struct class *class = dev->class;
	const struct device_type *type = dev->type;
	int error;

	if (class) {
		error = device_add_groups(dev, class->dev_groups);
		if (error)
			return error;
	}

	if (type) {
		error = device_add_groups(dev, type->groups);
		if (error)
			goto err_remove_class_groups;
	}

	error = device_add_groups(dev, dev->groups);
	if (error)
		goto err_remove_type_groups;

	if (device_supports_offline(dev) && !dev->offline_disabled) {
		error = device_create_file(dev, &dev_attr_online);
		if (error)
			goto err_remove_dev_groups;
	}

	if (fw_devlink_flags && !fw_devlink_is_permissive() && dev->fwnode) {
		error = device_create_file(dev, &dev_attr_waiting_for_supplier);
		if (error)
			goto err_remove_dev_online;
	}

	if (dev_removable_is_valid(dev)) {
		error = device_create_file(dev, &dev_attr_removable);
		if (error)
			goto err_remove_dev_waiting_for_supplier;
	}

	if (dev_add_physical_location(dev)) {
		error = device_add_group(dev,
			&dev_attr_physical_location_group);
		if (error)
			goto err_remove_dev_removable;
	}

	if (dev_is_authorizable(dev)) {
		error = device_create_file(dev, &dev_attr_authorized);
		if (error)
			goto err_remove_dev_physical;
	}

	return 0;

 err_remove_dev_physical:
	device_remove_group(dev, &dev_attr_physical_location_group);
 err_remove_dev_removable:
	device_remove_file(dev, &dev_attr_removable);
 err_remove_dev_waiting_for_supplier:
	device_remove_file(dev, &dev_attr_waiting_for_supplier);
 err_remove_dev_online:
	device_remove_file(dev, &dev_attr_online);
 err_remove_dev_groups:
	device_remove_groups(dev, dev->groups);
 err_remove_type_groups:
	if (type)
		device_remove_groups(dev, type->groups);
 err_remove_class_groups:
	if (class)
		device_remove_groups(dev, class->dev_groups);

	return error;
}

static void device_remove_attrs(struct device *dev)
{
	const struct class *class = dev->class;
	const struct device_type *type = dev->type;

	if (dev->physical_location) {
		device_remove_group(dev, &dev_attr_physical_location_group);
		kfree(dev->physical_location);
	}
	device_remove_file(dev, &dev_attr_authorized);
	device_remove_file(dev, &dev_attr_removable);
	device_remove_file(dev, &dev_attr_waiting_for_supplier);
	device_remove_file(dev, &dev_attr_online);
	device_remove_groups(dev, dev->groups);

	if (type)
		device_remove_groups(dev, type->groups);

	if (class)
		device_remove_groups(dev, class->dev_groups);
}

static ssize_t dev_show(struct device *dev, struct device_attribute *attr,
			char *buf)
{
	return print_dev_t(buf, dev->devt);
}
static DEVICE_ATTR_RO(dev);

/* /sys/devices/ */
struct kset *devices_kset;

/**
 * devices_kset_move_before - Move device in the devices_kset's list.
 * @deva: Device to move.
 * @devb: Device @deva should come before.
 */
static void devices_kset_move_before(struct device *deva, struct device *devb)
{
	if (!devices_kset)
		return;
	pr_debug("devices_kset: Moving %s before %s\n",
		 dev_name(deva), dev_name(devb));
	spin_lock(&devices_kset->list_lock);
	list_move_tail(&deva->kobj.entry, &devb->kobj.entry);
	spin_unlock(&devices_kset->list_lock);
}

/**
 * devices_kset_move_after - Move device in the devices_kset's list.
 * @deva: Device to move
 * @devb: Device @deva should come after.
 */
static void devices_kset_move_after(struct device *deva, struct device *devb)
{
	if (!devices_kset)
		return;
	pr_debug("devices_kset: Moving %s after %s\n",
		 dev_name(deva), dev_name(devb));
	spin_lock(&devices_kset->list_lock);
	list_move(&deva->kobj.entry, &devb->kobj.entry);
	spin_unlock(&devices_kset->list_lock);
}

/**
 * devices_kset_move_last - move the device to the end of devices_kset's list.
 * @dev: device to move
 */
void devices_kset_move_last(struct device *dev)
{
	if (!devices_kset)
		return;
	pr_debug("devices_kset: Moving %s to end of list\n", dev_name(dev));
	spin_lock(&devices_kset->list_lock);
	list_move_tail(&dev->kobj.entry, &devices_kset->list);
	spin_unlock(&devices_kset->list_lock);
}

/**
 * device_create_file - create sysfs attribute file for device.
 * @dev: device.
 * @attr: device attribute descriptor.
 */
int device_create_file(struct device *dev,
		       const struct device_attribute *attr)
{
	int error = 0;

	if (dev) {
		WARN(((attr->attr.mode & S_IWUGO) && !attr->store),
			"Attribute %s: write permission without 'store'\n",
			attr->attr.name);
		WARN(((attr->attr.mode & S_IRUGO) && !attr->show),
			"Attribute %s: read permission without 'show'\n",
			attr->attr.name);
		error = sysfs_create_file(&dev->kobj, &attr->attr);
	}

	return error;
}
EXPORT_SYMBOL_GPL(device_create_file);

/**
 * device_remove_file - remove sysfs attribute file.
 * @dev: device.
 * @attr: device attribute descriptor.
 */
void device_remove_file(struct device *dev,
			const struct device_attribute *attr)
{
	if (dev)
		sysfs_remove_file(&dev->kobj, &attr->attr);
}
EXPORT_SYMBOL_GPL(device_remove_file);

/**
 * device_remove_file_self - remove sysfs attribute file from its own method.
 * @dev: device.
 * @attr: device attribute descriptor.
 *
 * See kernfs_remove_self() for details.
 */
bool device_remove_file_self(struct device *dev,
			     const struct device_attribute *attr)
{
	if (dev)
		return sysfs_remove_file_self(&dev->kobj, &attr->attr);
	else
		return false;
}
EXPORT_SYMBOL_GPL(device_remove_file_self);

/**
 * device_create_bin_file - create sysfs binary attribute file for device.
 * @dev: device.
 * @attr: device binary attribute descriptor.
 */
int device_create_bin_file(struct device *dev,
			   const struct bin_attribute *attr)
{
	int error = -EINVAL;
	if (dev)
		error = sysfs_create_bin_file(&dev->kobj, attr);
	return error;
}
EXPORT_SYMBOL_GPL(device_create_bin_file);

/**
 * device_remove_bin_file - remove sysfs binary attribute file
 * @dev: device.
 * @attr: device binary attribute descriptor.
 */
void device_remove_bin_file(struct device *dev,
			    const struct bin_attribute *attr)
{
	if (dev)
		sysfs_remove_bin_file(&dev->kobj, attr);
}
EXPORT_SYMBOL_GPL(device_remove_bin_file);

static void klist_children_get(struct klist_node *n)
{
	struct device_private *p = to_device_private_parent(n);
	struct device *dev = p->device;

	get_device(dev);
}

static void klist_children_put(struct klist_node *n)
{
	struct device_private *p = to_device_private_parent(n);
	struct device *dev = p->device;

	put_device(dev);
}

/*
 * Initialize authorized status of all devices. By default, it is
 * set as "allow all". Used __weak attribute allow ARCH code override
 * the default status.
 */
<<<<<<< HEAD
bool __weak dev_authorized_init(void)
=======
int __weak dev_authorized_init(void)
>>>>>>> bcdfad90
{
	return true;
}

/**
 * device_initialize - init device structure.
 * @dev: device.
 *
 * This prepares the device for use by other layers by initializing
 * its fields.
 * It is the first half of device_register(), if called by
 * that function, though it can also be called separately, so one
 * may use @dev's fields. In particular, get_device()/put_device()
 * may be used for reference counting of @dev after calling this
 * function.
 *
 * All fields in @dev must be initialized by the caller to 0, except
 * for those explicitly set to some other value.  The simplest
 * approach is to use kzalloc() to allocate the structure containing
 * @dev.
 *
 * NOTE: Use put_device() to give up your reference instead of freeing
 * @dev directly once you have called this function.
 */
void device_initialize(struct device *dev)
{
	dev->kobj.kset = devices_kset;
	kobject_init(&dev->kobj, &device_ktype);
	INIT_LIST_HEAD(&dev->dma_pools);
	mutex_init(&dev->mutex);
	lockdep_set_novalidate_class(&dev->mutex);
	spin_lock_init(&dev->devres_lock);
	INIT_LIST_HEAD(&dev->devres_head);
	device_pm_init(dev);
	set_dev_node(dev, NUMA_NO_NODE);
	INIT_LIST_HEAD(&dev->links.consumers);
	INIT_LIST_HEAD(&dev->links.suppliers);
	INIT_LIST_HEAD(&dev->links.defer_sync);
	dev->links.status = DL_DEV_NO_DRIVER;
#if defined(CONFIG_ARCH_HAS_SYNC_DMA_FOR_DEVICE) || \
    defined(CONFIG_ARCH_HAS_SYNC_DMA_FOR_CPU) || \
    defined(CONFIG_ARCH_HAS_SYNC_DMA_FOR_CPU_ALL)
	dev->dma_coherent = dma_default_coherent;
#endif
	swiotlb_dev_init(dev);
	dev_set_authorizable(dev, true);
	dev->authorized = dev_authorized_init();
<<<<<<< HEAD

	dev->pasid = IOMMU_PASID_INVALID;
}
EXPORT_SYMBOL_GPL(device_initialize);

bool __weak arch_dev_authorized(struct device *dev)
=======
}
EXPORT_SYMBOL_GPL(device_initialize);

int __weak arch_dev_authorized(struct device *dev)
>>>>>>> bcdfad90
{
	return dev->authorized;
}
EXPORT_SYMBOL_GPL(arch_dev_authorized);

struct kobject *virtual_device_parent(struct device *dev)
{
	static struct kobject *virtual_dir = NULL;

	if (!virtual_dir)
		virtual_dir = kobject_create_and_add("virtual",
						     &devices_kset->kobj);

	return virtual_dir;
}

struct class_dir {
	struct kobject kobj;
	const struct class *class;
};

#define to_class_dir(obj) container_of(obj, struct class_dir, kobj)

static void class_dir_release(struct kobject *kobj)
{
	struct class_dir *dir = to_class_dir(kobj);
	kfree(dir);
}

static const
struct kobj_ns_type_operations *class_dir_child_ns_type(const struct kobject *kobj)
{
	const struct class_dir *dir = to_class_dir(kobj);
	return dir->class->ns_type;
}

static const struct kobj_type class_dir_ktype = {
	.release	= class_dir_release,
	.sysfs_ops	= &kobj_sysfs_ops,
	.child_ns_type	= class_dir_child_ns_type
};

static struct kobject *class_dir_create_and_add(struct subsys_private *sp,
						struct kobject *parent_kobj)
{
	struct class_dir *dir;
	int retval;

	dir = kzalloc(sizeof(*dir), GFP_KERNEL);
	if (!dir)
		return ERR_PTR(-ENOMEM);

	dir->class = sp->class;
	kobject_init(&dir->kobj, &class_dir_ktype);

	dir->kobj.kset = &sp->glue_dirs;

	retval = kobject_add(&dir->kobj, parent_kobj, "%s", sp->class->name);
	if (retval < 0) {
		kobject_put(&dir->kobj);
		return ERR_PTR(retval);
	}
	return &dir->kobj;
}

static DEFINE_MUTEX(gdp_mutex);

static struct kobject *get_device_parent(struct device *dev,
					 struct device *parent)
{
	struct subsys_private *sp = class_to_subsys(dev->class);
	struct kobject *kobj = NULL;

	if (sp) {
		struct kobject *parent_kobj;
		struct kobject *k;

		/*
		 * If we have no parent, we live in "virtual".
		 * Class-devices with a non class-device as parent, live
		 * in a "glue" directory to prevent namespace collisions.
		 */
		if (parent == NULL)
			parent_kobj = virtual_device_parent(dev);
		else if (parent->class && !dev->class->ns_type) {
			subsys_put(sp);
			return &parent->kobj;
		} else {
			parent_kobj = &parent->kobj;
		}

		mutex_lock(&gdp_mutex);

		/* find our class-directory at the parent and reference it */
		spin_lock(&sp->glue_dirs.list_lock);
		list_for_each_entry(k, &sp->glue_dirs.list, entry)
			if (k->parent == parent_kobj) {
				kobj = kobject_get(k);
				break;
			}
		spin_unlock(&sp->glue_dirs.list_lock);
		if (kobj) {
			mutex_unlock(&gdp_mutex);
			subsys_put(sp);
			return kobj;
		}

		/* or create a new class-directory at the parent device */
		k = class_dir_create_and_add(sp, parent_kobj);
		/* do not emit an uevent for this simple "glue" directory */
		mutex_unlock(&gdp_mutex);
		subsys_put(sp);
		return k;
	}

	/* subsystems can specify a default root directory for their devices */
	if (!parent && dev->bus) {
		struct device *dev_root = bus_get_dev_root(dev->bus);

		if (dev_root) {
			kobj = &dev_root->kobj;
			put_device(dev_root);
			return kobj;
		}
	}

	if (parent)
		return &parent->kobj;
	return NULL;
}

static inline bool live_in_glue_dir(struct kobject *kobj,
				    struct device *dev)
{
	struct subsys_private *sp;
	bool retval;

	if (!kobj || !dev->class)
		return false;

	sp = class_to_subsys(dev->class);
	if (!sp)
		return false;

	if (kobj->kset == &sp->glue_dirs)
		retval = true;
	else
		retval = false;

	subsys_put(sp);
	return retval;
}

static inline struct kobject *get_glue_dir(struct device *dev)
{
	return dev->kobj.parent;
}

/**
 * kobject_has_children - Returns whether a kobject has children.
 * @kobj: the object to test
 *
 * This will return whether a kobject has other kobjects as children.
 *
 * It does NOT account for the presence of attribute files, only sub
 * directories. It also assumes there is no concurrent addition or
 * removal of such children, and thus relies on external locking.
 */
static inline bool kobject_has_children(struct kobject *kobj)
{
	WARN_ON_ONCE(kref_read(&kobj->kref) == 0);

	return kobj->sd && kobj->sd->dir.subdirs;
}

/*
 * make sure cleaning up dir as the last step, we need to make
 * sure .release handler of kobject is run with holding the
 * global lock
 */
static void cleanup_glue_dir(struct device *dev, struct kobject *glue_dir)
{
	unsigned int ref;

	/* see if we live in a "glue" directory */
	if (!live_in_glue_dir(glue_dir, dev))
		return;

	mutex_lock(&gdp_mutex);
	/**
	 * There is a race condition between removing glue directory
	 * and adding a new device under the glue directory.
	 *
	 * CPU1:                                         CPU2:
	 *
	 * device_add()
	 *   get_device_parent()
	 *     class_dir_create_and_add()
	 *       kobject_add_internal()
	 *         create_dir()    // create glue_dir
	 *
	 *                                               device_add()
	 *                                                 get_device_parent()
	 *                                                   kobject_get() // get glue_dir
	 *
	 * device_del()
	 *   cleanup_glue_dir()
	 *     kobject_del(glue_dir)
	 *
	 *                                               kobject_add()
	 *                                                 kobject_add_internal()
	 *                                                   create_dir() // in glue_dir
	 *                                                     sysfs_create_dir_ns()
	 *                                                       kernfs_create_dir_ns(sd)
	 *
	 *       sysfs_remove_dir() // glue_dir->sd=NULL
	 *       sysfs_put()        // free glue_dir->sd
	 *
	 *                                                         // sd is freed
	 *                                                         kernfs_new_node(sd)
	 *                                                           kernfs_get(glue_dir)
	 *                                                           kernfs_add_one()
	 *                                                           kernfs_put()
	 *
	 * Before CPU1 remove last child device under glue dir, if CPU2 add
	 * a new device under glue dir, the glue_dir kobject reference count
	 * will be increase to 2 in kobject_get(k). And CPU2 has been called
	 * kernfs_create_dir_ns(). Meanwhile, CPU1 call sysfs_remove_dir()
	 * and sysfs_put(). This result in glue_dir->sd is freed.
	 *
	 * Then the CPU2 will see a stale "empty" but still potentially used
	 * glue dir around in kernfs_new_node().
	 *
	 * In order to avoid this happening, we also should make sure that
	 * kernfs_node for glue_dir is released in CPU1 only when refcount
	 * for glue_dir kobj is 1.
	 */
	ref = kref_read(&glue_dir->kref);
	if (!kobject_has_children(glue_dir) && !--ref)
		kobject_del(glue_dir);
	kobject_put(glue_dir);
	mutex_unlock(&gdp_mutex);
}

static int device_add_class_symlinks(struct device *dev)
{
	struct device_node *of_node = dev_of_node(dev);
	struct subsys_private *sp;
	int error;

	if (of_node) {
		error = sysfs_create_link(&dev->kobj, of_node_kobj(of_node), "of_node");
		if (error)
			dev_warn(dev, "Error %d creating of_node link\n",error);
		/* An error here doesn't warrant bringing down the device */
	}

	sp = class_to_subsys(dev->class);
	if (!sp)
		return 0;

	error = sysfs_create_link(&dev->kobj, &sp->subsys.kobj, "subsystem");
	if (error)
		goto out_devnode;

	if (dev->parent && device_is_not_partition(dev)) {
		error = sysfs_create_link(&dev->kobj, &dev->parent->kobj,
					  "device");
		if (error)
			goto out_subsys;
	}

	/* link in the class directory pointing to the device */
	error = sysfs_create_link(&sp->subsys.kobj, &dev->kobj, dev_name(dev));
	if (error)
		goto out_device;
	goto exit;

out_device:
	sysfs_remove_link(&dev->kobj, "device");
out_subsys:
	sysfs_remove_link(&dev->kobj, "subsystem");
out_devnode:
	sysfs_remove_link(&dev->kobj, "of_node");
exit:
	subsys_put(sp);
	return error;
}

static void device_remove_class_symlinks(struct device *dev)
{
	struct subsys_private *sp = class_to_subsys(dev->class);

	if (dev_of_node(dev))
		sysfs_remove_link(&dev->kobj, "of_node");

	if (!sp)
		return;

	if (dev->parent && device_is_not_partition(dev))
		sysfs_remove_link(&dev->kobj, "device");
	sysfs_remove_link(&dev->kobj, "subsystem");
	sysfs_delete_link(&sp->subsys.kobj, &dev->kobj, dev_name(dev));
	subsys_put(sp);
}

/**
 * dev_set_name - set a device name
 * @dev: device
 * @fmt: format string for the device's name
 */
int dev_set_name(struct device *dev, const char *fmt, ...)
{
	va_list vargs;
	int err;

	va_start(vargs, fmt);
	err = kobject_set_name_vargs(&dev->kobj, fmt, vargs);
	va_end(vargs);
	return err;
}
EXPORT_SYMBOL_GPL(dev_set_name);

/* select a /sys/dev/ directory for the device */
static struct kobject *device_to_dev_kobj(struct device *dev)
{
	if (is_blockdev(dev))
		return sysfs_dev_block_kobj;
	else
		return sysfs_dev_char_kobj;
}

static int device_create_sys_dev_entry(struct device *dev)
{
	struct kobject *kobj = device_to_dev_kobj(dev);
	int error = 0;
	char devt_str[15];

	if (kobj) {
		format_dev_t(devt_str, dev->devt);
		error = sysfs_create_link(kobj, &dev->kobj, devt_str);
	}

	return error;
}

static void device_remove_sys_dev_entry(struct device *dev)
{
	struct kobject *kobj = device_to_dev_kobj(dev);
	char devt_str[15];

	if (kobj) {
		format_dev_t(devt_str, dev->devt);
		sysfs_remove_link(kobj, devt_str);
	}
}

static int device_private_init(struct device *dev)
{
	dev->p = kzalloc(sizeof(*dev->p), GFP_KERNEL);
	if (!dev->p)
		return -ENOMEM;
	dev->p->device = dev;
	klist_init(&dev->p->klist_children, klist_children_get,
		   klist_children_put);
	INIT_LIST_HEAD(&dev->p->deferred_probe);
	return 0;
}

/**
 * device_add - add device to device hierarchy.
 * @dev: device.
 *
 * This is part 2 of device_register(), though may be called
 * separately _iff_ device_initialize() has been called separately.
 *
 * This adds @dev to the kobject hierarchy via kobject_add(), adds it
 * to the global and sibling lists for the device, then
 * adds it to the other relevant subsystems of the driver model.
 *
 * Do not call this routine or device_register() more than once for
 * any device structure.  The driver model core is not designed to work
 * with devices that get unregistered and then spring back to life.
 * (Among other things, it's very hard to guarantee that all references
 * to the previous incarnation of @dev have been dropped.)  Allocate
 * and register a fresh new struct device instead.
 *
 * NOTE: _Never_ directly free @dev after calling this function, even
 * if it returned an error! Always use put_device() to give up your
 * reference instead.
 *
 * Rule of thumb is: if device_add() succeeds, you should call
 * device_del() when you want to get rid of it. If device_add() has
 * *not* succeeded, use *only* put_device() to drop the reference
 * count.
 */
int device_add(struct device *dev)
{
	struct subsys_private *sp;
	struct device *parent;
	struct kobject *kobj;
	struct class_interface *class_intf;
	int error = -EINVAL;
	struct kobject *glue_dir = NULL;

	dev = get_device(dev);
	if (!dev)
		goto done;

	if (!dev->p) {
		error = device_private_init(dev);
		if (error)
			goto done;
	}

	/*
	 * for statically allocated devices, which should all be converted
	 * some day, we need to initialize the name. We prevent reading back
	 * the name, and force the use of dev_name()
	 */
	if (dev->init_name) {
		error = dev_set_name(dev, "%s", dev->init_name);
		dev->init_name = NULL;
	}

	if (dev_name(dev))
		error = 0;
	/* subsystems can specify simple device enumeration */
	else if (dev->bus && dev->bus->dev_name)
		error = dev_set_name(dev, "%s%u", dev->bus->dev_name, dev->id);
	else
		error = -EINVAL;
	if (error)
		goto name_error;

	pr_debug("device: '%s': %s\n", dev_name(dev), __func__);

	parent = get_device(dev->parent);
	kobj = get_device_parent(dev, parent);
	if (IS_ERR(kobj)) {
		error = PTR_ERR(kobj);
		goto parent_error;
	}
	if (kobj)
		dev->kobj.parent = kobj;

	/* use parent numa_node */
	if (parent && (dev_to_node(dev) == NUMA_NO_NODE))
		set_dev_node(dev, dev_to_node(parent));

	/* first, register with generic layer. */
	/* we require the name to be set before, and pass NULL */
	error = kobject_add(&dev->kobj, dev->kobj.parent, NULL);
	if (error) {
		glue_dir = kobj;
		goto Error;
	}

	/* notify platform of device entry */
	device_platform_notify(dev);

	error = device_create_file(dev, &dev_attr_uevent);
	if (error)
		goto attrError;

	error = device_add_class_symlinks(dev);
	if (error)
		goto SymlinkError;
	error = device_add_attrs(dev);
	if (error)
		goto AttrsError;
	error = bus_add_device(dev);
	if (error)
		goto BusError;
	error = dpm_sysfs_add(dev);
	if (error)
		goto DPMError;
	device_pm_add(dev);

	if (MAJOR(dev->devt)) {
		error = device_create_file(dev, &dev_attr_dev);
		if (error)
			goto DevAttrError;

		error = device_create_sys_dev_entry(dev);
		if (error)
			goto SysEntryError;

		devtmpfs_create_node(dev);
	}

	/* Notify clients of device addition.  This call must come
	 * after dpm_sysfs_add() and before kobject_uevent().
	 */
	bus_notify(dev, BUS_NOTIFY_ADD_DEVICE);
	kobject_uevent(&dev->kobj, KOBJ_ADD);

	/*
	 * Check if any of the other devices (consumers) have been waiting for
	 * this device (supplier) to be added so that they can create a device
	 * link to it.
	 *
	 * This needs to happen after device_pm_add() because device_link_add()
	 * requires the supplier be registered before it's called.
	 *
	 * But this also needs to happen before bus_probe_device() to make sure
	 * waiting consumers can link to it before the driver is bound to the
	 * device and the driver sync_state callback is called for this device.
	 */
	if (dev->fwnode && !dev->fwnode->dev) {
		dev->fwnode->dev = dev;
		fw_devlink_link_device(dev);
	}

	bus_probe_device(dev);

	/*
	 * If all driver registration is done and a newly added device doesn't
	 * match with any driver, don't block its consumers from probing in
	 * case the consumer device is able to operate without this supplier.
	 */
	if (dev->fwnode && fw_devlink_drv_reg_done && !dev->can_match)
		fw_devlink_unblock_consumers(dev);

	if (parent)
		klist_add_tail(&dev->p->knode_parent,
			       &parent->p->klist_children);

	sp = class_to_subsys(dev->class);
	if (sp) {
		mutex_lock(&sp->mutex);
		/* tie the class to the device */
		klist_add_tail(&dev->p->knode_class, &sp->klist_devices);

		/* notify any interfaces that the device is here */
		list_for_each_entry(class_intf, &sp->interfaces, node)
			if (class_intf->add_dev)
				class_intf->add_dev(dev);
		mutex_unlock(&sp->mutex);
		subsys_put(sp);
	}
done:
	put_device(dev);
	return error;
 SysEntryError:
	if (MAJOR(dev->devt))
		device_remove_file(dev, &dev_attr_dev);
 DevAttrError:
	device_pm_remove(dev);
	dpm_sysfs_remove(dev);
 DPMError:
	dev->driver = NULL;
	bus_remove_device(dev);
 BusError:
	device_remove_attrs(dev);
 AttrsError:
	device_remove_class_symlinks(dev);
 SymlinkError:
	device_remove_file(dev, &dev_attr_uevent);
 attrError:
	device_platform_notify_remove(dev);
	kobject_uevent(&dev->kobj, KOBJ_REMOVE);
	glue_dir = get_glue_dir(dev);
	kobject_del(&dev->kobj);
 Error:
	cleanup_glue_dir(dev, glue_dir);
parent_error:
	put_device(parent);
name_error:
	kfree(dev->p);
	dev->p = NULL;
	goto done;
}
EXPORT_SYMBOL_GPL(device_add);

/**
 * device_register - register a device with the system.
 * @dev: pointer to the device structure
 *
 * This happens in two clean steps - initialize the device
 * and add it to the system. The two steps can be called
 * separately, but this is the easiest and most common.
 * I.e. you should only call the two helpers separately if
 * have a clearly defined need to use and refcount the device
 * before it is added to the hierarchy.
 *
 * For more information, see the kerneldoc for device_initialize()
 * and device_add().
 *
 * NOTE: _Never_ directly free @dev after calling this function, even
 * if it returned an error! Always use put_device() to give up the
 * reference initialized in this function instead.
 */
int device_register(struct device *dev)
{
	device_initialize(dev);
	return device_add(dev);
}
EXPORT_SYMBOL_GPL(device_register);

/**
 * get_device - increment reference count for device.
 * @dev: device.
 *
 * This simply forwards the call to kobject_get(), though
 * we do take care to provide for the case that we get a NULL
 * pointer passed in.
 */
struct device *get_device(struct device *dev)
{
	return dev ? kobj_to_dev(kobject_get(&dev->kobj)) : NULL;
}
EXPORT_SYMBOL_GPL(get_device);

/**
 * put_device - decrement reference count.
 * @dev: device in question.
 */
void put_device(struct device *dev)
{
	/* might_sleep(); */
	if (dev)
		kobject_put(&dev->kobj);
}
EXPORT_SYMBOL_GPL(put_device);

bool kill_device(struct device *dev)
{
	/*
	 * Require the device lock and set the "dead" flag to guarantee that
	 * the update behavior is consistent with the other bitfields near
	 * it and that we cannot have an asynchronous probe routine trying
	 * to run while we are tearing out the bus/class/sysfs from
	 * underneath the device.
	 */
	device_lock_assert(dev);

	if (dev->p->dead)
		return false;
	dev->p->dead = true;
	return true;
}
EXPORT_SYMBOL_GPL(kill_device);

/**
 * device_del - delete device from system.
 * @dev: device.
 *
 * This is the first part of the device unregistration
 * sequence. This removes the device from the lists we control
 * from here, has it removed from the other driver model
 * subsystems it was added to in device_add(), and removes it
 * from the kobject hierarchy.
 *
 * NOTE: this should be called manually _iff_ device_add() was
 * also called manually.
 */
void device_del(struct device *dev)
{
	struct subsys_private *sp;
	struct device *parent = dev->parent;
	struct kobject *glue_dir = NULL;
	struct class_interface *class_intf;
	unsigned int noio_flag;

	device_lock(dev);
	kill_device(dev);
	device_unlock(dev);

	if (dev->fwnode && dev->fwnode->dev == dev)
		dev->fwnode->dev = NULL;

	/* Notify clients of device removal.  This call must come
	 * before dpm_sysfs_remove().
	 */
	noio_flag = memalloc_noio_save();
	bus_notify(dev, BUS_NOTIFY_DEL_DEVICE);

	dpm_sysfs_remove(dev);
	if (parent)
		klist_del(&dev->p->knode_parent);
	if (MAJOR(dev->devt)) {
		devtmpfs_delete_node(dev);
		device_remove_sys_dev_entry(dev);
		device_remove_file(dev, &dev_attr_dev);
	}

	sp = class_to_subsys(dev->class);
	if (sp) {
		device_remove_class_symlinks(dev);

		mutex_lock(&sp->mutex);
		/* notify any interfaces that the device is now gone */
		list_for_each_entry(class_intf, &sp->interfaces, node)
			if (class_intf->remove_dev)
				class_intf->remove_dev(dev);
		/* remove the device from the class list */
		klist_del(&dev->p->knode_class);
		mutex_unlock(&sp->mutex);
		subsys_put(sp);
	}
	device_remove_file(dev, &dev_attr_uevent);
	device_remove_attrs(dev);
	bus_remove_device(dev);
	device_pm_remove(dev);
	driver_deferred_probe_del(dev);
	device_platform_notify_remove(dev);
	device_links_purge(dev);

	/*
	 * If a device does not have a driver attached, we need to clean
	 * up any managed resources. We do this in device_release(), but
	 * it's never called (and we leak the device) if a managed
	 * resource holds a reference to the device. So release all
	 * managed resources here, like we do in driver_detach(). We
	 * still need to do so again in device_release() in case someone
	 * adds a new resource after this point, though.
	 */
	devres_release_all(dev);

	bus_notify(dev, BUS_NOTIFY_REMOVED_DEVICE);
	kobject_uevent(&dev->kobj, KOBJ_REMOVE);
	glue_dir = get_glue_dir(dev);
	kobject_del(&dev->kobj);
	cleanup_glue_dir(dev, glue_dir);
	memalloc_noio_restore(noio_flag);
	put_device(parent);
}
EXPORT_SYMBOL_GPL(device_del);

/**
 * device_unregister - unregister device from system.
 * @dev: device going away.
 *
 * We do this in two parts, like we do device_register(). First,
 * we remove it from all the subsystems with device_del(), then
 * we decrement the reference count via put_device(). If that
 * is the final reference count, the device will be cleaned up
 * via device_release() above. Otherwise, the structure will
 * stick around until the final reference to the device is dropped.
 */
void device_unregister(struct device *dev)
{
	pr_debug("device: '%s': %s\n", dev_name(dev), __func__);
	device_del(dev);
	put_device(dev);
}
EXPORT_SYMBOL_GPL(device_unregister);

static struct device *prev_device(struct klist_iter *i)
{
	struct klist_node *n = klist_prev(i);
	struct device *dev = NULL;
	struct device_private *p;

	if (n) {
		p = to_device_private_parent(n);
		dev = p->device;
	}
	return dev;
}

static struct device *next_device(struct klist_iter *i)
{
	struct klist_node *n = klist_next(i);
	struct device *dev = NULL;
	struct device_private *p;

	if (n) {
		p = to_device_private_parent(n);
		dev = p->device;
	}
	return dev;
}

/**
 * device_get_devnode - path of device node file
 * @dev: device
 * @mode: returned file access mode
 * @uid: returned file owner
 * @gid: returned file group
 * @tmp: possibly allocated string
 *
 * Return the relative path of a possible device node.
 * Non-default names may need to allocate a memory to compose
 * a name. This memory is returned in tmp and needs to be
 * freed by the caller.
 */
const char *device_get_devnode(const struct device *dev,
			       umode_t *mode, kuid_t *uid, kgid_t *gid,
			       const char **tmp)
{
	char *s;

	*tmp = NULL;

	/* the device type may provide a specific name */
	if (dev->type && dev->type->devnode)
		*tmp = dev->type->devnode(dev, mode, uid, gid);
	if (*tmp)
		return *tmp;

	/* the class may provide a specific name */
	if (dev->class && dev->class->devnode)
		*tmp = dev->class->devnode(dev, mode);
	if (*tmp)
		return *tmp;

	/* return name without allocation, tmp == NULL */
	if (strchr(dev_name(dev), '!') == NULL)
		return dev_name(dev);

	/* replace '!' in the name with '/' */
	s = kstrdup_and_replace(dev_name(dev), '!', '/', GFP_KERNEL);
	if (!s)
		return NULL;
	return *tmp = s;
}

/**
 * device_for_each_child - device child iterator.
 * @parent: parent struct device.
 * @fn: function to be called for each device.
 * @data: data for the callback.
 *
 * Iterate over @parent's child devices, and call @fn for each,
 * passing it @data.
 *
 * We check the return of @fn each time. If it returns anything
 * other than 0, we break out and return that value.
 */
int device_for_each_child(struct device *parent, void *data,
			  int (*fn)(struct device *dev, void *data))
{
	struct klist_iter i;
	struct device *child;
	int error = 0;

	if (!parent->p)
		return 0;

	klist_iter_init(&parent->p->klist_children, &i);
	while (!error && (child = next_device(&i)))
		error = fn(child, data);
	klist_iter_exit(&i);
	return error;
}
EXPORT_SYMBOL_GPL(device_for_each_child);

/**
 * device_for_each_child_reverse - device child iterator in reversed order.
 * @parent: parent struct device.
 * @fn: function to be called for each device.
 * @data: data for the callback.
 *
 * Iterate over @parent's child devices, and call @fn for each,
 * passing it @data.
 *
 * We check the return of @fn each time. If it returns anything
 * other than 0, we break out and return that value.
 */
int device_for_each_child_reverse(struct device *parent, void *data,
				  int (*fn)(struct device *dev, void *data))
{
	struct klist_iter i;
	struct device *child;
	int error = 0;

	if (!parent->p)
		return 0;

	klist_iter_init(&parent->p->klist_children, &i);
	while ((child = prev_device(&i)) && !error)
		error = fn(child, data);
	klist_iter_exit(&i);
	return error;
}
EXPORT_SYMBOL_GPL(device_for_each_child_reverse);

/**
 * device_find_child - device iterator for locating a particular device.
 * @parent: parent struct device
 * @match: Callback function to check device
 * @data: Data to pass to match function
 *
 * This is similar to the device_for_each_child() function above, but it
 * returns a reference to a device that is 'found' for later use, as
 * determined by the @match callback.
 *
 * The callback should return 0 if the device doesn't match and non-zero
 * if it does.  If the callback returns non-zero and a reference to the
 * current device can be obtained, this function will return to the caller
 * and not iterate over any more devices.
 *
 * NOTE: you will need to drop the reference with put_device() after use.
 */
struct device *device_find_child(struct device *parent, void *data,
				 int (*match)(struct device *dev, void *data))
{
	struct klist_iter i;
	struct device *child;

	if (!parent)
		return NULL;

	klist_iter_init(&parent->p->klist_children, &i);
	while ((child = next_device(&i)))
		if (match(child, data) && get_device(child))
			break;
	klist_iter_exit(&i);
	return child;
}
EXPORT_SYMBOL_GPL(device_find_child);

/**
 * device_find_child_by_name - device iterator for locating a child device.
 * @parent: parent struct device
 * @name: name of the child device
 *
 * This is similar to the device_find_child() function above, but it
 * returns a reference to a device that has the name @name.
 *
 * NOTE: you will need to drop the reference with put_device() after use.
 */
struct device *device_find_child_by_name(struct device *parent,
					 const char *name)
{
	struct klist_iter i;
	struct device *child;

	if (!parent)
		return NULL;

	klist_iter_init(&parent->p->klist_children, &i);
	while ((child = next_device(&i)))
		if (sysfs_streq(dev_name(child), name) && get_device(child))
			break;
	klist_iter_exit(&i);
	return child;
}
EXPORT_SYMBOL_GPL(device_find_child_by_name);

static int match_any(struct device *dev, void *unused)
{
	return 1;
}

/**
 * device_find_any_child - device iterator for locating a child device, if any.
 * @parent: parent struct device
 *
 * This is similar to the device_find_child() function above, but it
 * returns a reference to a child device, if any.
 *
 * NOTE: you will need to drop the reference with put_device() after use.
 */
struct device *device_find_any_child(struct device *parent)
{
	return device_find_child(parent, NULL, match_any);
}
EXPORT_SYMBOL_GPL(device_find_any_child);

int __init devices_init(void)
{
	devices_kset = kset_create_and_add("devices", &device_uevent_ops, NULL);
	if (!devices_kset)
		return -ENOMEM;
	dev_kobj = kobject_create_and_add("dev", NULL);
	if (!dev_kobj)
		goto dev_kobj_err;
	sysfs_dev_block_kobj = kobject_create_and_add("block", dev_kobj);
	if (!sysfs_dev_block_kobj)
		goto block_kobj_err;
	sysfs_dev_char_kobj = kobject_create_and_add("char", dev_kobj);
	if (!sysfs_dev_char_kobj)
		goto char_kobj_err;

	return 0;

 char_kobj_err:
	kobject_put(sysfs_dev_block_kobj);
 block_kobj_err:
	kobject_put(dev_kobj);
 dev_kobj_err:
	kset_unregister(devices_kset);
	return -ENOMEM;
}

static int device_check_offline(struct device *dev, void *not_used)
{
	int ret;

	ret = device_for_each_child(dev, NULL, device_check_offline);
	if (ret)
		return ret;

	return device_supports_offline(dev) && !dev->offline ? -EBUSY : 0;
}

/**
 * device_offline - Prepare the device for hot-removal.
 * @dev: Device to be put offline.
 *
 * Execute the device bus type's .offline() callback, if present, to prepare
 * the device for a subsequent hot-removal.  If that succeeds, the device must
 * not be used until either it is removed or its bus type's .online() callback
 * is executed.
 *
 * Call under device_hotplug_lock.
 */
int device_offline(struct device *dev)
{
	int ret;

	if (dev->offline_disabled)
		return -EPERM;

	ret = device_for_each_child(dev, NULL, device_check_offline);
	if (ret)
		return ret;

	device_lock(dev);
	if (device_supports_offline(dev)) {
		if (dev->offline) {
			ret = 1;
		} else {
			ret = dev->bus->offline(dev);
			if (!ret) {
				kobject_uevent(&dev->kobj, KOBJ_OFFLINE);
				dev->offline = true;
			}
		}
	}
	device_unlock(dev);

	return ret;
}

/**
 * device_online - Put the device back online after successful device_offline().
 * @dev: Device to be put back online.
 *
 * If device_offline() has been successfully executed for @dev, but the device
 * has not been removed subsequently, execute its bus type's .online() callback
 * to indicate that the device can be used again.
 *
 * Call under device_hotplug_lock.
 */
int device_online(struct device *dev)
{
	int ret = 0;

	device_lock(dev);
	if (device_supports_offline(dev)) {
		if (dev->offline) {
			ret = dev->bus->online(dev);
			if (!ret) {
				kobject_uevent(&dev->kobj, KOBJ_ONLINE);
				dev->offline = false;
			}
		} else {
			ret = 1;
		}
	}
	device_unlock(dev);

	return ret;
}

struct root_device {
	struct device dev;
	struct module *owner;
};

static inline struct root_device *to_root_device(struct device *d)
{
	return container_of(d, struct root_device, dev);
}

static void root_device_release(struct device *dev)
{
	kfree(to_root_device(dev));
}

/**
 * __root_device_register - allocate and register a root device
 * @name: root device name
 * @owner: owner module of the root device, usually THIS_MODULE
 *
 * This function allocates a root device and registers it
 * using device_register(). In order to free the returned
 * device, use root_device_unregister().
 *
 * Root devices are dummy devices which allow other devices
 * to be grouped under /sys/devices. Use this function to
 * allocate a root device and then use it as the parent of
 * any device which should appear under /sys/devices/{name}
 *
 * The /sys/devices/{name} directory will also contain a
 * 'module' symlink which points to the @owner directory
 * in sysfs.
 *
 * Returns &struct device pointer on success, or ERR_PTR() on error.
 *
 * Note: You probably want to use root_device_register().
 */
struct device *__root_device_register(const char *name, struct module *owner)
{
	struct root_device *root;
	int err = -ENOMEM;

	root = kzalloc(sizeof(struct root_device), GFP_KERNEL);
	if (!root)
		return ERR_PTR(err);

	err = dev_set_name(&root->dev, "%s", name);
	if (err) {
		kfree(root);
		return ERR_PTR(err);
	}

	root->dev.release = root_device_release;

	err = device_register(&root->dev);
	if (err) {
		put_device(&root->dev);
		return ERR_PTR(err);
	}

#ifdef CONFIG_MODULES	/* gotta find a "cleaner" way to do this */
	if (owner) {
		struct module_kobject *mk = &owner->mkobj;

		err = sysfs_create_link(&root->dev.kobj, &mk->kobj, "module");
		if (err) {
			device_unregister(&root->dev);
			return ERR_PTR(err);
		}
		root->owner = owner;
	}
#endif

	return &root->dev;
}
EXPORT_SYMBOL_GPL(__root_device_register);

/**
 * root_device_unregister - unregister and free a root device
 * @dev: device going away
 *
 * This function unregisters and cleans up a device that was created by
 * root_device_register().
 */
void root_device_unregister(struct device *dev)
{
	struct root_device *root = to_root_device(dev);

	if (root->owner)
		sysfs_remove_link(&root->dev.kobj, "module");

	device_unregister(dev);
}
EXPORT_SYMBOL_GPL(root_device_unregister);


static void device_create_release(struct device *dev)
{
	pr_debug("device: '%s': %s\n", dev_name(dev), __func__);
	kfree(dev);
}

static __printf(6, 0) struct device *
device_create_groups_vargs(const struct class *class, struct device *parent,
			   dev_t devt, void *drvdata,
			   const struct attribute_group **groups,
			   const char *fmt, va_list args)
{
	struct device *dev = NULL;
	int retval = -ENODEV;

	if (IS_ERR_OR_NULL(class))
		goto error;

	dev = kzalloc(sizeof(*dev), GFP_KERNEL);
	if (!dev) {
		retval = -ENOMEM;
		goto error;
	}

	device_initialize(dev);
	dev->devt = devt;
	dev->class = class;
	dev->parent = parent;
	dev->groups = groups;
	dev->release = device_create_release;
	dev_set_drvdata(dev, drvdata);

	retval = kobject_set_name_vargs(&dev->kobj, fmt, args);
	if (retval)
		goto error;

	retval = device_add(dev);
	if (retval)
		goto error;

	return dev;

error:
	put_device(dev);
	return ERR_PTR(retval);
}

/**
 * device_create - creates a device and registers it with sysfs
 * @class: pointer to the struct class that this device should be registered to
 * @parent: pointer to the parent struct device of this new device, if any
 * @devt: the dev_t for the char device to be added
 * @drvdata: the data to be added to the device for callbacks
 * @fmt: string for the device's name
 *
 * This function can be used by char device classes.  A struct device
 * will be created in sysfs, registered to the specified class.
 *
 * A "dev" file will be created, showing the dev_t for the device, if
 * the dev_t is not 0,0.
 * If a pointer to a parent struct device is passed in, the newly created
 * struct device will be a child of that device in sysfs.
 * The pointer to the struct device will be returned from the call.
 * Any further sysfs files that might be required can be created using this
 * pointer.
 *
 * Returns &struct device pointer on success, or ERR_PTR() on error.
 */
struct device *device_create(const struct class *class, struct device *parent,
			     dev_t devt, void *drvdata, const char *fmt, ...)
{
	va_list vargs;
	struct device *dev;

	va_start(vargs, fmt);
	dev = device_create_groups_vargs(class, parent, devt, drvdata, NULL,
					  fmt, vargs);
	va_end(vargs);
	return dev;
}
EXPORT_SYMBOL_GPL(device_create);

/**
 * device_create_with_groups - creates a device and registers it with sysfs
 * @class: pointer to the struct class that this device should be registered to
 * @parent: pointer to the parent struct device of this new device, if any
 * @devt: the dev_t for the char device to be added
 * @drvdata: the data to be added to the device for callbacks
 * @groups: NULL-terminated list of attribute groups to be created
 * @fmt: string for the device's name
 *
 * This function can be used by char device classes.  A struct device
 * will be created in sysfs, registered to the specified class.
 * Additional attributes specified in the groups parameter will also
 * be created automatically.
 *
 * A "dev" file will be created, showing the dev_t for the device, if
 * the dev_t is not 0,0.
 * If a pointer to a parent struct device is passed in, the newly created
 * struct device will be a child of that device in sysfs.
 * The pointer to the struct device will be returned from the call.
 * Any further sysfs files that might be required can be created using this
 * pointer.
 *
 * Returns &struct device pointer on success, or ERR_PTR() on error.
 */
struct device *device_create_with_groups(const struct class *class,
					 struct device *parent, dev_t devt,
					 void *drvdata,
					 const struct attribute_group **groups,
					 const char *fmt, ...)
{
	va_list vargs;
	struct device *dev;

	va_start(vargs, fmt);
	dev = device_create_groups_vargs(class, parent, devt, drvdata, groups,
					 fmt, vargs);
	va_end(vargs);
	return dev;
}
EXPORT_SYMBOL_GPL(device_create_with_groups);

/**
 * device_destroy - removes a device that was created with device_create()
 * @class: pointer to the struct class that this device was registered with
 * @devt: the dev_t of the device that was previously registered
 *
 * This call unregisters and cleans up a device that was created with a
 * call to device_create().
 */
void device_destroy(const struct class *class, dev_t devt)
{
	struct device *dev;

	dev = class_find_device_by_devt(class, devt);
	if (dev) {
		put_device(dev);
		device_unregister(dev);
	}
}
EXPORT_SYMBOL_GPL(device_destroy);

/**
 * device_rename - renames a device
 * @dev: the pointer to the struct device to be renamed
 * @new_name: the new name of the device
 *
 * It is the responsibility of the caller to provide mutual
 * exclusion between two different calls of device_rename
 * on the same device to ensure that new_name is valid and
 * won't conflict with other devices.
 *
 * Note: given that some subsystems (networking and infiniband) use this
 * function, with no immediate plans for this to change, we cannot assume or
 * require that this function not be called at all.
 *
 * However, if you're writing new code, do not call this function. The following
 * text from Kay Sievers offers some insight:
 *
 * Renaming devices is racy at many levels, symlinks and other stuff are not
 * replaced atomically, and you get a "move" uevent, but it's not easy to
 * connect the event to the old and new device. Device nodes are not renamed at
 * all, there isn't even support for that in the kernel now.
 *
 * In the meantime, during renaming, your target name might be taken by another
 * driver, creating conflicts. Or the old name is taken directly after you
 * renamed it -- then you get events for the same DEVPATH, before you even see
 * the "move" event. It's just a mess, and nothing new should ever rely on
 * kernel device renaming. Besides that, it's not even implemented now for
 * other things than (driver-core wise very simple) network devices.
 *
 * Make up a "real" name in the driver before you register anything, or add
 * some other attributes for userspace to find the device, or use udev to add
 * symlinks -- but never rename kernel devices later, it's a complete mess. We
 * don't even want to get into that and try to implement the missing pieces in
 * the core. We really have other pieces to fix in the driver core mess. :)
 */
int device_rename(struct device *dev, const char *new_name)
{
	struct kobject *kobj = &dev->kobj;
	char *old_device_name = NULL;
	int error;

	dev = get_device(dev);
	if (!dev)
		return -EINVAL;

	dev_dbg(dev, "renaming to %s\n", new_name);

	old_device_name = kstrdup(dev_name(dev), GFP_KERNEL);
	if (!old_device_name) {
		error = -ENOMEM;
		goto out;
	}

	if (dev->class) {
		struct subsys_private *sp = class_to_subsys(dev->class);

		if (!sp) {
			error = -EINVAL;
			goto out;
		}

		error = sysfs_rename_link_ns(&sp->subsys.kobj, kobj, old_device_name,
					     new_name, kobject_namespace(kobj));
		subsys_put(sp);
		if (error)
			goto out;
	}

	error = kobject_rename(kobj, new_name);
	if (error)
		goto out;

out:
	put_device(dev);

	kfree(old_device_name);

	return error;
}
EXPORT_SYMBOL_GPL(device_rename);

static int device_move_class_links(struct device *dev,
				   struct device *old_parent,
				   struct device *new_parent)
{
	int error = 0;

	if (old_parent)
		sysfs_remove_link(&dev->kobj, "device");
	if (new_parent)
		error = sysfs_create_link(&dev->kobj, &new_parent->kobj,
					  "device");
	return error;
}

/**
 * device_move - moves a device to a new parent
 * @dev: the pointer to the struct device to be moved
 * @new_parent: the new parent of the device (can be NULL)
 * @dpm_order: how to reorder the dpm_list
 */
int device_move(struct device *dev, struct device *new_parent,
		enum dpm_order dpm_order)
{
	int error;
	struct device *old_parent;
	struct kobject *new_parent_kobj;

	dev = get_device(dev);
	if (!dev)
		return -EINVAL;

	device_pm_lock();
	new_parent = get_device(new_parent);
	new_parent_kobj = get_device_parent(dev, new_parent);
	if (IS_ERR(new_parent_kobj)) {
		error = PTR_ERR(new_parent_kobj);
		put_device(new_parent);
		goto out;
	}

	pr_debug("device: '%s': %s: moving to '%s'\n", dev_name(dev),
		 __func__, new_parent ? dev_name(new_parent) : "<NULL>");
	error = kobject_move(&dev->kobj, new_parent_kobj);
	if (error) {
		cleanup_glue_dir(dev, new_parent_kobj);
		put_device(new_parent);
		goto out;
	}
	old_parent = dev->parent;
	dev->parent = new_parent;
	if (old_parent)
		klist_remove(&dev->p->knode_parent);
	if (new_parent) {
		klist_add_tail(&dev->p->knode_parent,
			       &new_parent->p->klist_children);
		set_dev_node(dev, dev_to_node(new_parent));
	}

	if (dev->class) {
		error = device_move_class_links(dev, old_parent, new_parent);
		if (error) {
			/* We ignore errors on cleanup since we're hosed anyway... */
			device_move_class_links(dev, new_parent, old_parent);
			if (!kobject_move(&dev->kobj, &old_parent->kobj)) {
				if (new_parent)
					klist_remove(&dev->p->knode_parent);
				dev->parent = old_parent;
				if (old_parent) {
					klist_add_tail(&dev->p->knode_parent,
						       &old_parent->p->klist_children);
					set_dev_node(dev, dev_to_node(old_parent));
				}
			}
			cleanup_glue_dir(dev, new_parent_kobj);
			put_device(new_parent);
			goto out;
		}
	}
	switch (dpm_order) {
	case DPM_ORDER_NONE:
		break;
	case DPM_ORDER_DEV_AFTER_PARENT:
		device_pm_move_after(dev, new_parent);
		devices_kset_move_after(dev, new_parent);
		break;
	case DPM_ORDER_PARENT_BEFORE_DEV:
		device_pm_move_before(new_parent, dev);
		devices_kset_move_before(new_parent, dev);
		break;
	case DPM_ORDER_DEV_LAST:
		device_pm_move_last(dev);
		devices_kset_move_last(dev);
		break;
	}

	put_device(old_parent);
out:
	device_pm_unlock();
	put_device(dev);
	return error;
}
EXPORT_SYMBOL_GPL(device_move);

static int device_attrs_change_owner(struct device *dev, kuid_t kuid,
				     kgid_t kgid)
{
	struct kobject *kobj = &dev->kobj;
	const struct class *class = dev->class;
	const struct device_type *type = dev->type;
	int error;

	if (class) {
		/*
		 * Change the device groups of the device class for @dev to
		 * @kuid/@kgid.
		 */
		error = sysfs_groups_change_owner(kobj, class->dev_groups, kuid,
						  kgid);
		if (error)
			return error;
	}

	if (type) {
		/*
		 * Change the device groups of the device type for @dev to
		 * @kuid/@kgid.
		 */
		error = sysfs_groups_change_owner(kobj, type->groups, kuid,
						  kgid);
		if (error)
			return error;
	}

	/* Change the device groups of @dev to @kuid/@kgid. */
	error = sysfs_groups_change_owner(kobj, dev->groups, kuid, kgid);
	if (error)
		return error;

	if (device_supports_offline(dev) && !dev->offline_disabled) {
		/* Change online device attributes of @dev to @kuid/@kgid. */
		error = sysfs_file_change_owner(kobj, dev_attr_online.attr.name,
						kuid, kgid);
		if (error)
			return error;
	}

	return 0;
}

/**
 * device_change_owner - change the owner of an existing device.
 * @dev: device.
 * @kuid: new owner's kuid
 * @kgid: new owner's kgid
 *
 * This changes the owner of @dev and its corresponding sysfs entries to
 * @kuid/@kgid. This function closely mirrors how @dev was added via driver
 * core.
 *
 * Returns 0 on success or error code on failure.
 */
int device_change_owner(struct device *dev, kuid_t kuid, kgid_t kgid)
{
	int error;
	struct kobject *kobj = &dev->kobj;
	struct subsys_private *sp;

	dev = get_device(dev);
	if (!dev)
		return -EINVAL;

	/*
	 * Change the kobject and the default attributes and groups of the
	 * ktype associated with it to @kuid/@kgid.
	 */
	error = sysfs_change_owner(kobj, kuid, kgid);
	if (error)
		goto out;

	/*
	 * Change the uevent file for @dev to the new owner. The uevent file
	 * was created in a separate step when @dev got added and we mirror
	 * that step here.
	 */
	error = sysfs_file_change_owner(kobj, dev_attr_uevent.attr.name, kuid,
					kgid);
	if (error)
		goto out;

	/*
	 * Change the device groups, the device groups associated with the
	 * device class, and the groups associated with the device type of @dev
	 * to @kuid/@kgid.
	 */
	error = device_attrs_change_owner(dev, kuid, kgid);
	if (error)
		goto out;

	error = dpm_sysfs_change_owner(dev, kuid, kgid);
	if (error)
		goto out;

	/*
	 * Change the owner of the symlink located in the class directory of
	 * the device class associated with @dev which points to the actual
	 * directory entry for @dev to @kuid/@kgid. This ensures that the
	 * symlink shows the same permissions as its target.
	 */
	sp = class_to_subsys(dev->class);
	if (!sp) {
		error = -EINVAL;
		goto out;
	}
	error = sysfs_link_change_owner(&sp->subsys.kobj, &dev->kobj, dev_name(dev), kuid, kgid);
	subsys_put(sp);

out:
	put_device(dev);
	return error;
}
EXPORT_SYMBOL_GPL(device_change_owner);

/**
 * device_shutdown - call ->shutdown() on each device to shutdown.
 */
void device_shutdown(void)
{
	struct device *dev, *parent;

	wait_for_device_probe();
	device_block_probing();

	cpufreq_suspend();

	spin_lock(&devices_kset->list_lock);
	/*
	 * Walk the devices list backward, shutting down each in turn.
	 * Beware that device unplug events may also start pulling
	 * devices offline, even as the system is shutting down.
	 */
	while (!list_empty(&devices_kset->list)) {
		dev = list_entry(devices_kset->list.prev, struct device,
				kobj.entry);

		/*
		 * hold reference count of device's parent to
		 * prevent it from being freed because parent's
		 * lock is to be held
		 */
		parent = get_device(dev->parent);
		get_device(dev);
		/*
		 * Make sure the device is off the kset list, in the
		 * event that dev->*->shutdown() doesn't remove it.
		 */
		list_del_init(&dev->kobj.entry);
		spin_unlock(&devices_kset->list_lock);

		/* hold lock to avoid race with probe/release */
		if (parent)
			device_lock(parent);
		device_lock(dev);

		/* Don't allow any more runtime suspends */
		pm_runtime_get_noresume(dev);
		pm_runtime_barrier(dev);

		if (dev->class && dev->class->shutdown_pre) {
			if (initcall_debug)
				dev_info(dev, "shutdown_pre\n");
			dev->class->shutdown_pre(dev);
		}
		if (dev->bus && dev->bus->shutdown) {
			if (initcall_debug)
				dev_info(dev, "shutdown\n");
			dev->bus->shutdown(dev);
		} else if (dev->driver && dev->driver->shutdown) {
			if (initcall_debug)
				dev_info(dev, "shutdown\n");
			dev->driver->shutdown(dev);
		}

		device_unlock(dev);
		if (parent)
			device_unlock(parent);

		put_device(dev);
		put_device(parent);

		spin_lock(&devices_kset->list_lock);
	}
	spin_unlock(&devices_kset->list_lock);
}

/*
 * Device logging functions
 */

#ifdef CONFIG_PRINTK
static void
set_dev_info(const struct device *dev, struct dev_printk_info *dev_info)
{
	const char *subsys;

	memset(dev_info, 0, sizeof(*dev_info));

	if (dev->class)
		subsys = dev->class->name;
	else if (dev->bus)
		subsys = dev->bus->name;
	else
		return;

	strscpy(dev_info->subsystem, subsys, sizeof(dev_info->subsystem));

	/*
	 * Add device identifier DEVICE=:
	 *   b12:8         block dev_t
	 *   c127:3        char dev_t
	 *   n8            netdev ifindex
	 *   +sound:card0  subsystem:devname
	 */
	if (MAJOR(dev->devt)) {
		char c;

		if (strcmp(subsys, "block") == 0)
			c = 'b';
		else
			c = 'c';

		snprintf(dev_info->device, sizeof(dev_info->device),
			 "%c%u:%u", c, MAJOR(dev->devt), MINOR(dev->devt));
	} else if (strcmp(subsys, "net") == 0) {
		struct net_device *net = to_net_dev(dev);

		snprintf(dev_info->device, sizeof(dev_info->device),
			 "n%u", net->ifindex);
	} else {
		snprintf(dev_info->device, sizeof(dev_info->device),
			 "+%s:%s", subsys, dev_name(dev));
	}
}

int dev_vprintk_emit(int level, const struct device *dev,
		     const char *fmt, va_list args)
{
	struct dev_printk_info dev_info;

	set_dev_info(dev, &dev_info);

	return vprintk_emit(0, level, &dev_info, fmt, args);
}
EXPORT_SYMBOL(dev_vprintk_emit);

int dev_printk_emit(int level, const struct device *dev, const char *fmt, ...)
{
	va_list args;
	int r;

	va_start(args, fmt);

	r = dev_vprintk_emit(level, dev, fmt, args);

	va_end(args);

	return r;
}
EXPORT_SYMBOL(dev_printk_emit);

static void __dev_printk(const char *level, const struct device *dev,
			struct va_format *vaf)
{
	if (dev)
		dev_printk_emit(level[1] - '0', dev, "%s %s: %pV",
				dev_driver_string(dev), dev_name(dev), vaf);
	else
		printk("%s(NULL device *): %pV", level, vaf);
}

void _dev_printk(const char *level, const struct device *dev,
		 const char *fmt, ...)
{
	struct va_format vaf;
	va_list args;

	va_start(args, fmt);

	vaf.fmt = fmt;
	vaf.va = &args;

	__dev_printk(level, dev, &vaf);

	va_end(args);
}
EXPORT_SYMBOL(_dev_printk);

#define define_dev_printk_level(func, kern_level)		\
void func(const struct device *dev, const char *fmt, ...)	\
{								\
	struct va_format vaf;					\
	va_list args;						\
								\
	va_start(args, fmt);					\
								\
	vaf.fmt = fmt;						\
	vaf.va = &args;						\
								\
	__dev_printk(kern_level, dev, &vaf);			\
								\
	va_end(args);						\
}								\
EXPORT_SYMBOL(func);

define_dev_printk_level(_dev_emerg, KERN_EMERG);
define_dev_printk_level(_dev_alert, KERN_ALERT);
define_dev_printk_level(_dev_crit, KERN_CRIT);
define_dev_printk_level(_dev_err, KERN_ERR);
define_dev_printk_level(_dev_warn, KERN_WARNING);
define_dev_printk_level(_dev_notice, KERN_NOTICE);
define_dev_printk_level(_dev_info, KERN_INFO);

#endif

/**
 * dev_err_probe - probe error check and log helper
 * @dev: the pointer to the struct device
 * @err: error value to test
 * @fmt: printf-style format string
 * @...: arguments as specified in the format string
 *
 * This helper implements common pattern present in probe functions for error
 * checking: print debug or error message depending if the error value is
 * -EPROBE_DEFER and propagate error upwards.
 * In case of -EPROBE_DEFER it sets also defer probe reason, which can be
 * checked later by reading devices_deferred debugfs attribute.
 * It replaces code sequence::
 *
 * 	if (err != -EPROBE_DEFER)
 * 		dev_err(dev, ...);
 * 	else
 * 		dev_dbg(dev, ...);
 * 	return err;
 *
 * with::
 *
 * 	return dev_err_probe(dev, err, ...);
 *
 * Note that it is deemed acceptable to use this function for error
 * prints during probe even if the @err is known to never be -EPROBE_DEFER.
 * The benefit compared to a normal dev_err() is the standardized format
 * of the error code and the fact that the error code is returned.
 *
 * Returns @err.
 *
 */
int dev_err_probe(const struct device *dev, int err, const char *fmt, ...)
{
	struct va_format vaf;
	va_list args;

	va_start(args, fmt);
	vaf.fmt = fmt;
	vaf.va = &args;

	if (err != -EPROBE_DEFER) {
		dev_err(dev, "error %pe: %pV", ERR_PTR(err), &vaf);
	} else {
		device_set_deferred_probe_reason(dev, &vaf);
		dev_dbg(dev, "error %pe: %pV", ERR_PTR(err), &vaf);
	}

	va_end(args);

	return err;
}
EXPORT_SYMBOL_GPL(dev_err_probe);

static inline bool fwnode_is_primary(struct fwnode_handle *fwnode)
{
	return fwnode && !IS_ERR(fwnode->secondary);
}

/**
 * set_primary_fwnode - Change the primary firmware node of a given device.
 * @dev: Device to handle.
 * @fwnode: New primary firmware node of the device.
 *
 * Set the device's firmware node pointer to @fwnode, but if a secondary
 * firmware node of the device is present, preserve it.
 *
 * Valid fwnode cases are:
 *  - primary --> secondary --> -ENODEV
 *  - primary --> NULL
 *  - secondary --> -ENODEV
 *  - NULL
 */
void set_primary_fwnode(struct device *dev, struct fwnode_handle *fwnode)
{
	struct device *parent = dev->parent;
	struct fwnode_handle *fn = dev->fwnode;

	if (fwnode) {
		if (fwnode_is_primary(fn))
			fn = fn->secondary;

		if (fn) {
			WARN_ON(fwnode->secondary);
			fwnode->secondary = fn;
		}
		dev->fwnode = fwnode;
	} else {
		if (fwnode_is_primary(fn)) {
			dev->fwnode = fn->secondary;

			/* Skip nullifying fn->secondary if the primary is shared */
			if (parent && fn == parent->fwnode)
				return;

			/* Set fn->secondary = NULL, so fn remains the primary fwnode */
			fn->secondary = NULL;
		} else {
			dev->fwnode = NULL;
		}
	}
}
EXPORT_SYMBOL_GPL(set_primary_fwnode);

/**
 * set_secondary_fwnode - Change the secondary firmware node of a given device.
 * @dev: Device to handle.
 * @fwnode: New secondary firmware node of the device.
 *
 * If a primary firmware node of the device is present, set its secondary
 * pointer to @fwnode.  Otherwise, set the device's firmware node pointer to
 * @fwnode.
 */
void set_secondary_fwnode(struct device *dev, struct fwnode_handle *fwnode)
{
	if (fwnode)
		fwnode->secondary = ERR_PTR(-ENODEV);

	if (fwnode_is_primary(dev->fwnode))
		dev->fwnode->secondary = fwnode;
	else
		dev->fwnode = fwnode;
}
EXPORT_SYMBOL_GPL(set_secondary_fwnode);

/**
 * device_set_of_node_from_dev - reuse device-tree node of another device
 * @dev: device whose device-tree node is being set
 * @dev2: device whose device-tree node is being reused
 *
 * Takes another reference to the new device-tree node after first dropping
 * any reference held to the old node.
 */
void device_set_of_node_from_dev(struct device *dev, const struct device *dev2)
{
	of_node_put(dev->of_node);
	dev->of_node = of_node_get(dev2->of_node);
	dev->of_node_reused = true;
}
EXPORT_SYMBOL_GPL(device_set_of_node_from_dev);

void device_set_node(struct device *dev, struct fwnode_handle *fwnode)
{
	dev->fwnode = fwnode;
	dev->of_node = to_of_node(fwnode);
}
EXPORT_SYMBOL_GPL(device_set_node);

int device_match_name(struct device *dev, const void *name)
{
	return sysfs_streq(dev_name(dev), name);
}
EXPORT_SYMBOL_GPL(device_match_name);

int device_match_of_node(struct device *dev, const void *np)
{
	return dev->of_node == np;
}
EXPORT_SYMBOL_GPL(device_match_of_node);

int device_match_fwnode(struct device *dev, const void *fwnode)
{
	return dev_fwnode(dev) == fwnode;
}
EXPORT_SYMBOL_GPL(device_match_fwnode);

int device_match_devt(struct device *dev, const void *pdevt)
{
	return dev->devt == *(dev_t *)pdevt;
}
EXPORT_SYMBOL_GPL(device_match_devt);

int device_match_acpi_dev(struct device *dev, const void *adev)
{
	return ACPI_COMPANION(dev) == adev;
}
EXPORT_SYMBOL(device_match_acpi_dev);

int device_match_acpi_handle(struct device *dev, const void *handle)
{
	return ACPI_HANDLE(dev) == handle;
}
EXPORT_SYMBOL(device_match_acpi_handle);

int device_match_any(struct device *dev, const void *unused)
{
	return 1;
}
EXPORT_SYMBOL_GPL(device_match_any);<|MERGE_RESOLUTION|>--- conflicted
+++ resolved
@@ -3112,11 +3112,7 @@
  * set as "allow all". Used __weak attribute allow ARCH code override
  * the default status.
  */
-<<<<<<< HEAD
-bool __weak dev_authorized_init(void)
-=======
 int __weak dev_authorized_init(void)
->>>>>>> bcdfad90
 {
 	return true;
 }
@@ -3164,19 +3160,12 @@
 	swiotlb_dev_init(dev);
 	dev_set_authorizable(dev, true);
 	dev->authorized = dev_authorized_init();
-<<<<<<< HEAD
 
 	dev->pasid = IOMMU_PASID_INVALID;
 }
 EXPORT_SYMBOL_GPL(device_initialize);
 
-bool __weak arch_dev_authorized(struct device *dev)
-=======
-}
-EXPORT_SYMBOL_GPL(device_initialize);
-
 int __weak arch_dev_authorized(struct device *dev)
->>>>>>> bcdfad90
 {
 	return dev->authorized;
 }
