--- conflicted
+++ resolved
@@ -289,7 +289,6 @@
 			iomap_dio_zero(dio, iomap, pos - pad, pad);
 	}
 
-<<<<<<< HEAD
 	/*
 	 * Set the operation flags early so that bio_iov_iter_get_pages
 	 * can set up the page vector appropriately for a ZONE_APPEND
@@ -297,9 +296,7 @@
 	 */
 	bio_opf = iomap_dio_bio_opflags(dio, iomap, use_fua);
 
-=======
 	nr_pages = bio_iov_vecs_to_alloc(dio->submit.iter, BIO_MAX_PAGES);
->>>>>>> f885056a
 	do {
 		size_t n;
 		if (dio->error) {
