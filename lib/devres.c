// SPDX-License-Identifier: GPL-2.0
#include <linux/err.h>
#include <linux/pci.h>
#include <linux/io.h>
#include <linux/gfp.h>
#include <linux/export.h>
#include <linux/of_address.h>

enum devm_ioremap_type {
	DEVM_IOREMAP = 0,
	DEVM_IOREMAP_UC,
	DEVM_IOREMAP_WC,
	DEVM_IOREMAP_NP,
};

void devm_ioremap_release(struct device *dev, void *res)
{
	iounmap(*(void __iomem **)res);
}

static int devm_ioremap_match(struct device *dev, void *res, void *match_data)
{
	return *(void **)res == match_data;
}

#include <linux/cc_platform.h>
static void __iomem *__devm_ioremap(struct device *dev, resource_size_t offset,
				    resource_size_t size,
				    enum devm_ioremap_type type)
{
	void __iomem **ptr, *addr = NULL;
	bool trusted = (dev->authorized == MODE_SECURE);

	ptr = devres_alloc_node(devm_ioremap_release, sizeof(*ptr), GFP_KERNEL,
				dev_to_node(dev));
	if (!ptr)
		return NULL;

	switch (type) {
	case DEVM_IOREMAP:
<<<<<<< HEAD
		if (dev->authorized)
			addr = ioremap_driver_hardened(offset, size);
		else
			addr = ioremap(offset, size);
		break;
	case DEVM_IOREMAP_UC:
		if (dev->authorized)
			addr = ioremap_driver_hardened_uc(offset, size);
		else
			addr = ioremap_uc(offset, size);
		break;
	case DEVM_IOREMAP_WC:
		if (dev->authorized)
			addr = ioremap_driver_hardened_wc(offset, size);
		else
			addr = ioremap_wc(offset, size);
		break;
	case DEVM_IOREMAP_NP:
		if (dev->authorized)
			addr = ioremap_driver_hardened_np(offset, size);
		else
			addr = ioremap_np(offset, size);
		break;
=======
		if (!cc_platform_has(CC_ATTR_GUEST_MEM_ENCRYPT)) {
			addr = ioremap(offset, size);
		} else if (trusted) {
			dev_info(dev, "%s() calls ioremap_encrypted_flag() for DEVM_IOREMAP\n", __func__);
			addr = ioremap_encrypted_flag(offset, size, _PAGE_CACHE_MODE_UC_MINUS);
		} else {
			dev_info(dev, "%s() calls ioremap_driver_hardened() for DEVM_IOREMAP\n", __func__);
			addr = ioremap_driver_hardened(offset, size);
		}
		break;
	case DEVM_IOREMAP_UC:
		if (!cc_platform_has(CC_ATTR_GUEST_MEM_ENCRYPT)) {
			addr = ioremap_uc(offset, size);
		} else if (trusted) {
			dev_info(dev, "%s() calls ioremap_encrypted_flag() for DEVM_IOREMAP_UC\n", __func__);
			addr = ioremap_encrypted_flag(offset, size, _PAGE_CACHE_MODE_UC);
		} else {
			dev_info(dev, "%s() calls ioremap_driver_hardened_uc() for DEVM_IOREMAP_UC\n", __func__);
			addr = ioremap_driver_hardened_uc(offset, size);
		}
		break;
	case DEVM_IOREMAP_WC:
		if (!cc_platform_has(CC_ATTR_GUEST_MEM_ENCRYPT)) {
			addr = ioremap_wc(offset, size);
		} else if (trusted) {
			dev_info(dev, "%s() calls ioremap_encrypted_flag() for DEVM_IOREMAP_WC\n", __func__);
			addr = ioremap_encrypted_flag(offset, size, _PAGE_CACHE_MODE_WC);
		} else {
			dev_info(dev, "%s() calls ioremap_driver_hardened_wc() for DEVM_IOREMAP_WC\n", __func__);
			addr = ioremap_driver_hardened_wc(offset, size);
		}
		break;
	case DEVM_IOREMAP_NP:
		if (!cc_platform_has(CC_ATTR_GUEST_MEM_ENCRYPT)) {
			addr = ioremap_np(offset, size);
		} else if (trusted) {
			dev_err(dev, "No _PAGE_CACHE_MODE_NP flag for DEVM_IOREMAP_NP, just use ioremap_np\n");
			addr = ioremap_np(offset, size);
		} else {
			dev_info(dev, "%s() calls ioremap_driver_hardened_np() for DEVM_IOREMAP_NP\n", __func__);
			addr = ioremap_driver_hardened_np(offset, size);
		}
>>>>>>> bcdfad90
	}

	if (addr) {
		*ptr = addr;
		devres_add(dev, ptr);
	} else
		devres_free(ptr);

	return addr;
}

/**
 * devm_ioremap - Managed ioremap()
 * @dev: Generic device to remap IO address for
 * @offset: Resource address to map
 * @size: Size of map
 *
 * Managed ioremap().  Map is automatically unmapped on driver detach.
 */
void __iomem *devm_ioremap(struct device *dev, resource_size_t offset,
			   resource_size_t size)
{
	return __devm_ioremap(dev, offset, size, DEVM_IOREMAP);
}
EXPORT_SYMBOL(devm_ioremap);

/**
 * devm_ioremap_uc - Managed ioremap_uc()
 * @dev: Generic device to remap IO address for
 * @offset: Resource address to map
 * @size: Size of map
 *
 * Managed ioremap_uc().  Map is automatically unmapped on driver detach.
 */
void __iomem *devm_ioremap_uc(struct device *dev, resource_size_t offset,
			      resource_size_t size)
{
	return __devm_ioremap(dev, offset, size, DEVM_IOREMAP_UC);
}
EXPORT_SYMBOL_GPL(devm_ioremap_uc);

/**
 * devm_ioremap_wc - Managed ioremap_wc()
 * @dev: Generic device to remap IO address for
 * @offset: Resource address to map
 * @size: Size of map
 *
 * Managed ioremap_wc().  Map is automatically unmapped on driver detach.
 */
void __iomem *devm_ioremap_wc(struct device *dev, resource_size_t offset,
			      resource_size_t size)
{
	return __devm_ioremap(dev, offset, size, DEVM_IOREMAP_WC);
}
EXPORT_SYMBOL(devm_ioremap_wc);

/**
 * devm_iounmap - Managed iounmap()
 * @dev: Generic device to unmap for
 * @addr: Address to unmap
 *
 * Managed iounmap().  @addr must have been mapped using devm_ioremap*().
 */
void devm_iounmap(struct device *dev, void __iomem *addr)
{
	WARN_ON(devres_destroy(dev, devm_ioremap_release, devm_ioremap_match,
			       (__force void *)addr));
	iounmap(addr);
}
EXPORT_SYMBOL(devm_iounmap);

static void __iomem *
__devm_ioremap_resource(struct device *dev, const struct resource *res,
			enum devm_ioremap_type type)
{
	resource_size_t size;
	void __iomem *dest_ptr;
	char *pretty_name;

	BUG_ON(!dev);

	if (!res || resource_type(res) != IORESOURCE_MEM) {
		dev_err(dev, "invalid resource %pR\n", res);
		return IOMEM_ERR_PTR(-EINVAL);
	}

	if (type == DEVM_IOREMAP && res->flags & IORESOURCE_MEM_NONPOSTED)
		type = DEVM_IOREMAP_NP;

	size = resource_size(res);

	if (res->name)
		pretty_name = devm_kasprintf(dev, GFP_KERNEL, "%s %s",
					     dev_name(dev), res->name);
	else
		pretty_name = devm_kstrdup(dev, dev_name(dev), GFP_KERNEL);
	if (!pretty_name) {
		dev_err(dev, "can't generate pretty name for resource %pR\n", res);
		return IOMEM_ERR_PTR(-ENOMEM);
	}

	if (!devm_request_mem_region(dev, res->start, size, pretty_name)) {
		dev_err(dev, "can't request region for resource %pR\n", res);
		return IOMEM_ERR_PTR(-EBUSY);
	}

	dest_ptr = __devm_ioremap(dev, res->start, size, type);
	if (!dest_ptr) {
		dev_err(dev, "ioremap failed for resource %pR\n", res);
		devm_release_mem_region(dev, res->start, size);
		dest_ptr = IOMEM_ERR_PTR(-ENOMEM);
	}

	return dest_ptr;
}

/**
 * devm_ioremap_resource() - check, request region, and ioremap resource
 * @dev: generic device to handle the resource for
 * @res: resource to be handled
 *
 * Checks that a resource is a valid memory region, requests the memory
 * region and ioremaps it. All operations are managed and will be undone
 * on driver detach.
 *
 * Usage example:
 *
 *	res = platform_get_resource(pdev, IORESOURCE_MEM, 0);
 *	base = devm_ioremap_resource(&pdev->dev, res);
 *	if (IS_ERR(base))
 *		return PTR_ERR(base);
 *
 * Return: a pointer to the remapped memory or an ERR_PTR() encoded error code
 * on failure.
 */
void __iomem *devm_ioremap_resource(struct device *dev,
				    const struct resource *res)
{
	return __devm_ioremap_resource(dev, res, DEVM_IOREMAP);
}
EXPORT_SYMBOL(devm_ioremap_resource);

/**
 * devm_ioremap_resource_wc() - write-combined variant of
 *				devm_ioremap_resource()
 * @dev: generic device to handle the resource for
 * @res: resource to be handled
 *
 * Return: a pointer to the remapped memory or an ERR_PTR() encoded error code
 * on failure.
 */
void __iomem *devm_ioremap_resource_wc(struct device *dev,
				       const struct resource *res)
{
	return __devm_ioremap_resource(dev, res, DEVM_IOREMAP_WC);
}

/*
 * devm_of_iomap - Requests a resource and maps the memory mapped IO
 *		   for a given device_node managed by a given device
 *
 * Checks that a resource is a valid memory region, requests the memory
 * region and ioremaps it. All operations are managed and will be undone
 * on driver detach of the device.
 *
 * This is to be used when a device requests/maps resources described
 * by other device tree nodes (children or otherwise).
 *
 * @dev:	The device "managing" the resource
 * @node:       The device-tree node where the resource resides
 * @index:	index of the MMIO range in the "reg" property
 * @size:	Returns the size of the resource (pass NULL if not needed)
 *
 * Usage example:
 *
 *	base = devm_of_iomap(&pdev->dev, node, 0, NULL);
 *	if (IS_ERR(base))
 *		return PTR_ERR(base);
 *
 * Please Note: This is not a one-to-one replacement for of_iomap() because the
 * of_iomap() function does not track whether the region is already mapped.  If
 * two drivers try to map the same memory, the of_iomap() function will succeed
 * but the devm_of_iomap() function will return -EBUSY.
 *
 * Return: a pointer to the requested and mapped memory or an ERR_PTR() encoded
 * error code on failure.
 */
void __iomem *devm_of_iomap(struct device *dev, struct device_node *node, int index,
			    resource_size_t *size)
{
	struct resource res;

	if (of_address_to_resource(node, index, &res))
		return IOMEM_ERR_PTR(-EINVAL);
	if (size)
		*size = resource_size(&res);
	return devm_ioremap_resource(dev, &res);
}
EXPORT_SYMBOL(devm_of_iomap);

#ifdef CONFIG_HAS_IOPORT_MAP
/*
 * Generic iomap devres
 */
static void devm_ioport_map_release(struct device *dev, void *res)
{
	ioport_unmap(*(void __iomem **)res);
}

static int devm_ioport_map_match(struct device *dev, void *res,
				 void *match_data)
{
	return *(void **)res == match_data;
}

/**
 * devm_ioport_map - Managed ioport_map()
 * @dev: Generic device to map ioport for
 * @port: Port to map
 * @nr: Number of ports to map
 *
 * Managed ioport_map().  Map is automatically unmapped on driver
 * detach.
 *
 * Return: a pointer to the remapped memory or NULL on failure.
 */
void __iomem *devm_ioport_map(struct device *dev, unsigned long port,
			       unsigned int nr)
{
	void __iomem **ptr, *addr;

	ptr = devres_alloc_node(devm_ioport_map_release, sizeof(*ptr), GFP_KERNEL,
				dev_to_node(dev));
	if (!ptr)
		return NULL;

	addr = ioport_map(port, nr);
	if (addr) {
		*ptr = addr;
		devres_add(dev, ptr);
	} else
		devres_free(ptr);

	return addr;
}
EXPORT_SYMBOL(devm_ioport_map);

/**
 * devm_ioport_unmap - Managed ioport_unmap()
 * @dev: Generic device to unmap for
 * @addr: Address to unmap
 *
 * Managed ioport_unmap().  @addr must have been mapped using
 * devm_ioport_map().
 */
void devm_ioport_unmap(struct device *dev, void __iomem *addr)
{
	ioport_unmap(addr);
	WARN_ON(devres_destroy(dev, devm_ioport_map_release,
			       devm_ioport_map_match, (__force void *)addr));
}
EXPORT_SYMBOL(devm_ioport_unmap);
#endif /* CONFIG_HAS_IOPORT_MAP */

#ifdef CONFIG_PCI
/*
 * PCI iomap devres
 */
#define PCIM_IOMAP_MAX	PCI_STD_NUM_BARS

struct pcim_iomap_devres {
	void __iomem *table[PCIM_IOMAP_MAX];
};

static void pcim_iomap_release(struct device *gendev, void *res)
{
	struct pci_dev *dev = to_pci_dev(gendev);
	struct pcim_iomap_devres *this = res;
	int i;

	for (i = 0; i < PCIM_IOMAP_MAX; i++)
		if (this->table[i])
			pci_iounmap(dev, this->table[i]);
}

/**
 * pcim_iomap_table - access iomap allocation table
 * @pdev: PCI device to access iomap table for
 *
 * Access iomap allocation table for @dev.  If iomap table doesn't
 * exist and @pdev is managed, it will be allocated.  All iomaps
 * recorded in the iomap table are automatically unmapped on driver
 * detach.
 *
 * This function might sleep when the table is first allocated but can
 * be safely called without context and guaranteed to succeed once
 * allocated.
 */
void __iomem * const *pcim_iomap_table(struct pci_dev *pdev)
{
	struct pcim_iomap_devres *dr, *new_dr;

	dr = devres_find(&pdev->dev, pcim_iomap_release, NULL, NULL);
	if (dr)
		return dr->table;

	new_dr = devres_alloc_node(pcim_iomap_release, sizeof(*new_dr), GFP_KERNEL,
				   dev_to_node(&pdev->dev));
	if (!new_dr)
		return NULL;
	dr = devres_get(&pdev->dev, new_dr, NULL, NULL);
	return dr->table;
}
EXPORT_SYMBOL(pcim_iomap_table);

/**
 * pcim_iomap - Managed pcim_iomap()
 * @pdev: PCI device to iomap for
 * @bar: BAR to iomap
 * @maxlen: Maximum length of iomap
 *
 * Managed pci_iomap().  Map is automatically unmapped on driver
 * detach.
 */
void __iomem *pcim_iomap(struct pci_dev *pdev, int bar, unsigned long maxlen)
{
	void __iomem **tbl;

	BUG_ON(bar >= PCIM_IOMAP_MAX);

	tbl = (void __iomem **)pcim_iomap_table(pdev);
	if (!tbl || tbl[bar])	/* duplicate mappings not allowed */
		return NULL;

	tbl[bar] = pci_iomap(pdev, bar, maxlen);
	return tbl[bar];
}
EXPORT_SYMBOL(pcim_iomap);

/**
 * pcim_iounmap - Managed pci_iounmap()
 * @pdev: PCI device to iounmap for
 * @addr: Address to unmap
 *
 * Managed pci_iounmap().  @addr must have been mapped using pcim_iomap().
 */
void pcim_iounmap(struct pci_dev *pdev, void __iomem *addr)
{
	void __iomem **tbl;
	int i;

	pci_iounmap(pdev, addr);

	tbl = (void __iomem **)pcim_iomap_table(pdev);
	BUG_ON(!tbl);

	for (i = 0; i < PCIM_IOMAP_MAX; i++)
		if (tbl[i] == addr) {
			tbl[i] = NULL;
			return;
		}
	WARN_ON(1);
}
EXPORT_SYMBOL(pcim_iounmap);

/**
 * pcim_iomap_regions - Request and iomap PCI BARs
 * @pdev: PCI device to map IO resources for
 * @mask: Mask of BARs to request and iomap
 * @name: Name used when requesting regions
 *
 * Request and iomap regions specified by @mask.
 */
int pcim_iomap_regions(struct pci_dev *pdev, int mask, const char *name)
{
	void __iomem * const *iomap;
	int i, rc;

	iomap = pcim_iomap_table(pdev);
	if (!iomap)
		return -ENOMEM;

	for (i = 0; i < DEVICE_COUNT_RESOURCE; i++) {
		unsigned long len;

		if (!(mask & (1 << i)))
			continue;

		rc = -EINVAL;
		len = pci_resource_len(pdev, i);
		if (!len)
			goto err_inval;

		rc = pci_request_region(pdev, i, name);
		if (rc)
			goto err_inval;

		rc = -ENOMEM;
		if (!pcim_iomap(pdev, i, 0))
			goto err_region;
	}

	return 0;

 err_region:
	pci_release_region(pdev, i);
 err_inval:
	while (--i >= 0) {
		if (!(mask & (1 << i)))
			continue;
		pcim_iounmap(pdev, iomap[i]);
		pci_release_region(pdev, i);
	}

	return rc;
}
EXPORT_SYMBOL(pcim_iomap_regions);

/**
 * pcim_iomap_regions_request_all - Request all BARs and iomap specified ones
 * @pdev: PCI device to map IO resources for
 * @mask: Mask of BARs to iomap
 * @name: Name used when requesting regions
 *
 * Request all PCI BARs and iomap regions specified by @mask.
 */
int pcim_iomap_regions_request_all(struct pci_dev *pdev, int mask,
				   const char *name)
{
	int request_mask = ((1 << 6) - 1) & ~mask;
	int rc;

	rc = pci_request_selected_regions(pdev, request_mask, name);
	if (rc)
		return rc;

	rc = pcim_iomap_regions(pdev, mask, name);
	if (rc)
		pci_release_selected_regions(pdev, request_mask);
	return rc;
}
EXPORT_SYMBOL(pcim_iomap_regions_request_all);

/**
 * pcim_iounmap_regions - Unmap and release PCI BARs
 * @pdev: PCI device to map IO resources for
 * @mask: Mask of BARs to unmap and release
 *
 * Unmap and release regions specified by @mask.
 */
void pcim_iounmap_regions(struct pci_dev *pdev, int mask)
{
	void __iomem * const *iomap;
	int i;

	iomap = pcim_iomap_table(pdev);
	if (!iomap)
		return;

	for (i = 0; i < PCIM_IOMAP_MAX; i++) {
		if (!(mask & (1 << i)))
			continue;

		pcim_iounmap(pdev, iomap[i]);
		pci_release_region(pdev, i);
	}
}
EXPORT_SYMBOL(pcim_iounmap_regions);
#endif /* CONFIG_PCI */

static void devm_arch_phys_ac_add_release(struct device *dev, void *res)
{
	arch_phys_wc_del(*((int *)res));
}

/**
 * devm_arch_phys_wc_add - Managed arch_phys_wc_add()
 * @dev: Managed device
 * @base: Memory base address
 * @size: Size of memory range
 *
 * Adds a WC MTRR using arch_phys_wc_add() and sets up a release callback.
 * See arch_phys_wc_add() for more information.
 */
int devm_arch_phys_wc_add(struct device *dev, unsigned long base, unsigned long size)
{
	int *mtrr;
	int ret;

	mtrr = devres_alloc_node(devm_arch_phys_ac_add_release, sizeof(*mtrr), GFP_KERNEL,
				 dev_to_node(dev));
	if (!mtrr)
		return -ENOMEM;

	ret = arch_phys_wc_add(base, size);
	if (ret < 0) {
		devres_free(mtrr);
		return ret;
	}

	*mtrr = ret;
	devres_add(dev, mtrr);

	return ret;
}
EXPORT_SYMBOL(devm_arch_phys_wc_add);

struct arch_io_reserve_memtype_wc_devres {
	resource_size_t start;
	resource_size_t size;
};

static void devm_arch_io_free_memtype_wc_release(struct device *dev, void *res)
{
	const struct arch_io_reserve_memtype_wc_devres *this = res;

	arch_io_free_memtype_wc(this->start, this->size);
}

/**
 * devm_arch_io_reserve_memtype_wc - Managed arch_io_reserve_memtype_wc()
 * @dev: Managed device
 * @start: Memory base address
 * @size: Size of memory range
 *
 * Reserves a memory range with WC caching using arch_io_reserve_memtype_wc()
 * and sets up a release callback See arch_io_reserve_memtype_wc() for more
 * information.
 */
int devm_arch_io_reserve_memtype_wc(struct device *dev, resource_size_t start,
				    resource_size_t size)
{
	struct arch_io_reserve_memtype_wc_devres *dr;
	int ret;

	dr = devres_alloc_node(devm_arch_io_free_memtype_wc_release, sizeof(*dr), GFP_KERNEL,
			       dev_to_node(dev));
	if (!dr)
		return -ENOMEM;

	ret = arch_io_reserve_memtype_wc(start, size);
	if (ret < 0) {
		devres_free(dr);
		return ret;
	}

	dr->start = start;
	dr->size = size;
	devres_add(dev, dr);

	return ret;
}
EXPORT_SYMBOL(devm_arch_io_reserve_memtype_wc);<|MERGE_RESOLUTION|>--- conflicted
+++ resolved
@@ -38,31 +38,6 @@
 
 	switch (type) {
 	case DEVM_IOREMAP:
-<<<<<<< HEAD
-		if (dev->authorized)
-			addr = ioremap_driver_hardened(offset, size);
-		else
-			addr = ioremap(offset, size);
-		break;
-	case DEVM_IOREMAP_UC:
-		if (dev->authorized)
-			addr = ioremap_driver_hardened_uc(offset, size);
-		else
-			addr = ioremap_uc(offset, size);
-		break;
-	case DEVM_IOREMAP_WC:
-		if (dev->authorized)
-			addr = ioremap_driver_hardened_wc(offset, size);
-		else
-			addr = ioremap_wc(offset, size);
-		break;
-	case DEVM_IOREMAP_NP:
-		if (dev->authorized)
-			addr = ioremap_driver_hardened_np(offset, size);
-		else
-			addr = ioremap_np(offset, size);
-		break;
-=======
 		if (!cc_platform_has(CC_ATTR_GUEST_MEM_ENCRYPT)) {
 			addr = ioremap(offset, size);
 		} else if (trusted) {
@@ -105,7 +80,6 @@
 			dev_info(dev, "%s() calls ioremap_driver_hardened_np() for DEVM_IOREMAP_NP\n", __func__);
 			addr = ioremap_driver_hardened_np(offset, size);
 		}
->>>>>>> bcdfad90
 	}
 
 	if (addr) {
