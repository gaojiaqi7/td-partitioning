# SPDX-License-Identifier: GPL-2.0
%YAML 1.2
---
$id: http://devicetree.org/schemas/arm/rockchip.yaml#
$schema: http://devicetree.org/meta-schemas/core.yaml#

title: Rockchip platforms device tree bindings

maintainers:
  - Heiko Stuebner <heiko@sntech.de>

properties:
  $nodename:
    const: '/'
  compatible:
    oneOf:

      - description: 96boards RK3399 Ficus (ROCK960 Enterprise Edition)
        items:
          - const: vamrs,ficus
          - const: rockchip,rk3399

      - description: 96boards RK3399 Rock960 (ROCK960 Consumer Edition)
        items:
          - const: vamrs,rock960
          - const: rockchip,rk3399

      - description: Amarula Vyasa RK3288
        items:
          - const: amarula,vyasa-rk3288
          - const: rockchip,rk3288

      - description: Asus Tinker board
        items:
          - const: asus,rk3288-tinker
          - const: rockchip,rk3288

      - description: Asus Tinker board S
        items:
          - const: asus,rk3288-tinker-s
          - const: rockchip,rk3288

      - description: bq Curie 2 tablet
        items:
          - const: mundoreader,bq-curie2
          - const: rockchip,rk3066a

      - description: bq Edison 2 Quad-Core tablet
        items:
          - const: mundoreader,bq-edison2qc
          - const: rockchip,rk3188

      - description: ChipSPARK PopMetal-RK3288
        items:
          - const: chipspark,popmetal-rk3288
          - const: rockchip,rk3288

      - description: ChipSPARK Rayeager PX2
        items:
          - const: chipspark,rayeager-px2
          - const: rockchip,rk3066a

      - description: Elgin RV1108 R1
        items:
          - const: elgin,rv1108-r1
          - const: rockchip,rv1108

      - description: Firefly Firefly-RK3288
        items:
          - enum:
              - firefly,firefly-rk3288
              - firefly,firefly-rk3288-beta
          - const: rockchip,rk3288

      - description: Firefly Firefly-RK3288 Reload
        items:
          - const: firefly,firefly-rk3288-reload
          - const: rockchip,rk3288

      - description: Firefly Firefly-RK3399
        items:
          - const: firefly,firefly-rk3399
          - const: rockchip,rk3399

      - description: Firefly roc-rk3328-cc
        items:
          - const: firefly,roc-rk3328-cc
          - const: rockchip,rk3328

      - description: Firefly ROC-RK3399-PC
        items:
          - const: firefly,roc-rk3399-pc
          - const: rockchip,rk3399

      - description: FriendlyElec NanoPi4 series boards
        items:
          - enum:
              - friendlyarm,nanopc-t4
              - friendlyarm,nanopi-m4
              - friendlyarm,nanopi-neo4
          - const: rockchip,rk3399

      - description: GeekBuying GeekBox
        items:
          - const: geekbuying,geekbox
          - const: rockchip,rk3368

      - description: Google Bob (Asus Chromebook Flip C101PA)
        items:
          - const: google,bob-rev13
          - const: google,bob-rev12
          - const: google,bob-rev11
          - const: google,bob-rev10
          - const: google,bob-rev9
          - const: google,bob-rev8
          - const: google,bob-rev7
          - const: google,bob-rev6
          - const: google,bob-rev5
          - const: google,bob-rev4
          - const: google,bob
          - const: google,gru
          - const: rockchip,rk3399

      - description: Google Brain (dev-board)
        items:
          - const: google,veyron-brain-rev0
          - const: google,veyron-brain
          - const: google,veyron
          - const: rockchip,rk3288

      - description: Google Fievel (AOPEN Chromebox Mini)
        items:
          - const: google,veyron-fievel-rev8
          - const: google,veyron-fievel-rev7
          - const: google,veyron-fievel-rev6
          - const: google,veyron-fievel-rev5
          - const: google,veyron-fievel-rev4
          - const: google,veyron-fievel-rev3
          - const: google,veyron-fievel-rev2
          - const: google,veyron-fievel-rev1
          - const: google,veyron-fievel-rev0
          - const: google,veyron-fievel
          - const: google,veyron
          - const: rockchip,rk3288

      - description: Google Gru (dev-board)
        items:
          - const: google,gru-rev15
          - const: google,gru-rev14
          - const: google,gru-rev13
          - const: google,gru-rev12
          - const: google,gru-rev11
          - const: google,gru-rev10
          - const: google,gru-rev9
          - const: google,gru-rev8
          - const: google,gru-rev7
          - const: google,gru-rev6
          - const: google,gru-rev5
          - const: google,gru-rev4
          - const: google,gru-rev3
          - const: google,gru-rev2
          - const: google,gru
          - const: rockchip,rk3399

      - description: Google Jaq (Haier Chromebook 11 and more w/ uSD)
        items:
          - const: google,veyron-jaq-rev5
          - const: google,veyron-jaq-rev4
          - const: google,veyron-jaq-rev3
          - const: google,veyron-jaq-rev2
          - const: google,veyron-jaq-rev1
          - const: google,veyron-jaq
          - const: google,veyron
          - const: rockchip,rk3288

      - description: Google Jerry (Hisense Chromebook C11 and more)
        items:
          - const: google,veyron-jerry-rev15
          - const: google,veyron-jerry-rev14
          - const: google,veyron-jerry-rev13
          - const: google,veyron-jerry-rev12
          - const: google,veyron-jerry-rev11
          - const: google,veyron-jerry-rev10
          - const: google,veyron-jerry-rev7
          - const: google,veyron-jerry-rev6
          - const: google,veyron-jerry-rev5
          - const: google,veyron-jerry-rev4
          - const: google,veyron-jerry-rev3
          - const: google,veyron-jerry
          - const: google,veyron
          - const: rockchip,rk3288

      - description: Google Kevin (Samsung Chromebook Plus)
        items:
          - const: google,kevin-rev15
          - const: google,kevin-rev14
          - const: google,kevin-rev13
          - const: google,kevin-rev12
          - const: google,kevin-rev11
          - const: google,kevin-rev10
          - const: google,kevin-rev9
          - const: google,kevin-rev8
          - const: google,kevin-rev7
          - const: google,kevin-rev6
          - const: google,kevin
          - const: google,gru
          - const: rockchip,rk3399

      - description: Google Mickey (Asus Chromebit CS10)
        items:
          - const: google,veyron-mickey-rev8
          - const: google,veyron-mickey-rev7
          - const: google,veyron-mickey-rev6
          - const: google,veyron-mickey-rev5
          - const: google,veyron-mickey-rev4
          - const: google,veyron-mickey-rev3
          - const: google,veyron-mickey-rev2
          - const: google,veyron-mickey-rev1
          - const: google,veyron-mickey-rev0
          - const: google,veyron-mickey
          - const: google,veyron
          - const: rockchip,rk3288

      - description: Google Mighty (Haier Chromebook 11 and more w/ SD)
        items:
          - const: google,veyron-mighty-rev5
          - const: google,veyron-mighty-rev4
          - const: google,veyron-mighty-rev3
          - const: google,veyron-mighty-rev2
          - const: google,veyron-mighty-rev1
          - const: google,veyron-mighty
          - const: google,veyron
          - const: rockchip,rk3288

      - description: Google Minnie (Asus Chromebook Flip C100P)
        items:
          - const: google,veyron-minnie-rev4
          - const: google,veyron-minnie-rev3
          - const: google,veyron-minnie-rev2
          - const: google,veyron-minnie-rev1
          - const: google,veyron-minnie-rev0
          - const: google,veyron-minnie
          - const: google,veyron
          - const: rockchip,rk3288

      - description: Google Pinky (dev-board)
        items:
          - const: google,veyron-pinky-rev2
          - const: google,veyron-pinky
          - const: google,veyron
          - const: rockchip,rk3288

      - description: Google Scarlet - Kingdisplay (Acer Chromebook Tab 10)
        items:
          - const: google,scarlet-rev15-sku7
          - const: google,scarlet-rev15
          - const: google,scarlet-rev14-sku7
          - const: google,scarlet-rev14
          - const: google,scarlet-rev13-sku7
          - const: google,scarlet-rev13
          - const: google,scarlet-rev12-sku7
          - const: google,scarlet-rev12
          - const: google,scarlet-rev11-sku7
          - const: google,scarlet-rev11
          - const: google,scarlet-rev10-sku7
          - const: google,scarlet-rev10
          - const: google,scarlet-rev9-sku7
          - const: google,scarlet-rev9
          - const: google,scarlet-rev8-sku7
          - const: google,scarlet-rev8
          - const: google,scarlet-rev7-sku7
          - const: google,scarlet-rev7
          - const: google,scarlet-rev6-sku7
          - const: google,scarlet-rev6
          - const: google,scarlet-rev5-sku7
          - const: google,scarlet-rev5
          - const: google,scarlet-rev4-sku7
          - const: google,scarlet-rev4
          - const: google,scarlet-rev3-sku7
          - const: google,scarlet-rev3
          - const: google,scarlet
          - const: google,gru
          - const: rockchip,rk3399

      - description: Google Scarlet - Innolux display (Acer Chromebook Tab 10)
        items:
          - const: google,scarlet-rev15-sku6
          - const: google,scarlet-rev15
          - const: google,scarlet-rev14-sku6
          - const: google,scarlet-rev14
          - const: google,scarlet-rev13-sku6
          - const: google,scarlet-rev13
          - const: google,scarlet-rev12-sku6
          - const: google,scarlet-rev12
          - const: google,scarlet-rev11-sku6
          - const: google,scarlet-rev11
          - const: google,scarlet-rev10-sku6
          - const: google,scarlet-rev10
          - const: google,scarlet-rev9-sku6
          - const: google,scarlet-rev9
          - const: google,scarlet-rev8-sku6
          - const: google,scarlet-rev8
          - const: google,scarlet-rev7-sku6
          - const: google,scarlet-rev7
          - const: google,scarlet-rev6-sku6
          - const: google,scarlet-rev6
          - const: google,scarlet-rev5-sku6
          - const: google,scarlet-rev5
          - const: google,scarlet-rev4-sku6
          - const: google,scarlet-rev4
          - const: google,scarlet
          - const: google,gru
          - const: rockchip,rk3399

      - description: Google Speedy (Asus C201 Chromebook)
        items:
          - const: google,veyron-speedy-rev9
          - const: google,veyron-speedy-rev8
          - const: google,veyron-speedy-rev7
          - const: google,veyron-speedy-rev6
          - const: google,veyron-speedy-rev5
          - const: google,veyron-speedy-rev4
          - const: google,veyron-speedy-rev3
          - const: google,veyron-speedy-rev2
          - const: google,veyron-speedy
          - const: google,veyron
          - const: rockchip,rk3288

      - description: Google Tiger (AOpen Chromebase Mini)
        items:
          - const: google,veyron-tiger-rev8
          - const: google,veyron-tiger-rev7
          - const: google,veyron-tiger-rev6
          - const: google,veyron-tiger-rev5
          - const: google,veyron-tiger-rev4
          - const: google,veyron-tiger-rev3
          - const: google,veyron-tiger-rev2
          - const: google,veyron-tiger-rev1
          - const: google,veyron-tiger-rev0
          - const: google,veyron-tiger
          - const: google,veyron
          - const: rockchip,rk3288

      - description: Haoyu MarsBoard RK3066
        items:
          - const: haoyu,marsboard-rk3066
          - const: rockchip,rk3066a

      - description: Hugsun X99 TV Box
        items:
          - const: hugsun,x99
          - const: rockchip,rk3399

      - description: Khadas Edge series boards
        items:
          - enum:
              - khadas,edge
              - khadas,edge-captain
              - khadas,edge-v
          - const: rockchip,rk3399

<<<<<<< HEAD
      - description: Mecer Xtreme Mini S6
        items:
          - const: mecer,xms6
          - const: rockchip,rk3229
=======
      - description: Leez RK3399 P710
        items:
          - const: leez,p710
          - const: rockchip,rk3399
>>>>>>> fc702ed4

      - description: mqmaker MiQi
        items:
          - const: mqmaker,miqi
          - const: rockchip,rk3288

      - description: Netxeon R89 board
        items:
          - const: netxeon,r89
          - const: rockchip,rk3288

      - description: Orange Pi RK3399 board
        items:
          - const: rockchip,rk3399-orangepi
          - const: rockchip,rk3399

      - description: Phytec phyCORE-RK3288 Rapid Development Kit
        items:
          - const: phytec,rk3288-pcm-947
          - const: phytec,rk3288-phycore-som
          - const: rockchip,rk3288

      - description: Pine64 Rock64
        items:
          - const: pine64,rock64
          - const: rockchip,rk3328

      - description: Pine64 RockPro64
        items:
          - const: pine64,rockpro64
          - const: rockchip,rk3399

      - description: Radxa Rock
        items:
          - const: radxa,rock
          - const: rockchip,rk3188

      - description: Radxa ROCK Pi 4
        items:
          - const: radxa,rockpi4
          - const: rockchip,rk3399

      - description: Radxa Rock2 Square
        items:
          - const: radxa,rock2-square
          - const: rockchip,rk3288

      - description: Rikomagic MK808 v1
        items:
          - const: rikomagic,mk808
          - const: rockchip,rk3066a

      - description: Rockchip Kylin
        items:
          - const: rockchip,kylin-rk3036
          - const: rockchip,rk3036

      - description: Rockchip PX3 Evaluation board
        items:
          - const: rockchip,px3-evb
          - const: rockchip,px3
          - const: rockchip,rk3188

      - description: Rockchip PX30 Evaluation board
        items:
          - const: rockchip,px30-evb
          - const: rockchip,px30

      - description: Rockchip PX5 Evaluation board
        items:
          - const: rockchip,px5-evb
          - const: rockchip,px5
          - const: rockchip,rk3368

      - description: Rockchip R88
        items:
          - const: rockchip,r88
          - const: rockchip,rk3368

      - description: Rockchip RK3228 Evaluation board
        items:
          - const: rockchip,rk3228-evb
          - const: rockchip,rk3228

      - description: Rockchip RK3229 Evaluation board
        items:
          - const: rockchip,rk3229-evb
          - const: rockchip,rk3229

      - description: Rockchip RK3288 Evaluation board
        items:
          - enum:
              - rockchip,rk3288-evb-act8846
              - rockchip,rk3288-evb-rk808
          - const: rockchip,rk3288

      - description: Rockchip RK3288 Fennec
        items:
          - const: rockchip,rk3288-fennec
          - const: rockchip,rk3288

      - description: Rockchip RK3328 Evaluation board
        items:
          - const: rockchip,rk3328-evb
          - const: rockchip,rk3328

      - description: Rockchip RK3368 Evaluation board (act8846 pmic)
        items:
          - const: rockchip,rk3368-evb-act8846
          - const: rockchip,rk3368

      - description: Rockchip RK3399 Evaluation board
        items:
          - const: rockchip,rk3399-evb
          - const: rockchip,rk3399

      - description: Rockchip RK3399 Sapphire standalone
        items:
          - const: rockchip,rk3399-sapphire
          - const: rockchip,rk3399

      - description: Rockchip RK3399 Sapphire with Excavator Baseboard
        items:
          - const: rockchip,rk3399-sapphire-excavator
          - const: rockchip,rk3399

      - description: Rockchip RV1108 Evaluation board
        items:
          - const: rockchip,rv1108-evb
          - const: rockchip,rv1108

      - description: Theobroma Systems RK3368-uQ7 with Haikou baseboard
        items:
          - const: tsd,rk3368-uq7-haikou
          - const: rockchip,rk3368

      - description: Theobroma Systems RK3399-Q7 with Haikou baseboard
        items:
          - const: tsd,rk3399-q7-haikou
          - const: rockchip,rk3399

      - description: Tronsmart Orion R68 Meta
        items:
          - const: tronsmart,orion-r68-meta
          - const: rockchip,rk3368
...<|MERGE_RESOLUTION|>--- conflicted
+++ resolved
@@ -359,17 +359,15 @@
               - khadas,edge-v
           - const: rockchip,rk3399
 
-<<<<<<< HEAD
       - description: Mecer Xtreme Mini S6
         items:
           - const: mecer,xms6
           - const: rockchip,rk3229
-=======
+
       - description: Leez RK3399 P710
         items:
           - const: leez,p710
           - const: rockchip,rk3399
->>>>>>> fc702ed4
 
       - description: mqmaker MiQi
         items:
