// SPDX-License-Identifier: GPL-2.0
/* Copyright (C) 2021-2022 Intel Corporation */

#undef pr_fmt
#define pr_fmt(fmt)     "tdx: " fmt

#include <linux/cpufeature.h>
#include <linux/export.h>
#include <linux/io.h>
#include <linux/string.h>
#include <linux/uaccess.h>
#include <linux/interrupt.h>
#include <linux/irq.h>
#include <linux/numa.h>
#include <linux/platform_device.h>
#include <linux/pci.h>
#include <linux/random.h>
#include <linux/virtio_anchor.h>
#include <asm/coco.h>
#include <asm/tdx.h>
#include <asm/i8259.h>
#include <asm/vmx.h>
#include <asm/insn.h>
#include <asm/insn-eval.h>
#include <asm/pgtable.h>
#include <asm/irqdomain.h>

#define CREATE_TRACE_POINTS
#include <asm/trace/tdx.h>

/* MMIO direction */
#define EPT_READ	0
#define EPT_WRITE	1

/* Port I/O direction */
#define PORT_READ	0
#define PORT_WRITE	1

/* See Exit Qualification for I/O Instructions in VMX documentation */
#define VE_IS_IO_IN(e)		((e) & BIT(3))
#define VE_GET_IO_SIZE(e)	(((e) & GENMASK(2, 0)) + 1)
#define VE_GET_PORT_NUM(e)	((e) >> 16)
#define VE_IS_IO_STRING(e)	((e) & BIT(4))

#define ATTR_DEBUG		BIT(0)
#define ATTR_SEPT_VE_DISABLE	BIT(28)

/* TDX Module call error codes */
#define TDCALL_RETURN_CODE(a)	((a) >> 32)
#define TDCALL_INVALID_OPERAND	0xc0000100
#define TDCALL_OPERAND_BUSY	0x80000200

#define TDREPORT_SUBTYPE_0	0

/* Caches TD Attributes from TDG.VP.INFO TDCALL */
static u64 td_attr;

int tdx_notify_irq = -1;
EXPORT_SYMBOL_GPL(tdx_notify_irq);

/* Traced version of __tdx_hypercall */
static u64 __trace_tdx_hypercall(struct tdx_hypercall_args *args)
{
	u64 err;

	trace_tdx_hypercall_enter_rcuidle(args->r11, args->r12, args->r13,
			args->r14, args->r15);
	err = __tdx_hypercall(args);
	trace_tdx_hypercall_exit_rcuidle(err, args->r11, args->r12,
			args->r13, args->r14, args->r15);

	return err;
}

static u64 __trace_tdx_hypercall_ret(struct tdx_hypercall_args *args)
{
	u64 err;

	trace_tdx_hypercall_enter_rcuidle(args->r11, args->r12, args->r13,
			args->r14, args->r15);
	err = __tdx_hypercall_ret(args);
	trace_tdx_hypercall_exit_rcuidle(err, args->r11, args->r12,
			args->r13, args->r14, args->r15);

	return err;
}

/* Traced version of __tdx_module_call */
static u64 __trace_tdx_module_call(u64 fn, u64 rcx, u64 rdx, u64 r8,
		u64 r9, struct tdx_module_output *out)
{
	struct tdx_module_output dummy_out;
	u64 err;

	if (!out)
		out = &dummy_out;

	trace_tdx_module_call_enter_rcuidle(fn, rcx, rdx, r8, r9);
	err = __tdx_module_call(fn, rcx, rdx, r8, r9, out);
	trace_tdx_module_call_exit_rcuidle(err, out->rcx, out->rdx,
			out->r8, out->r9, out->r10, out->r11);

	return err;
}

/* Called from __tdx_hypercall() for unrecoverable failure */
noinstr void __tdx_hypercall_failed(void)
{
	instrumentation_begin();
	panic("TDVMCALL failed. TDX module bug?");
}

#ifdef CONFIG_KVM_GUEST
long tdx_kvm_hypercall(unsigned int nr, unsigned long p1, unsigned long p2,
		       unsigned long p3, unsigned long p4)
{
	struct tdx_module_args args = {
		.r10 = nr,
		.r11 = p1,
		.r12 = p2,
		.r13 = p3,
		.r14 = p4,
	};

	return __trace_tdx_hypercall(&args);
}
EXPORT_SYMBOL_GPL(tdx_kvm_hypercall);
#endif

/*
 * Used for TDX guests to make calls directly to the TD module.  This
 * should only be used for calls that have no legitimate reason to fail
 * or where the kernel can not survive the call failing.
 */
static inline void tdcall(u64 fn, struct tdx_module_args *args)
{
<<<<<<< HEAD
	if (__tdcall_ret(fn, args))
=======
	if (__trace_tdx_module_call(fn, rcx, rdx, r8, r9, out))
>>>>>>> 9b0a9612
		panic("TDCALL %lld failed (Buggy TDX module!)\n", fn);
}

/**
 * tdx_mcall_get_report0() - Wrapper to get TDREPORT0 (a.k.a. TDREPORT
 *                           subtype 0) using TDG.MR.REPORT TDCALL.
 * @reportdata: Address of the input buffer which contains user-defined
 *              REPORTDATA to be included into TDREPORT.
 * @tdreport: Address of the output buffer to store TDREPORT.
 *
 * Refer to section titled "TDG.MR.REPORT leaf" in the TDX Module
 * v1.0 specification for more information on TDG.MR.REPORT TDCALL.
 * It is used in the TDX guest driver module to get the TDREPORT0.
 *
 * Return 0 on success, -EINVAL for invalid operands, or -EIO on
 * other TDCALL failures.
 */
int tdx_mcall_get_report0(u8 *reportdata, u8 *tdreport)
{
	struct tdx_module_args args = {
		.rcx = virt_to_phys(tdreport),
		.rdx = virt_to_phys(reportdata),
		.r8 = TDREPORT_SUBTYPE_0,
	};
	u64 ret;

<<<<<<< HEAD
	ret = __tdcall(TDG_MR_REPORT, &args);
=======
	ret = __trace_tdx_module_call(TDX_GET_REPORT, virt_to_phys(tdreport),
				      virt_to_phys(reportdata), TDREPORT_SUBTYPE_0,
				      0, NULL);
>>>>>>> 9b0a9612
	if (ret) {
		if (TDCALL_RETURN_CODE(ret) == TDCALL_INVALID_OPERAND)
			return -EINVAL;
		return -EIO;
	}

	return 0;
}
EXPORT_SYMBOL_GPL(tdx_mcall_get_report0);

static void __noreturn tdx_panic(const char *msg)
{
	struct tdx_module_args args = {
		.r10 = TDX_HYPERCALL_STANDARD,
		.r11 = TDVMCALL_REPORT_FATAL_ERROR,
		.r12 = 0, /* Error code: 0 is Panic */
	};
	union {
		/* Define register order according to the GHCI */
		struct { u64 r14, r15, rbx, rdi, rsi, r8, r9, rdx; };

		char str[64];
	} message;

	/* VMM assumes '\0' in byte 65, if the message took all 64 bytes */
	strncpy(message.str, msg, 64);

	args.r8  = message.r8;
	args.r9  = message.r9;
	args.r14 = message.r14;
	args.r15 = message.r15;
	args.rdi = message.rdi;
	args.rsi = message.rsi;
	args.rbx = message.rbx;
	args.rdx = message.rdx;

	/*
	 * This hypercall should never return and it is not safe
	 * to keep the guest running. Call it forever if it
	 * happens to return.
	 */
	while (1)
		__tdx_hypercall(&args);
}

/**
 * tdx_mcall_verify_report() - Wrapper for TDG.MR.VERIFYREPORT TDCALL.
 * @reportmac: Address of the input buffer which contains REPORTMACSTRUCT.
 *
 * Refer to section titled "TDG.MR.VERIFYREPORT leaf" in the TDX
 * Module v1.0 specification for more information on TDG.MR.VERIFYREPORT
 * TDCALL. It is used in the TDX guest driver module to verify the
 * REPORTMACSTRUCT (part of TDREPORT struct which was generated via
 * TDG.MR.TDREPORT TDCALL).
 *
 * Return 0 on success, or error code on other TDCALL failures.
 */
u64 tdx_mcall_verify_report(u8 *reportmac)
{
	return __tdx_module_call(TDX_VERIFYREPORT, virt_to_phys(reportmac),
				0, 0, 0, NULL);
}
EXPORT_SYMBOL_GPL(tdx_mcall_verify_report);

/**
 * tdx_mcall_extend_rtmr() - Wrapper to extend RTMR registers using
 *                           TDG.MR.RTMR.EXTEND TDCALL.
 * @data: Address of the input buffer with RTMR register extend data.
 * @index: Index of RTMR register to be extended.
 *
 * Refer to section titled "TDG.MR.RTMR.EXTEND leaf" in the TDX Module
 * v1.0 specification for more information on TDG.MR.RTMR.EXTEND TDCALL.
 * It is used in the TDX guest driver module to allow user extend the
 * RTMR registers (index > 1).
 *
 * Return 0 on success, -EINVAL for invalid operands, -EBUSY for busy
 * operation or -EIO on other TDCALL failures.
 */
int tdx_mcall_extend_rtmr(u8 *data, u8 index)
{
	u64 ret;

	ret = __tdx_module_call(TDX_EXTEND_RTMR, virt_to_phys(data), index,
				0, 0, NULL);
	if (ret) {
		if (TDCALL_RETURN_CODE(ret) == TDCALL_INVALID_OPERAND)
			return -EINVAL;
		if (TDCALL_RETURN_CODE(ret) == TDCALL_OPERAND_BUSY)
			return -EBUSY;
		return -EIO;
	}

	return 0;
}
EXPORT_SYMBOL_GPL(tdx_mcall_extend_rtmr);

/**
 * tdx_hcall_get_quote() - Wrapper to get TD Quote using GetQuote
 *                         hypercall.
 * @tdquote: Address of the input buffer which contains TDREPORT
 *           data. The same buffer will be used by VMM to store
 *           the generated TD Quote output.
 * @size: size of the tdquote buffer.
 *
 * Refer to section titled "TDG.VP.VMCALL<GetQuote>" in the TDX GHCI
 * v1.0 specification for more information on GetQuote hypercall.
 * It is used in the TDX guest driver module to get the TD Quote.
 *
 * Return 0 on success, -EINVAL for invalid operands, or -EIO on
 * other TDCALL failures.
 */
int tdx_hcall_get_quote(void *tdquote, int size)
{
        struct tdx_hypercall_args args = {0};

        args.r10 = TDX_HYPERCALL_STANDARD;
        args.r11 = TDVMCALL_GET_QUOTE;
        args.r12 = cc_mkdec(virt_to_phys(tdquote));
        args.r13 = size;

	/*
	 * Pass the physical address of TDREPORT to the VMM and
	 * trigger the Quote generation. It is not a blocking
	 * call, hence completion of this request will be notified to
	 * the TD guest via a callback interrupt.
	 */
	return __tdx_hypercall(&args);
}
EXPORT_SYMBOL_GPL(tdx_hcall_get_quote);

static void tdx_parse_tdinfo(u64 *cc_mask)
{
	struct tdx_module_args args = {};
	unsigned int gpa_width;

	/*
	 * TDINFO TDX module call is used to get the TD execution environment
	 * information like GPA width, number of available vcpus, debug mode
	 * information, etc. More details about the ABI can be found in TDX
	 * Guest-Host-Communication Interface (GHCI), section 2.4.2 TDCALL
	 * [TDG.VP.INFO].
	 */
	tdcall(TDG_VP_INFO, &args);

	/*
	 * The highest bit of a guest physical address is the "sharing" bit.
	 * Set it for shared pages and clear it for private pages.
	 *
	 * The GPA width that comes out of this call is critical. TDX guests
	 * can not meaningfully run without it.
	 */
	gpa_width = args.rcx & GENMASK(5, 0);
	*cc_mask = BIT_ULL(gpa_width - 1);

	/*
	 * The kernel can not handle #VE's when accessing normal kernel
	 * memory.  Ensure that no #VE will be delivered for accesses to
	 * TD-private memory.  Only VMM-shared memory (MMIO) will #VE.
	 */
	td_attr = args.rdx;
	if (!(td_attr & ATTR_SEPT_VE_DISABLE)) {
		const char *msg = "TD misconfiguration: SEPT_VE_DISABLE attribute must be set.";

		/* Relax SEPT_VE_DISABLE check for debug TD. */
		if (td_attr & ATTR_DEBUG)
			pr_warn("%s\n", msg);
		else
			tdx_panic(msg);
	}
}

/*
 * The TDX module spec states that #VE may be injected for a limited set of
 * reasons:
 *
 *  - Emulation of the architectural #VE injection on EPT violation;
 *
 *  - As a result of guest TD execution of a disallowed instruction,
 *    a disallowed MSR access, or CPUID virtualization;
 *
 *  - A notification to the guest TD about anomalous behavior;
 *
 * The last one is opt-in and is not used by the kernel.
 *
 * The Intel Software Developer's Manual describes cases when instruction
 * length field can be used in section "Information for VM Exits Due to
 * Instruction Execution".
 *
 * For TDX, it ultimately means GET_VEINFO provides reliable instruction length
 * information if #VE occurred due to instruction execution, but not for EPT
 * violations.
 */
static int ve_instr_len(struct ve_info *ve)
{
	switch (ve->exit_reason) {
	case EXIT_REASON_HLT:
	case EXIT_REASON_MSR_READ:
	case EXIT_REASON_MSR_WRITE:
	case EXIT_REASON_CPUID:
	case EXIT_REASON_IO_INSTRUCTION:
		/* It is safe to use ve->instr_len for #VE due instructions */
		return ve->instr_len;
	case EXIT_REASON_EPT_VIOLATION:
		/*
		 * For EPT violations, ve->insn_len is not defined. For those,
		 * the kernel must decode instructions manually and should not
		 * be using this function.
		 */
		WARN_ONCE(1, "ve->instr_len is not defined for EPT violations");
		return 0;
	default:
		WARN_ONCE(1, "Unexpected #VE-type: %lld\n", ve->exit_reason);
		return ve->instr_len;
	}
}

bool tdx_debug_enabled(void)
{
	return !!(td_attr & ATTR_DEBUG);
}

static u64 __cpuidle __halt(const bool irq_disabled)
{
	struct tdx_module_args args = {
		.r10 = TDX_HYPERCALL_STANDARD,
		.r11 = hcall_func(EXIT_REASON_HLT),
		.r12 = irq_disabled,
	};

	/*
	 * Emulate HLT operation via hypercall. More info about ABI
	 * can be found in TDX Guest-Host-Communication Interface
	 * (GHCI), section 3.8 TDG.VP.VMCALL<Instruction.HLT>.
	 *
	 * The VMM uses the "IRQ disabled" param to understand IRQ
	 * enabled status (RFLAGS.IF) of the TD guest and to determine
	 * whether or not it should schedule the halted vCPU if an
	 * IRQ becomes pending. E.g. if IRQs are disabled, the VMM
	 * can keep the vCPU in virtual HLT, even if an IRQ is
	 * pending, without hanging/breaking the guest.
	 */
	return __trace_tdx_hypercall(&args);
}

static int handle_halt(struct ve_info *ve)
{
	const bool irq_disabled = irqs_disabled();

	if (__halt(irq_disabled))
		return -EIO;

	return ve_instr_len(ve);
}

void __cpuidle tdx_safe_halt(void)
{
	const bool irq_disabled = false;

	/*
	 * Use WARN_ONCE() to report the failure.
	 */
	if (__halt(irq_disabled))
		WARN_ONCE(1, "HLT instruction emulation failed\n");
}

static int read_msr(struct pt_regs *regs, struct ve_info *ve)
{
	struct tdx_module_args args = {
		.r10 = TDX_HYPERCALL_STANDARD,
		.r11 = hcall_func(EXIT_REASON_MSR_READ),
		.r12 = regs->cx,
	};

	/*
	 * Emulate the MSR read via hypercall. More info about ABI
	 * can be found in TDX Guest-Host-Communication Interface
	 * (GHCI), section titled "TDG.VP.VMCALL<Instruction.RDMSR>".
	 */
<<<<<<< HEAD
	if (__tdx_hypercall(&args))
=======
	if (__trace_tdx_hypercall_ret(&args))
>>>>>>> 9b0a9612
		return -EIO;

	regs->ax = lower_32_bits(args.r11);
	regs->dx = upper_32_bits(args.r11);
	return ve_instr_len(ve);
}

static int write_msr(struct pt_regs *regs, struct ve_info *ve)
{
	struct tdx_module_args args = {
		.r10 = TDX_HYPERCALL_STANDARD,
		.r11 = hcall_func(EXIT_REASON_MSR_WRITE),
		.r12 = regs->cx,
		.r13 = (u64)regs->dx << 32 | regs->ax,
	};

	/*
	 * Emulate the MSR write via hypercall. More info about ABI
	 * can be found in TDX Guest-Host-Communication Interface
	 * (GHCI) section titled "TDG.VP.VMCALL<Instruction.WRMSR>".
	 */
	if (__trace_tdx_hypercall(&args))
		return -EIO;

	return ve_instr_len(ve);
}

/*
 * TDX has context switched MSRs and emulated MSRs. The emulated MSRs
 * normally trigger a #VE, but that is expensive, which can be avoided
 * by doing a direct TDCALL. Unfortunately, this cannot be done for all
 * because some MSRs are "context switched" and need WRMSR.
 *
 * The list for this is unfortunately quite long. To avoid maintaining
 * very long switch statements just do a fast path for the few critical
 * MSRs that need TDCALL, currently only TSC_DEADLINE.
 *
 * More can be added as needed.
 *
 * The others will be handled by the #VE handler as needed.
 * See 18.1 "MSR virtualization" in the TDX Module EAS
 */
static bool tdx_fast_tdcall_path_msr(unsigned int msr)
{
	switch (msr) {
	case MSR_IA32_TSC_DEADLINE:
		return true;
	default:
		return false;

	}
}

static void notrace tdx_write_msr(unsigned int msr, u32 low, u32 high)
{
	struct tdx_hypercall_args args = {
		.r10 = TDX_HYPERCALL_STANDARD,
		.r11 = hcall_func(EXIT_REASON_MSR_WRITE),
		.r12 = msr,
		.r13 = (u64)high << 32 | low,
	};

	if (tdx_fast_tdcall_path_msr(msr))
		__tdx_hypercall(&args);
	else
		native_write_msr(msr, low, high);
}

static int handle_cpuid(struct pt_regs *regs, struct ve_info *ve)
{
	struct tdx_module_args args = {
		.r10 = TDX_HYPERCALL_STANDARD,
		.r11 = hcall_func(EXIT_REASON_CPUID),
		.r12 = regs->ax,
		.r13 = regs->cx,
	};

	/*
	 * Only allow VMM to control range reserved for hypervisor
	 * communication.
	 *
	 * Return all-zeros for any CPUID outside the range. It matches CPU
	 * behaviour for non-supported leaf.
	 */
	if (regs->ax < 0x40000000 || regs->ax > 0x4FFFFFFF) {
		regs->ax = regs->bx = regs->cx = regs->dx = 0;
		return ve_instr_len(ve);
	}

	/*
	 * Emulate the CPUID instruction via a hypercall. More info about
	 * ABI can be found in TDX Guest-Host-Communication Interface
	 * (GHCI), section titled "VP.VMCALL<Instruction.CPUID>".
	 */
<<<<<<< HEAD
	if (__tdx_hypercall(&args))
=======
	if (__trace_tdx_hypercall_ret(&args))
>>>>>>> 9b0a9612
		return -EIO;

	/*
	 * As per TDX GHCI CPUID ABI, r12-r15 registers contain contents of
	 * EAX, EBX, ECX, EDX registers after the CPUID instruction execution.
	 * So copy the register contents back to pt_regs.
	 */
	regs->ax = args.r12;
	regs->bx = args.r13;
	regs->cx = args.r14;
	regs->dx = args.r15;

	return ve_instr_len(ve);
}

static bool mmio_read(int size, unsigned long addr, unsigned long *val)
{
	struct tdx_module_args args = {
		.r10 = TDX_HYPERCALL_STANDARD,
		.r11 = hcall_func(EXIT_REASON_EPT_VIOLATION),
		.r12 = size,
		.r13 = EPT_READ,
		.r14 = addr,
		.r15 = *val,
	};

<<<<<<< HEAD
	if (__tdx_hypercall(&args))
=======
	if (__trace_tdx_hypercall_ret(&args))
>>>>>>> 9b0a9612
		return false;

	*val = args.r11;
	return true;
}

static bool mmio_write(int size, unsigned long addr, unsigned long val)
{
	return !_tdx_hypercall(hcall_func(EXIT_REASON_EPT_VIOLATION), size,
			       EPT_WRITE, addr, val);
}

static int handle_mmio(struct pt_regs *regs, struct ve_info *ve)
{
	unsigned long *reg, val, vaddr;
	char buffer[MAX_INSN_SIZE];
	enum insn_mmio_type mmio;
	struct insn insn = {};
	int size, extend_size;
	u8 extend_val = 0;

	/* Only in-kernel MMIO is supported */
	if (WARN_ON_ONCE(user_mode(regs)))
		return -EFAULT;

	if (copy_from_kernel_nofault(buffer, (void *)regs->ip, MAX_INSN_SIZE))
		return -EFAULT;

	if (insn_decode(&insn, buffer, MAX_INSN_SIZE, INSN_MODE_64))
		return -EINVAL;

	mmio = insn_decode_mmio(&insn, &size);
	if (WARN_ON_ONCE(mmio == INSN_MMIO_DECODE_FAILED))
		return -EINVAL;

	if (mmio != INSN_MMIO_WRITE_IMM && mmio != INSN_MMIO_MOVS) {
		reg = insn_get_modrm_reg_ptr(&insn, regs);
		if (!reg)
			return -EINVAL;
	}

	/*
	 * Reject EPT violation #VEs that split pages.
	 *
	 * MMIO accesses are supposed to be naturally aligned and therefore
	 * never cross page boundaries. Seeing split page accesses indicates
	 * a bug or a load_unaligned_zeropad() that stepped into an MMIO page.
	 *
	 * load_unaligned_zeropad() will recover using exception fixups.
	 */
	vaddr = (unsigned long)insn_get_addr_ref(&insn, regs);
	if (vaddr / PAGE_SIZE != (vaddr + size - 1) / PAGE_SIZE)
		return -EFAULT;

	/* Handle writes first */
	switch (mmio) {
	case INSN_MMIO_WRITE:
		memcpy(&val, reg, size);
		if (!mmio_write(size, ve->gpa, val))
			return -EIO;
		return insn.length;
	case INSN_MMIO_WRITE_IMM:
		val = insn.immediate.value;
		if (!mmio_write(size, ve->gpa, val))
			return -EIO;
		return insn.length;
	case INSN_MMIO_READ:
	case INSN_MMIO_READ_ZERO_EXTEND:
	case INSN_MMIO_READ_SIGN_EXTEND:
		/* Reads are handled below */
		break;
	case INSN_MMIO_MOVS:
	case INSN_MMIO_DECODE_FAILED:
		/*
		 * MMIO was accessed with an instruction that could not be
		 * decoded or handled properly. It was likely not using io.h
		 * helpers or accessed MMIO accidentally.
		 */
		return -EINVAL;
	default:
		WARN_ONCE(1, "Unknown insn_decode_mmio() decode value?");
		return -EINVAL;
	}

	/* Handle reads */
	if (!mmio_read(size, ve->gpa, &val))
		return -EIO;

	switch (mmio) {
	case INSN_MMIO_READ:
		/* Zero-extend for 32-bit operation */
		extend_size = size == 4 ? sizeof(*reg) : 0;
		break;
	case INSN_MMIO_READ_ZERO_EXTEND:
		/* Zero extend based on operand size */
		extend_size = insn.opnd_bytes;
		break;
	case INSN_MMIO_READ_SIGN_EXTEND:
		/* Sign extend based on operand size */
		extend_size = insn.opnd_bytes;
		if (size == 1 && val & BIT(7))
			extend_val = 0xFF;
		else if (size > 1 && val & BIT(15))
			extend_val = 0xFF;
		break;
	default:
		/* All other cases has to be covered with the first switch() */
		WARN_ON_ONCE(1);
		return -EINVAL;
	}

	if (extend_size)
		memset(reg, extend_val, extend_size);
	memcpy(reg, &val, size);
	return insn.length;
}

static unsigned long tdx_virt_mmio(int size, bool write, unsigned long vaddr,
	unsigned long* val)
{
	pte_t* pte;
	int level;

	pte = lookup_address(vaddr, &level);
	if (!pte)
		return -EIO;

	return write ? 
		mmio_write(size,
			(pte_pfn(*pte) << PAGE_SHIFT) +
			(vaddr & ~page_level_mask(level)),
			*val) :
		mmio_read(size,
			(pte_pfn(*pte) << PAGE_SHIFT) +
			(vaddr & ~page_level_mask(level)),
			val);
}

static unsigned char tdx_mmio_readb(void __iomem* addr)
{
	unsigned long val;

	if (tdx_virt_mmio(1, false, (unsigned long)addr, &val))
		return 0xff;
	return val;
}

static unsigned short tdx_mmio_readw(void __iomem* addr)
{
	unsigned long val;

	if (tdx_virt_mmio(2, false, (unsigned long)addr, &val))
		return 0xffff;
	return val;
}

static unsigned int tdx_mmio_readl(void __iomem* addr)
{
	unsigned long val;

	if (tdx_virt_mmio(4, false, (unsigned long)addr, &val))
		return 0xffffffff;
	return val;
}

static unsigned long tdx_mmio_readq(void __iomem* addr)
{
	unsigned long val;

	if (tdx_virt_mmio(8, false, (unsigned long)addr, &val))
		return 0xffffffffffffffff;
	return val;
}

static void tdx_mmio_writeb(unsigned char v, void __iomem* addr)
{
	unsigned long val = v;

	tdx_virt_mmio(1, true, (unsigned long)addr, &val);
}

static void tdx_mmio_writew(unsigned short v, void __iomem* addr)
{
	unsigned long val = v;

	tdx_virt_mmio(2, true, (unsigned long)addr, &val);
}

static void tdx_mmio_writel(unsigned int v, void __iomem* addr)
{
	unsigned long val = v;

	tdx_virt_mmio(4, true, (unsigned long)addr, &val);
}

static void tdx_mmio_writeq(unsigned long v, void __iomem* addr)
{
	unsigned long val = v;

	tdx_virt_mmio(8, true, (unsigned long)addr, &val);
}

static const struct iomap_mmio tdx_iomap_mmio = {
	.ireadb = tdx_mmio_readb,
	.ireadw = tdx_mmio_readw,
	.ireadl = tdx_mmio_readl,
	.ireadq = tdx_mmio_readq,
	.iwriteb = tdx_mmio_writeb,
	.iwritew = tdx_mmio_writew,
	.iwritel = tdx_mmio_writel,
	.iwriteq = tdx_mmio_writeq,
};

static bool handle_in(struct pt_regs *regs, int size, int port)
{
	struct tdx_module_args args = {
		.r10 = TDX_HYPERCALL_STANDARD,
		.r11 = hcall_func(EXIT_REASON_IO_INSTRUCTION),
		.r12 = size,
		.r13 = PORT_READ,
		.r14 = port,
	};
	u64 mask = GENMASK(BITS_PER_BYTE * size, 0);
	bool success;

	if (!tdx_allowed_port(port)) {
		regs->ax &= ~mask;
		regs->ax |= (UINT_MAX & mask);
		return true;
	}

	/*
	 * Emulate the I/O read via hypercall. More info about ABI can be found
	 * in TDX Guest-Host-Communication Interface (GHCI) section titled
	 * "TDG.VP.VMCALL<Instruction.IO>".
	 */
<<<<<<< HEAD
	success = !__tdx_hypercall(&args);
=======
	success = !__trace_tdx_hypercall_ret(&args);
>>>>>>> 9b0a9612

	/* Update part of the register affected by the emulated instruction */
	regs->ax &= ~mask;
	if (success)
		regs->ax |= args.r11 & mask;

	return success;
}

static bool handle_out(struct pt_regs *regs, int size, int port)
{
	u64 mask = GENMASK(BITS_PER_BYTE * size, 0);

	if (!tdx_allowed_port(port))
		return true;

	/*
	 * Emulate the I/O write via hypercall. More info about ABI can be found
	 * in TDX Guest-Host-Communication Interface (GHCI) section titled
	 * "TDG.VP.VMCALL<Instruction.IO>".
	 */
	return !_tdx_hypercall(hcall_func(EXIT_REASON_IO_INSTRUCTION), size,
			       PORT_WRITE, port, regs->ax & mask);
}

/*
 * Emulate I/O using hypercall.
 *
 * Assumes the IO instruction was using ax, which is enforced
 * by the standard io.h macros.
 *
 * Return True on success or False on failure.
 */
static int handle_io(struct pt_regs *regs, struct ve_info *ve)
{
	u32 exit_qual = ve->exit_qual;
	int size, port;
	bool in, ret;

	if (VE_IS_IO_STRING(exit_qual))
		return -EIO;

	in   = VE_IS_IO_IN(exit_qual);
	size = VE_GET_IO_SIZE(exit_qual);
	port = VE_GET_PORT_NUM(exit_qual);

	if (in)
		ret = handle_in(regs, size, port);
	else
		ret = handle_out(regs, size, port);
	if (!ret)
		return -EIO;

	return ve_instr_len(ve);
}

/*
 * Early #VE exception handler. Only handles a subset of port I/O.
 * Intended only for earlyprintk. If failed, return false.
 */
__init bool tdx_early_handle_ve(struct pt_regs *regs)
{
	struct ve_info ve;
	int insn_len;

	tdx_get_ve_info(&ve);

	if (ve.exit_reason != EXIT_REASON_IO_INSTRUCTION)
		return false;

	insn_len = handle_io(regs, &ve);
	if (insn_len < 0)
		return false;

	regs->ip += insn_len;
	return true;
}

void tdx_get_ve_info(struct ve_info *ve)
{
	struct tdx_module_args args = {};

	/*
	 * Called during #VE handling to retrieve the #VE info from the
	 * TDX module.
	 *
	 * This has to be called early in #VE handling.  A "nested" #VE which
	 * occurs before this will raise a #DF and is not recoverable.
	 *
	 * The call retrieves the #VE info from the TDX module, which also
	 * clears the "#VE valid" flag. This must be done before anything else
	 * because any #VE that occurs while the valid flag is set will lead to
	 * #DF.
	 *
	 * Note, the TDX module treats virtual NMIs as inhibited if the #VE
	 * valid flag is set. It means that NMI=>#VE will not result in a #DF.
	 */
	tdcall(TDG_VP_VEINFO_GET, &args);

	/* Transfer the output parameters */
	ve->exit_reason = args.rcx;
	ve->exit_qual   = args.rdx;
	ve->gla         = args.r8;
	ve->gpa         = args.r9;
	ve->instr_len   = lower_32_bits(args.r10);
	ve->instr_info  = upper_32_bits(args.r10);
}

/*
 * Handle the user initiated #VE.
 *
 * On success, returns the number of bytes RIP should be incremented (>=0)
 * or -errno on error.
 */
static int virt_exception_user(struct pt_regs *regs, struct ve_info *ve)
{
	switch (ve->exit_reason) {
	case EXIT_REASON_CPUID:
		return handle_cpuid(regs, ve);
	default:
		pr_warn("Unexpected #VE: %lld\n", ve->exit_reason);
		return -EIO;
	}
}

static inline bool is_private_gpa(u64 gpa)
{
	return gpa == cc_mkenc(gpa);
}

/*
 * Handle the kernel #VE.
 *
 * On success, returns the number of bytes RIP should be incremented (>=0)
 * or -errno on error.
 */
static int virt_exception_kernel(struct pt_regs *regs, struct ve_info *ve)
{

	trace_tdx_virtualization_exception_rcuidle(regs->ip, ve->exit_reason,
			ve->exit_qual, ve->gpa, ve->instr_len, ve->instr_info,
			regs->cx, regs->ax, regs->dx);

	switch (ve->exit_reason) {
	case EXIT_REASON_HLT:
		return handle_halt(ve);
	case EXIT_REASON_MSR_READ:
		return read_msr(regs, ve);
	case EXIT_REASON_MSR_WRITE:
		return write_msr(regs, ve);
	case EXIT_REASON_CPUID:
		return handle_cpuid(regs, ve);
	case EXIT_REASON_EPT_VIOLATION:
		if (is_private_gpa(ve->gpa))
			panic("Unexpected EPT-violation on private memory.");
		return handle_mmio(regs, ve);
	case EXIT_REASON_IO_INSTRUCTION:
		return handle_io(regs, ve);
	default:
		pr_warn("Unexpected #VE: %lld\n", ve->exit_reason);
		return -EIO;
	}
}

bool tdx_handle_virt_exception(struct pt_regs *regs, struct ve_info *ve)
{
	int insn_len;

	if (user_mode(regs))
		insn_len = virt_exception_user(regs, ve);
	else
		insn_len = virt_exception_kernel(regs, ve);
	if (insn_len < 0)
		return false;

	/* After successful #VE handling, move the IP */
	regs->ip += insn_len;

	/*
	 * Single-stepping through an emulated instruction is
	 * two-fold: handling the #VE and raising a #DB. The
	 * former is taken care of above; this tells the #VE
	 * trap handler to do the latter. #DB is raised after
	 * the instruction has been executed; the IP also needs
	 * to be advanced in this case.
	 */
	if (regs->flags & X86_EFLAGS_TF)
		return false;

	return true;
}

static bool tdx_tlb_flush_required(bool private)
{
	/*
	 * TDX guest is responsible for flushing TLB on private->shared
	 * transition. VMM is responsible for flushing on shared->private.
	 *
	 * The VMM _can't_ flush private addresses as it can't generate PAs
	 * with the guest's HKID.  Shared memory isn't subject to integrity
	 * checking, i.e. the VMM doesn't need to flush for its own protection.
	 *
	 * There's no need to flush when converting from shared to private,
	 * as flushing is the VMM's responsibility in this case, e.g. it must
	 * flush to avoid integrity failures in the face of a buggy or
	 * malicious guest.
	 */
	return !private;
}

static bool tdx_cache_flush_required(void)
{
	/*
	 * AMD SME/SEV can avoid cache flushing if HW enforces cache coherence.
	 * TDX doesn't have such capability.
	 *
	 * Flush cache unconditionally.
	 */
	return true;
}

/*
 * Inform the VMM of the guest's intent for this physical page: shared with
 * the VMM or private to the guest.  The VMM is expected to change its mapping
 * of the page in response.
 */
static bool tdx_enc_status_changed(unsigned long vaddr, int numpages, bool enc)
{
	phys_addr_t start = __pa(vaddr);
	phys_addr_t end   = __pa(vaddr + numpages * PAGE_SIZE);

	if (!enc) {
		/* Set the shared (decrypted) bits: */
		start |= cc_mkdec(0);
		end   |= cc_mkdec(0);
	}

	/*
	 * Notify the VMM about page mapping conversion. More info about ABI
	 * can be found in TDX Guest-Host-Communication Interface (GHCI),
	 * section "TDG.VP.VMCALL<MapGPA>"
	 */
	if (_tdx_hypercall(TDVMCALL_MAP_GPA, start, end - start, 0, 0))
		return false;

	/* shared->private conversion requires memory to be accepted before use */
	if (enc)
		return tdx_accept_memory(start, end);

	return true;
}

static bool tdx_enc_status_change_prepare(unsigned long vaddr, int numpages,
					  bool enc)
{
	/*
	 * Only handle shared->private conversion here.
	 * See the comment in tdx_early_init().
	 */
	if (enc)
		return tdx_enc_status_changed(vaddr, numpages, enc);
	return true;
}

static bool tdx_enc_status_change_finish(unsigned long vaddr, int numpages,
					 bool enc)
{
	/*
	 * Only handle private->shared conversion here.
	 * See the comment in tdx_early_init().
	 */
	if (!enc)
		return tdx_enc_status_changed(vaddr, numpages, enc);
	return true;
}

void __init tdx_early_init(void)
{
	struct tdx_module_args args = {
		.rdx = TDCS_NOTIFY_ENABLES,
		.r9 = -1ULL,
	};
	u64 cc_mask;
	u32 eax, sig[3];

	cpuid_count(TDX_CPUID_LEAF_ID, 0, &eax, &sig[0], &sig[2],  &sig[1]);

	if (memcmp(TDX_IDENT, sig, sizeof(sig)))
		return;

	setup_force_cpu_cap(X86_FEATURE_TDX_GUEST);
	setup_clear_cpu_cap(X86_FEATURE_MCE);
	setup_clear_cpu_cap(X86_FEATURE_MTRR);
	setup_clear_cpu_cap(X86_FEATURE_TME);

	cc_vendor = CC_VENDOR_INTEL;

	/*
	 * The only secure (monotonous) timer inside a TD guest
	 * is the TSC. The TDX module does various checks on the TSC.
	 * There are no other reliable fall back options. Also checking
	 * against jiffies is very unreliable. So force the TSC reliable.
	 */
	setup_force_cpu_cap(X86_FEATURE_TSC_RELIABLE);

	/*
	 * In TDX relying on environmental noise like interrupt
	 * timing alone is dubious, because it can be directly
	 * controlled by a untrusted hypervisor. Make sure to
	 * mix in the CPU hardware random number generator too.
	 */
	random_enable_trust_cpu();

	iomap_mmio = &tdx_iomap_mmio;

	/*
	 * Make sure there is a panic if something goes wrong,
	 * just in case it's some kind of host attack.
	 */
	panic_on_oops = 1;

	/* Set restricted memory access for virtio. */
	virtio_set_mem_acc_cb(virtio_require_restricted_mem_acc);

	pv_ops.cpu.write_msr = tdx_write_msr;

	tdx_parse_tdinfo(&cc_mask);
	cc_set_mask(cc_mask);

	/* Kernel does not use NOTIFY_ENABLES and does not need random #VEs */
	tdcall(TDG_VM_WR, &args);

	/*
	 * All bits above GPA width are reserved and kernel treats shared bit
	 * as flag, not as part of physical address.
	 *
	 * Adjust physical mask to only cover valid GPA bits.
	 */
	physical_mask &= cc_mask - 1;

	/*
	 * The kernel mapping should match the TDX metadata for the page.
	 * load_unaligned_zeropad() can touch memory *adjacent* to that which is
	 * owned by the caller and can catch even _momentary_ mismatches.  Bad
	 * things happen on mismatch:
	 *
	 *   - Private mapping => Shared Page  == Guest shutdown
         *   - Shared mapping  => Private Page == Recoverable #VE
	 *
	 * guest.enc_status_change_prepare() converts the page from
	 * shared=>private before the mapping becomes private.
	 *
	 * guest.enc_status_change_finish() converts the page from
	 * private=>shared after the mapping becomes private.
	 *
	 * In both cases there is a temporary shared mapping to a private page,
	 * which can result in a #VE.  But, there is never a private mapping to
	 * a shared page.
	 */
	x86_platform.guest.enc_status_change_prepare = tdx_enc_status_change_prepare;
	x86_platform.guest.enc_status_change_finish  = tdx_enc_status_change_finish;

	x86_platform.guest.enc_cache_flush_required  = tdx_cache_flush_required;
	x86_platform.guest.enc_tlb_flush_required    = tdx_tlb_flush_required;

	/*
	 * TDX intercepts the RDMSR to read the X2APIC ID in the parallel
	 * bringup low level code. That raises #VE which cannot be handled
	 * there.
	 *
	 * Intel-TDX has a secure RDMSR hypercall, but that needs to be
	 * implemented seperately in the low level startup ASM code.
	 * Until that is in place, disable parallel bringup for TDX.
	 */
	x86_cpuinit.parallel_bringup = false;

	legacy_pic = &null_legacy_pic;

	pci_disable_early();
	pci_disable_mmconf();

	pr_info("Guest detected\n");
}

/* Reserve an IRQ from x86_vector_domain for TD event notification */
static int __init tdx_arch_init(void)
{
	struct irq_alloc_info info;
	cpumask_t saved_cpus;
	struct irq_cfg *cfg;
	int cpu;

	if (!cpu_feature_enabled(X86_FEATURE_TDX_GUEST))
		return 0;

	init_irq_alloc_info(&info, NULL);

	/*
	 * Event notification vector will be delivered to the CPU
	 * in which TDVMCALL_SETUP_NOTIFY_INTR hypercall is requested.
	 * So set the IRQ affinity to the current CPU.
	 */
	cpu = get_cpu();

	saved_cpus = *current->cpus_ptr;

	info.mask = cpumask_of(cpu);

	put_cpu();

	set_cpus_allowed_ptr(current, cpumask_of(cpu));

	tdx_notify_irq = irq_domain_alloc_irqs(x86_vector_domain, 1,
				NUMA_NO_NODE, &info);

	if (tdx_notify_irq < 0) {
		pr_err("Event notification IRQ allocation failed %d\n",
				tdx_notify_irq);
		goto init_failed;
	}

	irq_set_handler(tdx_notify_irq, handle_edge_irq);

	cfg = irq_cfg(tdx_notify_irq);
	if (!cfg) {
		pr_err("Event notification IRQ config not found\n");
		goto init_failed;
	}

	/*
	 * Register callback vector address with VMM. More details
	 * about the ABI can be found in TDX Guest-Host-Communication
	 * Interface (GHCI), sec titled
	 * "TDG.VP.VMCALL<SetupEventNotifyInterrupt>".
	 */
	if (_tdx_hypercall(TDVMCALL_SETUP_NOTIFY_INTR, cfg->vector, 0, 0, 0)) {
		pr_err("Setting event notification interrupt failed\n");
		goto init_failed;
	}

init_failed:
	set_cpus_allowed_ptr(current, &saved_cpus);
	return 0;
}
arch_initcall(tdx_arch_init);

/**
 * tdx_alloc_event_irq() - Allocate an IRQ for event notification from
 * 			   the VMM to the TDX Guest.
 *
 * Return IRQ on success or errno on failure.
 *
 */
int tdx_alloc_event_irq(void)
{
	struct irq_alloc_info info;
	int irq;

	if (!cpu_feature_enabled(X86_FEATURE_TDX_GUEST))
		return -ENODEV;

	init_irq_alloc_info(&info, NULL);

	irq = irq_domain_alloc_irqs(x86_vector_domain, 1, NUMA_NO_NODE, &info);
	if (irq <= 0) {
		pr_err("Event notification IRQ allocation failed %d\n", irq);
		return -EIO;
	}

	irq_set_handler(irq, handle_edge_irq);

	return irq;
}
EXPORT_SYMBOL_GPL(tdx_alloc_event_irq);

/**
 * tdx_free_event_irq() - Free the event IRQ.
 *
 */
void tdx_free_event_irq(int irq)
{
	irq_domain_free_irqs(irq, 1);
}
EXPORT_SYMBOL_GPL(tdx_free_event_irq);

static struct platform_device tpm_device = {
	.name = "tpm",
	.id = -1,
};

static int __init tdx_device_init(void)
{
	if (!cpu_feature_enabled(X86_FEATURE_TDX_GUEST))
		return 0;

	if (platform_device_register(&tpm_device))
		pr_warn("TPM device register failed\n");

	return 0;
}
device_initcall(tdx_device_init)<|MERGE_RESOLUTION|>--- conflicted
+++ resolved
@@ -59,7 +59,7 @@
 EXPORT_SYMBOL_GPL(tdx_notify_irq);
 
 /* Traced version of __tdx_hypercall */
-static u64 __trace_tdx_hypercall(struct tdx_hypercall_args *args)
+static u64 __trace_tdx_hypercall(struct tdx_module_args *args)
 {
 	u64 err;
 
@@ -72,39 +72,25 @@
 	return err;
 }
 
-static u64 __trace_tdx_hypercall_ret(struct tdx_hypercall_args *args)
-{
+/* Traced version of __tdx_module_call */
+static u64 __trace_tdcall_ret(u64 fn, struct tdx_module_args *args)
+{
+	struct tdx_module_args dummy_out;
 	u64 err;
 
-	trace_tdx_hypercall_enter_rcuidle(args->r11, args->r12, args->r13,
-			args->r14, args->r15);
-	err = __tdx_hypercall_ret(args);
-	trace_tdx_hypercall_exit_rcuidle(err, args->r11, args->r12,
-			args->r13, args->r14, args->r15);
+	if (!args)
+		args = &dummy_out;
+
+	trace_tdx_module_call_enter_rcuidle(fn, args->rcx, args->rdx, args->r8, args->r9);
+	err = __tdcall_ret(fn, args);
+	trace_tdx_module_call_exit_rcuidle(err, args->rcx, args->rdx,
+			args->r8, args->r9, args->r10, args->r11);
 
 	return err;
 }
 
-/* Traced version of __tdx_module_call */
-static u64 __trace_tdx_module_call(u64 fn, u64 rcx, u64 rdx, u64 r8,
-		u64 r9, struct tdx_module_output *out)
-{
-	struct tdx_module_output dummy_out;
-	u64 err;
-
-	if (!out)
-		out = &dummy_out;
-
-	trace_tdx_module_call_enter_rcuidle(fn, rcx, rdx, r8, r9);
-	err = __tdx_module_call(fn, rcx, rdx, r8, r9, out);
-	trace_tdx_module_call_exit_rcuidle(err, out->rcx, out->rdx,
-			out->r8, out->r9, out->r10, out->r11);
-
-	return err;
-}
-
 /* Called from __tdx_hypercall() for unrecoverable failure */
-noinstr void __tdx_hypercall_failed(void)
+noinstr void __noreturn __tdx_hypercall_failed(void)
 {
 	instrumentation_begin();
 	panic("TDVMCALL failed. TDX module bug?");
@@ -134,11 +120,7 @@
  */
 static inline void tdcall(u64 fn, struct tdx_module_args *args)
 {
-<<<<<<< HEAD
-	if (__tdcall_ret(fn, args))
-=======
-	if (__trace_tdx_module_call(fn, rcx, rdx, r8, r9, out))
->>>>>>> 9b0a9612
+	if (__trace_tdcall_ret(fn, args))
 		panic("TDCALL %lld failed (Buggy TDX module!)\n", fn);
 }
 
@@ -165,13 +147,7 @@
 	};
 	u64 ret;
 
-<<<<<<< HEAD
 	ret = __tdcall(TDG_MR_REPORT, &args);
-=======
-	ret = __trace_tdx_module_call(TDX_GET_REPORT, virt_to_phys(tdreport),
-				      virt_to_phys(reportdata), TDREPORT_SUBTYPE_0,
-				      0, NULL);
->>>>>>> 9b0a9612
 	if (ret) {
 		if (TDCALL_RETURN_CODE(ret) == TDCALL_INVALID_OPERAND)
 			return -EINVAL;
@@ -231,8 +207,10 @@
  */
 u64 tdx_mcall_verify_report(u8 *reportmac)
 {
-	return __tdx_module_call(TDX_VERIFYREPORT, virt_to_phys(reportmac),
-				0, 0, 0, NULL);
+	struct tdx_module_args args = {
+		.rcx = virt_to_phys(reportmac),
+	};
+	return __tdcall(TDG_VERIFYREPORT, &args);
 }
 EXPORT_SYMBOL_GPL(tdx_mcall_verify_report);
 
@@ -252,10 +230,13 @@
  */
 int tdx_mcall_extend_rtmr(u8 *data, u8 index)
 {
+	struct tdx_module_args args = {
+		.rcx = virt_to_phys(data),
+		.rdx = index,
+	};
 	u64 ret;
 
-	ret = __tdx_module_call(TDX_EXTEND_RTMR, virt_to_phys(data), index,
-				0, 0, NULL);
+	ret = __tdcall(TDG_EXTEND_RTMR, &args);
 	if (ret) {
 		if (TDCALL_RETURN_CODE(ret) == TDCALL_INVALID_OPERAND)
 			return -EINVAL;
@@ -285,7 +266,7 @@
  */
 int tdx_hcall_get_quote(void *tdquote, int size)
 {
-        struct tdx_hypercall_args args = {0};
+        struct tdx_module_args args = {0};
 
         args.r10 = TDX_HYPERCALL_STANDARD;
         args.r11 = TDVMCALL_GET_QUOTE;
@@ -450,11 +431,7 @@
 	 * can be found in TDX Guest-Host-Communication Interface
 	 * (GHCI), section titled "TDG.VP.VMCALL<Instruction.RDMSR>".
 	 */
-<<<<<<< HEAD
-	if (__tdx_hypercall(&args))
-=======
-	if (__trace_tdx_hypercall_ret(&args))
->>>>>>> 9b0a9612
+	if (__trace_tdx_hypercall(&args))
 		return -EIO;
 
 	regs->ax = lower_32_bits(args.r11);
@@ -510,7 +487,7 @@
 
 static void notrace tdx_write_msr(unsigned int msr, u32 low, u32 high)
 {
-	struct tdx_hypercall_args args = {
+	struct tdx_module_args args = {
 		.r10 = TDX_HYPERCALL_STANDARD,
 		.r11 = hcall_func(EXIT_REASON_MSR_WRITE),
 		.r12 = msr,
@@ -549,11 +526,7 @@
 	 * ABI can be found in TDX Guest-Host-Communication Interface
 	 * (GHCI), section titled "VP.VMCALL<Instruction.CPUID>".
 	 */
-<<<<<<< HEAD
-	if (__tdx_hypercall(&args))
-=======
-	if (__trace_tdx_hypercall_ret(&args))
->>>>>>> 9b0a9612
+	if (__trace_tdx_hypercall(&args))
 		return -EIO;
 
 	/*
@@ -580,11 +553,7 @@
 		.r15 = *val,
 	};
 
-<<<<<<< HEAD
-	if (__tdx_hypercall(&args))
-=======
-	if (__trace_tdx_hypercall_ret(&args))
->>>>>>> 9b0a9612
+	if (__trace_tdx_hypercall(&args))
 		return false;
 
 	*val = args.r11;
@@ -821,11 +790,7 @@
 	 * in TDX Guest-Host-Communication Interface (GHCI) section titled
 	 * "TDG.VP.VMCALL<Instruction.IO>".
 	 */
-<<<<<<< HEAD
-	success = !__tdx_hypercall(&args);
-=======
-	success = !__trace_tdx_hypercall_ret(&args);
->>>>>>> 9b0a9612
+	success = !__trace_tdx_hypercall(&args);
 
 	/* Update part of the register affected by the emulated instruction */
 	regs->ax &= ~mask;
