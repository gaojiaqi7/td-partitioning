--- conflicted
+++ resolved
@@ -16,9 +16,10 @@
 enum cc_vendor cc_vendor __ro_after_init = CC_VENDOR_NONE;
 static u64 cc_mask __ro_after_init;
 
-<<<<<<< HEAD
 /* Status of CC filter, enabled by default */
 static bool cc_filter_status = true;
+
+unsigned int x86_cc_attr_override = -1;
 
 /* Command line parser to disable CC filter */
 static int __init setup_noccfilter(char *str)
@@ -37,8 +38,6 @@
 {
 	return cc_filter_status;
 }
-=======
-unsigned int x86_cc_attr_override = -1;
 
 static int __init x86_cc_attr_override_setup(char *arg)
 {
@@ -47,7 +46,6 @@
        return 1;
 }
 __setup("x86_cc_attr_override=", x86_cc_attr_override_setup);
->>>>>>> 141d41ee
 
 static bool noinstr intel_cc_platform_has(enum cc_attr attr)
 {
