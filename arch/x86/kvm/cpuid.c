// SPDX-License-Identifier: GPL-2.0-only
/*
 * Kernel-based Virtual Machine driver for Linux
 * cpuid support routines
 *
 * derived from arch/x86/kvm/x86.c
 *
 * Copyright 2011 Red Hat, Inc. and/or its affiliates.
 * Copyright IBM Corporation, 2008
 */
#define pr_fmt(fmt) KBUILD_MODNAME ": " fmt

#include <linux/kvm_host.h>
#include "linux/lockdep.h"
#include <linux/export.h>
#include <linux/vmalloc.h>
#include <linux/uaccess.h>
#include <linux/sched/stat.h>

#include <asm/processor.h>
#include <asm/user.h>
#include <asm/fpu/xstate.h>
#include <asm/sgx.h>
#include <asm/cpuid.h>
#include "cpuid.h"
#include "lapic.h"
#include "mmu.h"
#include "trace.h"
#include "pmu.h"
#include "xen.h"

/*
 * Unlike "struct cpuinfo_x86.x86_capability", kvm_cpu_caps doesn't need to be
 * aligned to sizeof(unsigned long) because it's not accessed via bitops.
 */
u32 kvm_cpu_caps[NR_KVM_CPU_CAPS] __read_mostly;
EXPORT_SYMBOL_GPL(kvm_cpu_caps);

u32 xstate_required_size(u64 xstate_bv, bool compacted)
{
	int feature_bit = 0;
	u32 ret = XSAVE_HDR_SIZE + XSAVE_HDR_OFFSET;

	xstate_bv &= XFEATURE_MASK_EXTEND;
	while (xstate_bv) {
		if (xstate_bv & 0x1) {
		        u32 eax, ebx, ecx, edx, offset;
		        cpuid_count(0xD, feature_bit, &eax, &ebx, &ecx, &edx);
			/* ECX[1]: 64B alignment in compacted form */
			if (compacted)
				offset = (ecx & 0x2) ? ALIGN(ret, 64) : ret;
			else
				offset = ebx;
			ret = max(ret, offset + eax);
		}

		xstate_bv >>= 1;
		feature_bit++;
	}

	return ret;
}

#define F feature_bit

/* Scattered Flag - For features that are scattered by cpufeatures.h. */
#define SF(name)						\
({								\
	BUILD_BUG_ON(X86_FEATURE_##name >= MAX_CPU_FEATURES);	\
	(boot_cpu_has(X86_FEATURE_##name) ? F(name) : 0);	\
})

/*
 * Magic value used by KVM when querying userspace-provided CPUID entries and
 * doesn't care about the CPIUD index because the index of the function in
 * question is not significant.  Note, this magic value must have at least one
 * bit set in bits[63:32] and must be consumed as a u64 by cpuid_entry2_find()
 * to avoid false positives when processing guest CPUID input.
 */
#define KVM_CPUID_INDEX_NOT_SIGNIFICANT -1ull

static inline struct kvm_cpuid_entry2 *cpuid_entry2_find(
	struct kvm_cpuid_entry2 *entries, int nent, u32 function, u64 index)
{
	struct kvm_cpuid_entry2 *e;
	int i;

	/*
	 * KVM has a semi-arbitrary rule that querying the guest's CPUID model
	 * with IRQs disabled is disallowed.  The CPUID model can legitimately
	 * have over one hundred entries, i.e. the lookup is slow, and IRQs are
	 * typically disabled in KVM only when KVM is in a performance critical
	 * path, e.g. the core VM-Enter/VM-Exit run loop.  Nothing will break
	 * if this rule is violated, this assertion is purely to flag potential
	 * performance issues.  If this fires, consider moving the lookup out
	 * of the hotpath, e.g. by caching information during CPUID updates.
	 */
	lockdep_assert_irqs_enabled();

	for (i = 0; i < nent; i++) {
		e = &entries[i];

		if (e->function != function)
			continue;

		/*
		 * If the index isn't significant, use the first entry with a
		 * matching function.  It's userspace's responsibilty to not
		 * provide "duplicate" entries in all cases.
		 */
		if (!(e->flags & KVM_CPUID_FLAG_SIGNIFCANT_INDEX) || e->index == index)
			return e;


		/*
		 * Similarly, use the first matching entry if KVM is doing a
		 * lookup (as opposed to emulating CPUID) for a function that's
		 * architecturally defined as not having a significant index.
		 */
		if (index == KVM_CPUID_INDEX_NOT_SIGNIFICANT) {
			/*
			 * Direct lookups from KVM should not diverge from what
			 * KVM defines internally (the architectural behavior).
			 */
			WARN_ON_ONCE(cpuid_function_is_indexed(function));
			return e;
		}
	}

	return NULL;
}

static int kvm_check_cpuid(struct kvm_vcpu *vcpu,
			   struct kvm_cpuid_entry2 *entries,
			   int nent)
{
	struct kvm_cpuid_entry2 *best;
	u64 xfeatures;

	/*
	 * The existing code assumes virtual address is 48-bit or 57-bit in the
	 * canonical address checks; exit if it is ever changed.
	 */
	best = cpuid_entry2_find(entries, nent, 0x80000008,
				 KVM_CPUID_INDEX_NOT_SIGNIFICANT);
	if (best) {
		int vaddr_bits = (best->eax & 0xff00) >> 8;

		if (vaddr_bits != 48 && vaddr_bits != 57 && vaddr_bits != 0)
			return -EINVAL;
	}

	best = cpuid_entry2_find(entries, nent, 0xa,
				 KVM_CPUID_INDEX_NOT_SIGNIFICANT);
	if (best && vcpu->kvm->arch.enable_pmu) {
		union cpuid10_eax eax;
		union cpuid10_edx   edx;

		eax.full = best->eax;
		edx.full = best->edx;

		if (eax.split.version_id > 1 &&
		    eax.split.version_id < 5 &&
		    best->ecx != 0) {
			return -EINVAL;
		} else if (eax.split.version_id >= 5) {
			int fixed_count = edx.split.first_continuous_fixed_counters_num;

			if (fixed_count == 0 && (best->ecx & 0x1)) {
				return -EINVAL;
			} else if (fixed_count > 0) {
				int low_fixed_mask = (1 << fixed_count) - 1;

				if ((best->ecx & low_fixed_mask) != low_fixed_mask)
					return -EINVAL;
			}
		}
	}

	/*
	 * Exposing dynamic xfeatures to the guest requires additional
	 * enabling in the FPU, e.g. to expand the guest XSAVE state size.
	 */
	best = cpuid_entry2_find(entries, nent, 0xd, 0);
	if (!best)
		return 0;

	xfeatures = best->eax | ((u64)best->edx << 32);
	xfeatures &= XFEATURE_MASK_USER_DYNAMIC;
	if (!xfeatures)
		return 0;

	return fpu_enable_guest_xfd_features(&vcpu->arch.guest_fpu, xfeatures);
}

/* Check whether the supplied CPUID data is equal to what is already set for the vCPU. */
static int kvm_cpuid_check_equal(struct kvm_vcpu *vcpu, struct kvm_cpuid_entry2 *e2,
				 int nent)
{
	struct kvm_cpuid_entry2 *orig;
	int i;

	if (nent != vcpu->arch.cpuid_nent)
		return -EINVAL;

	for (i = 0; i < nent; i++) {
		orig = &vcpu->arch.cpuid_entries[i];
		if (e2[i].function != orig->function ||
		    e2[i].index != orig->index ||
		    e2[i].flags != orig->flags ||
		    e2[i].eax != orig->eax || e2[i].ebx != orig->ebx ||
		    e2[i].ecx != orig->ecx || e2[i].edx != orig->edx)
			return -EINVAL;
	}

	return 0;
}

static struct kvm_hypervisor_cpuid kvm_get_hypervisor_cpuid(struct kvm_vcpu *vcpu,
							    const char *sig)
{
	struct kvm_hypervisor_cpuid cpuid = {};
	struct kvm_cpuid_entry2 *entry;
	u32 base;

	for_each_possible_hypervisor_cpuid_base(base) {
		entry = kvm_find_cpuid_entry(vcpu, base);

		if (entry) {
			u32 signature[3];

			signature[0] = entry->ebx;
			signature[1] = entry->ecx;
			signature[2] = entry->edx;

			if (!memcmp(signature, sig, sizeof(signature))) {
				cpuid.base = base;
				cpuid.limit = entry->eax;
				break;
			}
		}
	}

	return cpuid;
}

static struct kvm_cpuid_entry2 *__kvm_find_kvm_cpuid_features(struct kvm_vcpu *vcpu,
					      struct kvm_cpuid_entry2 *entries, int nent)
{
	u32 base = vcpu->arch.kvm_cpuid.base;

	if (!base)
		return NULL;

	return cpuid_entry2_find(entries, nent, base | KVM_CPUID_FEATURES,
				 KVM_CPUID_INDEX_NOT_SIGNIFICANT);
}

static struct kvm_cpuid_entry2 *kvm_find_kvm_cpuid_features(struct kvm_vcpu *vcpu)
{
	return __kvm_find_kvm_cpuid_features(vcpu, vcpu->arch.cpuid_entries,
					     vcpu->arch.cpuid_nent);
}

void kvm_update_pv_runtime(struct kvm_vcpu *vcpu)
{
	struct kvm_cpuid_entry2 *best = kvm_find_kvm_cpuid_features(vcpu);

	/*
	 * save the feature bitmap to avoid cpuid lookup for every PV
	 * operation
	 */
	if (best)
		vcpu->arch.pv_cpuid.features = best->eax;
}

/*
 * Calculate guest's supported XCR0 taking into account guest CPUID data and
 * KVM's supported XCR0 (comprised of host's XCR0 and KVM_SUPPORTED_XCR0).
 */
static u64 cpuid_get_supported_xcr0(struct kvm_cpuid_entry2 *entries, int nent)
{
	struct kvm_cpuid_entry2 *best;

	best = cpuid_entry2_find(entries, nent, 0xd, 0);
	if (!best)
		return 0;

	return (best->eax | ((u64)best->edx << 32)) & kvm_caps.supported_xcr0;
}

static void __kvm_update_cpuid_runtime(struct kvm_vcpu *vcpu, struct kvm_cpuid_entry2 *entries,
				       int nent)
{
	struct kvm_cpuid_entry2 *best;

	best = cpuid_entry2_find(entries, nent, 1, KVM_CPUID_INDEX_NOT_SIGNIFICANT);
	if (best) {
		/* Update OSXSAVE bit */
		if (boot_cpu_has(X86_FEATURE_XSAVE))
			cpuid_entry_change(best, X86_FEATURE_OSXSAVE,
					   kvm_is_cr4_bit_set(vcpu, X86_CR4_OSXSAVE));

		cpuid_entry_change(best, X86_FEATURE_APIC,
			   vcpu->arch.apic_base & MSR_IA32_APICBASE_ENABLE);
	}

	best = cpuid_entry2_find(entries, nent, 7, 0);
	if (best && boot_cpu_has(X86_FEATURE_PKU) && best->function == 0x7)
		cpuid_entry_change(best, X86_FEATURE_OSPKE,
				   kvm_is_cr4_bit_set(vcpu, X86_CR4_PKE));

	best = cpuid_entry2_find(entries, nent, 0xD, 0);
	if (best)
		best->ebx = xstate_required_size(vcpu->arch.xcr0, false);

	best = cpuid_entry2_find(entries, nent, 0xD, 1);
	if (best && (cpuid_entry_has(best, X86_FEATURE_XSAVES) ||
		     cpuid_entry_has(best, X86_FEATURE_XSAVEC)))
		best->ebx = xstate_required_size(vcpu->arch.xcr0, true);

	best = __kvm_find_kvm_cpuid_features(vcpu, entries, nent);
	if (kvm_hlt_in_guest(vcpu->kvm) && best &&
		(best->eax & (1 << KVM_FEATURE_PV_UNHALT)))
		best->eax &= ~(1 << KVM_FEATURE_PV_UNHALT);

	if (!kvm_check_has_quirk(vcpu->kvm, KVM_X86_QUIRK_MISC_ENABLE_NO_MWAIT)) {
		best = cpuid_entry2_find(entries, nent, 0x1, KVM_CPUID_INDEX_NOT_SIGNIFICANT);
		if (best)
			cpuid_entry_change(best, X86_FEATURE_MWAIT,
					   vcpu->arch.ia32_misc_enable_msr &
					   MSR_IA32_MISC_ENABLE_MWAIT);
	}
}

void kvm_update_cpuid_runtime(struct kvm_vcpu *vcpu)
{
	__kvm_update_cpuid_runtime(vcpu, vcpu->arch.cpuid_entries, vcpu->arch.cpuid_nent);
}
EXPORT_SYMBOL_GPL(kvm_update_cpuid_runtime);

static bool kvm_cpuid_has_hyperv(struct kvm_cpuid_entry2 *entries, int nent)
{
	struct kvm_cpuid_entry2 *entry;

	entry = cpuid_entry2_find(entries, nent, HYPERV_CPUID_INTERFACE,
				  KVM_CPUID_INDEX_NOT_SIGNIFICANT);
	return entry && entry->eax == HYPERV_CPUID_SIGNATURE_EAX;
}

static void kvm_vcpu_after_set_cpuid(struct kvm_vcpu *vcpu)
{
	struct kvm_lapic *apic = vcpu->arch.apic;
	struct kvm_cpuid_entry2 *best;
	bool allow_gbpages;

	BUILD_BUG_ON(KVM_NR_GOVERNED_FEATURES > KVM_MAX_NR_GOVERNED_FEATURES);
	bitmap_zero(vcpu->arch.governed_features.enabled,
		    KVM_MAX_NR_GOVERNED_FEATURES);

	/*
	 * If TDP is enabled, let the guest use GBPAGES if they're supported in
	 * hardware.  The hardware page walker doesn't let KVM disable GBPAGES,
	 * i.e. won't treat them as reserved, and KVM doesn't redo the GVA->GPA
	 * walk for performance and complexity reasons.  Not to mention KVM
	 * _can't_ solve the problem because GVA->GPA walks aren't visible to
	 * KVM once a TDP translation is installed.  Mimic hardware behavior so
	 * that KVM's is at least consistent, i.e. doesn't randomly inject #PF.
	 * If TDP is disabled, honor *only* guest CPUID as KVM has full control
	 * and can install smaller shadow pages if the host lacks 1GiB support.
	 */
	allow_gbpages = tdp_enabled ? boot_cpu_has(X86_FEATURE_GBPAGES) :
				      guest_cpuid_has(vcpu, X86_FEATURE_GBPAGES);
	if (allow_gbpages)
		kvm_governed_feature_set(vcpu, X86_FEATURE_GBPAGES);

	best = kvm_find_cpuid_entry(vcpu, 1);
	if (best && apic) {
		if (cpuid_entry_has(best, X86_FEATURE_TSC_DEADLINE_TIMER))
			apic->lapic_timer.timer_mode_mask = 3 << 17;
		else
			apic->lapic_timer.timer_mode_mask = 1 << 17;

		kvm_apic_set_version(vcpu);
	}

	vcpu->arch.guest_supported_xcr0 =
		cpuid_get_supported_xcr0(vcpu->arch.cpuid_entries, vcpu->arch.cpuid_nent);

	/*
	 * FP+SSE can always be saved/restored via KVM_{G,S}ET_XSAVE, even if
	 * XSAVE/XCRO are not exposed to the guest, and even if XSAVE isn't
	 * supported by the host.
	 */
	vcpu->arch.guest_fpu.fpstate->user_xfeatures = vcpu->arch.guest_supported_xcr0 |
						       XFEATURE_MASK_FPSSE;

	kvm_update_pv_runtime(vcpu);

	vcpu->arch.maxphyaddr = cpuid_query_maxphyaddr(vcpu);
	vcpu->arch.reserved_gpa_bits = kvm_vcpu_reserved_gpa_bits_raw(vcpu);

	kvm_pmu_refresh(vcpu);
	vcpu->arch.cr4_guest_rsvd_bits =
	    __cr4_reserved_bits(guest_cpuid_has, vcpu);

	kvm_hv_set_cpuid(vcpu, kvm_cpuid_has_hyperv(vcpu->arch.cpuid_entries,
						    vcpu->arch.cpuid_nent));

	/* Invoke the vendor callback only after the above state is updated. */
	static_call(kvm_x86_vcpu_after_set_cpuid)(vcpu);

	/*
	 * Except for the MMU, which needs to do its thing any vendor specific
	 * adjustments to the reserved GPA bits.
	 */
	kvm_mmu_after_set_cpuid(vcpu);
}

int cpuid_query_maxphyaddr(struct kvm_vcpu *vcpu)
{
	struct kvm_cpuid_entry2 *best;

	best = kvm_find_cpuid_entry(vcpu, 0x80000000);
	if (!best || best->eax < 0x80000008)
		goto not_found;
	best = kvm_find_cpuid_entry(vcpu, 0x80000008);
	if (best)
		return best->eax & 0xff;
not_found:
	return 36;
}

/*
 * This "raw" version returns the reserved GPA bits without any adjustments for
 * encryption technologies that usurp bits.  The raw mask should be used if and
 * only if hardware does _not_ strip the usurped bits, e.g. in virtual MTRRs.
 */
u64 kvm_vcpu_reserved_gpa_bits_raw(struct kvm_vcpu *vcpu)
{
	return rsvd_bits(cpuid_maxphyaddr(vcpu), 63);
}

static int kvm_set_cpuid(struct kvm_vcpu *vcpu, struct kvm_cpuid_entry2 *e2,
                        int nent)
{
	int r;

	__kvm_update_cpuid_runtime(vcpu, e2, nent);

	/*
	 * KVM does not correctly handle changing guest CPUID after KVM_RUN, as
	 * MAXPHYADDR, GBPAGES support, AMD reserved bit behavior, etc.. aren't
	 * tracked in kvm_mmu_page_role.  As a result, KVM may miss guest page
	 * faults due to reusing SPs/SPTEs. In practice no sane VMM mucks with
	 * the core vCPU model on the fly. It would've been better to forbid any
	 * KVM_SET_CPUID{,2} calls after KVM_RUN altogether but unfortunately
	 * some VMMs (e.g. QEMU) reuse vCPU fds for CPU hotplug/unplug and do
	 * KVM_SET_CPUID{,2} again. To support this legacy behavior, check
	 * whether the supplied CPUID data is equal to what's already set.
	 */
	if (kvm_vcpu_has_run(vcpu)) {
		r = kvm_cpuid_check_equal(vcpu, e2, nent);
		if (r)
			return r;

		kvfree(e2);
		return 0;
	}

	if (kvm_cpuid_has_hyperv(e2, nent)) {
		r = kvm_hv_vcpu_init(vcpu);
		if (r)
			return r;
	}

	r = kvm_check_cpuid(vcpu, e2, nent);
	if (r)
		return r;

	kvfree(vcpu->arch.cpuid_entries);
	vcpu->arch.cpuid_entries = e2;
	vcpu->arch.cpuid_nent = nent;

	vcpu->arch.kvm_cpuid = kvm_get_hypervisor_cpuid(vcpu, KVM_SIGNATURE);
	vcpu->arch.xen.cpuid = kvm_get_hypervisor_cpuid(vcpu, XEN_SIGNATURE);
	kvm_vcpu_after_set_cpuid(vcpu);

	return 0;
}

/* when an old userspace process fills a new kernel module */
int kvm_vcpu_ioctl_set_cpuid(struct kvm_vcpu *vcpu,
			     struct kvm_cpuid *cpuid,
			     struct kvm_cpuid_entry __user *entries)
{
	int r, i;
	struct kvm_cpuid_entry *e = NULL;
	struct kvm_cpuid_entry2 *e2 = NULL;

	if (cpuid->nent > KVM_MAX_CPUID_ENTRIES)
		return -E2BIG;

	if (cpuid->nent) {
		e = vmemdup_user(entries, array_size(sizeof(*e), cpuid->nent));
		if (IS_ERR(e))
			return PTR_ERR(e);

		e2 = kvmalloc_array(cpuid->nent, sizeof(*e2), GFP_KERNEL_ACCOUNT);
		if (!e2) {
			r = -ENOMEM;
			goto out_free_cpuid;
		}
	}
	for (i = 0; i < cpuid->nent; i++) {
		e2[i].function = e[i].function;
		e2[i].eax = e[i].eax;
		e2[i].ebx = e[i].ebx;
		e2[i].ecx = e[i].ecx;
		e2[i].edx = e[i].edx;
		e2[i].index = 0;
		e2[i].flags = 0;
		e2[i].padding[0] = 0;
		e2[i].padding[1] = 0;
		e2[i].padding[2] = 0;
	}

	r = kvm_set_cpuid(vcpu, e2, cpuid->nent);
	if (r)
		kvfree(e2);

out_free_cpuid:
	kvfree(e);

	return r;
}

int kvm_vcpu_ioctl_set_cpuid2(struct kvm_vcpu *vcpu,
			      struct kvm_cpuid2 *cpuid,
			      struct kvm_cpuid_entry2 __user *entries)
{
	struct kvm_cpuid_entry2 *e2 = NULL;
	int r;

	if (cpuid->nent > KVM_MAX_CPUID_ENTRIES)
		return -E2BIG;

	if (cpuid->nent) {
		e2 = vmemdup_user(entries, array_size(sizeof(*e2), cpuid->nent));
		if (IS_ERR(e2))
			return PTR_ERR(e2);
	}

	r = kvm_set_cpuid(vcpu, e2, cpuid->nent);
	if (r)
		kvfree(e2);

	return r;
}

int kvm_vcpu_ioctl_get_cpuid2(struct kvm_vcpu *vcpu,
			      struct kvm_cpuid2 *cpuid,
			      struct kvm_cpuid_entry2 __user *entries)
{
	if (cpuid->nent < vcpu->arch.cpuid_nent)
		return -E2BIG;

	if (copy_to_user(entries, vcpu->arch.cpuid_entries,
			 vcpu->arch.cpuid_nent * sizeof(struct kvm_cpuid_entry2)))
		return -EFAULT;

	cpuid->nent = vcpu->arch.cpuid_nent;
	return 0;
}

/* Mask kvm_cpu_caps for @leaf with the raw CPUID capabilities of this CPU. */
static __always_inline void __kvm_cpu_cap_mask(unsigned int leaf)
{
	const struct cpuid_reg cpuid = x86_feature_cpuid(leaf * 32);
	struct kvm_cpuid_entry2 entry;

	reverse_cpuid_check(leaf);

	cpuid_count(cpuid.function, cpuid.index,
		    &entry.eax, &entry.ebx, &entry.ecx, &entry.edx);

	kvm_cpu_caps[leaf] &= *__cpuid_entry_get_reg(&entry, cpuid.reg);
}

static __always_inline
void kvm_cpu_cap_init_kvm_defined(enum kvm_only_cpuid_leafs leaf, u32 mask)
{
	/* Use kvm_cpu_cap_mask for leafs that aren't KVM-only. */
	BUILD_BUG_ON(leaf < NCAPINTS);

	kvm_cpu_caps[leaf] = mask;

	__kvm_cpu_cap_mask(leaf);
}

static __always_inline void kvm_cpu_cap_mask(enum cpuid_leafs leaf, u32 mask)
{
	/* Use kvm_cpu_cap_init_kvm_defined for KVM-only leafs. */
	BUILD_BUG_ON(leaf >= NCAPINTS);

	kvm_cpu_caps[leaf] &= mask;

	__kvm_cpu_cap_mask(leaf);
}

void kvm_set_cpu_caps(void)
{
#ifdef CONFIG_X86_64
	unsigned int f_gbpages = F(GBPAGES);
	unsigned int f_lm = F(LM);
	unsigned int f_xfd = F(XFD);
#else
	unsigned int f_gbpages = 0;
	unsigned int f_lm = 0;
	unsigned int f_xfd = 0;
#endif
	memset(kvm_cpu_caps, 0, sizeof(kvm_cpu_caps));

	BUILD_BUG_ON(sizeof(kvm_cpu_caps) - (NKVMCAPINTS * sizeof(*kvm_cpu_caps)) >
		     sizeof(boot_cpu_data.x86_capability));

	memcpy(&kvm_cpu_caps, &boot_cpu_data.x86_capability,
	       sizeof(kvm_cpu_caps) - (NKVMCAPINTS * sizeof(*kvm_cpu_caps)));

	kvm_cpu_cap_mask(CPUID_1_ECX,
		/*
		 * NOTE: MONITOR (and MWAIT) are emulated as NOP, but *not*
		 * advertised to guests via CPUID!
		 */
		F(XMM3) | F(PCLMULQDQ) | 0 /* DTES64, MONITOR */ |
		0 /* DS-CPL, VMX, SMX, EST */ |
		0 /* TM2 */ | F(SSSE3) | 0 /* CNXT-ID */ | 0 /* Reserved */ |
		F(FMA) | F(CX16) | 0 /* xTPR Update */ | F(PDCM) |
		F(PCID) | 0 /* Reserved, DCA */ | F(XMM4_1) |
		F(XMM4_2) | F(X2APIC) | F(MOVBE) | F(POPCNT) |
		0 /* Reserved*/ | F(AES) | F(XSAVE) | 0 /* OSXSAVE */ | F(AVX) |
		F(F16C) | F(RDRAND)
	);
	/* KVM emulates x2apic in software irrespective of host support. */
	kvm_cpu_cap_set(X86_FEATURE_X2APIC);

	kvm_cpu_cap_mask(CPUID_1_EDX,
		F(FPU) | F(VME) | F(DE) | F(PSE) |
		F(TSC) | F(MSR) | F(PAE) | F(MCE) |
		F(CX8) | F(APIC) | 0 /* Reserved */ | F(SEP) |
		F(MTRR) | F(PGE) | F(MCA) | F(CMOV) |
		F(PAT) | F(PSE36) | 0 /* PSN */ | F(CLFLUSH) |
		0 /* Reserved, DS, ACPI */ | F(MMX) |
		F(FXSR) | F(XMM) | F(XMM2) | F(SELFSNOOP) |
		0 /* HTT, TM, Reserved, PBE */
	);

	kvm_cpu_cap_mask(CPUID_7_0_EBX,
		F(FSGSBASE) | F(SGX) | F(BMI1) | F(HLE) | F(AVX2) |
		F(FDP_EXCPTN_ONLY) | F(SMEP) | F(BMI2) | F(ERMS) | F(INVPCID) |
		F(RTM) | F(ZERO_FCS_FDS) | 0 /*MPX*/ | F(AVX512F) |
		F(AVX512DQ) | F(RDSEED) | F(ADX) | F(SMAP) | F(AVX512IFMA) |
		F(CLFLUSHOPT) | F(CLWB) | 0 /*INTEL_PT*/ | F(AVX512PF) |
		F(AVX512ER) | F(AVX512CD) | F(SHA_NI) | F(AVX512BW) |
		F(AVX512VL));

	kvm_cpu_cap_mask(CPUID_7_ECX,
		F(AVX512VBMI) | F(LA57) | F(PKU) | 0 /*OSPKE*/ | F(RDPID) |
		F(AVX512_VPOPCNTDQ) | F(UMIP) | F(AVX512_VBMI2) | F(GFNI) |
		F(VAES) | F(VPCLMULQDQ) | F(AVX512_VNNI) | F(AVX512_BITALG) |
		F(CLDEMOTE) | F(MOVDIRI) | F(MOVDIR64B) | 0 /*WAITPKG*/ |
		F(SGX_LC) | F(BUS_LOCK_DETECT)
	);
	/* Set LA57 based on hardware capability. */
	if (cpuid_ecx(7) & F(LA57))
		kvm_cpu_cap_set(X86_FEATURE_LA57);

	/*
	 * PKU not yet implemented for shadow paging and requires OSPKE
	 * to be set on the host. Clear it if that is not the case
	 */
	if (!tdp_enabled || !boot_cpu_has(X86_FEATURE_OSPKE))
		kvm_cpu_cap_clear(X86_FEATURE_PKU);

	kvm_cpu_cap_mask(CPUID_7_EDX,
		F(AVX512_4VNNIW) | F(AVX512_4FMAPS) | F(SPEC_CTRL) |
		F(SPEC_CTRL_SSBD) | F(ARCH_CAPABILITIES) | F(INTEL_STIBP) |
		F(MD_CLEAR) | F(AVX512_VP2INTERSECT) | F(FSRM) |
		F(SERIALIZE) | F(TSXLDTRK) | F(AVX512_FP16) |
		F(AMX_TILE) | F(AMX_INT8) | F(AMX_BF16) | F(FLUSH_L1D)
	);

	/* TSC_ADJUST and ARCH_CAPABILITIES are emulated in software. */
	kvm_cpu_cap_set(X86_FEATURE_TSC_ADJUST);
	kvm_cpu_cap_set(X86_FEATURE_ARCH_CAPABILITIES);

	if (boot_cpu_has(X86_FEATURE_IBPB) && boot_cpu_has(X86_FEATURE_IBRS))
		kvm_cpu_cap_set(X86_FEATURE_SPEC_CTRL);
	if (boot_cpu_has(X86_FEATURE_STIBP))
		kvm_cpu_cap_set(X86_FEATURE_INTEL_STIBP);
	if (boot_cpu_has(X86_FEATURE_AMD_SSBD))
		kvm_cpu_cap_set(X86_FEATURE_SPEC_CTRL_SSBD);

	kvm_cpu_cap_mask(CPUID_7_1_EAX,
		F(AVX_VNNI) | F(AVX512_BF16) | F(LASS) | F(CMPCCXADD) |
		F(FZRM) | F(FSRS) | F(FSRC) |
<<<<<<< HEAD
		F(AMX_FP16) | F(AVX_IFMA) | F(ARCH_PERFMON_EXT)
=======
		F(AMX_FP16) | F(AVX_IFMA) | F(LAM)
>>>>>>> 4e96fe29
	);

	kvm_cpu_cap_init_kvm_defined(CPUID_7_1_EDX,
		F(AVX_VNNI_INT8) | F(AVX_NE_CONVERT) | F(PREFETCHITI) |
		F(AMX_COMPLEX)
	);

	kvm_cpu_cap_mask(CPUID_D_1_EAX,
		F(XSAVEOPT) | F(XSAVEC) | F(XGETBV1) | F(XSAVES) | f_xfd
	);

	kvm_cpu_cap_init_kvm_defined(CPUID_12_EAX,
		SF(SGX1) | SF(SGX2) | SF(SGX_EDECCSSA)
	);

	kvm_cpu_cap_mask(CPUID_8000_0001_ECX,
		F(LAHF_LM) | F(CMP_LEGACY) | 0 /*SVM*/ | 0 /* ExtApicSpace */ |
		F(CR8_LEGACY) | F(ABM) | F(SSE4A) | F(MISALIGNSSE) |
		F(3DNOWPREFETCH) | F(OSVW) | 0 /* IBS */ | F(XOP) |
		0 /* SKINIT, WDT, LWP */ | F(FMA4) | F(TBM) |
		F(TOPOEXT) | 0 /* PERFCTR_CORE */
	);

	kvm_cpu_cap_mask(CPUID_8000_0001_EDX,
		F(FPU) | F(VME) | F(DE) | F(PSE) |
		F(TSC) | F(MSR) | F(PAE) | F(MCE) |
		F(CX8) | F(APIC) | 0 /* Reserved */ | F(SYSCALL) |
		F(MTRR) | F(PGE) | F(MCA) | F(CMOV) |
		F(PAT) | F(PSE36) | 0 /* Reserved */ |
		F(NX) | 0 /* Reserved */ | F(MMXEXT) | F(MMX) |
		F(FXSR) | F(FXSR_OPT) | f_gbpages | F(RDTSCP) |
		0 /* Reserved */ | f_lm | F(3DNOWEXT) | F(3DNOW)
	);

	if (!tdp_enabled && IS_ENABLED(CONFIG_X86_64))
		kvm_cpu_cap_set(X86_FEATURE_GBPAGES);

	kvm_cpu_cap_init_kvm_defined(CPUID_8000_0007_EDX,
		SF(CONSTANT_TSC)
	);

	kvm_cpu_cap_mask(CPUID_8000_0008_EBX,
		F(CLZERO) | F(XSAVEERPTR) |
		F(WBNOINVD) | F(AMD_IBPB) | F(AMD_IBRS) | F(AMD_SSBD) | F(VIRT_SSBD) |
		F(AMD_SSB_NO) | F(AMD_STIBP) | F(AMD_STIBP_ALWAYS_ON) |
		F(AMD_PSFD)
	);

	/*
	 * AMD has separate bits for each SPEC_CTRL bit.
	 * arch/x86/kernel/cpu/bugs.c is kind enough to
	 * record that in cpufeatures so use them.
	 */
	if (boot_cpu_has(X86_FEATURE_IBPB))
		kvm_cpu_cap_set(X86_FEATURE_AMD_IBPB);
	if (boot_cpu_has(X86_FEATURE_IBRS))
		kvm_cpu_cap_set(X86_FEATURE_AMD_IBRS);
	if (boot_cpu_has(X86_FEATURE_STIBP))
		kvm_cpu_cap_set(X86_FEATURE_AMD_STIBP);
	if (boot_cpu_has(X86_FEATURE_SPEC_CTRL_SSBD))
		kvm_cpu_cap_set(X86_FEATURE_AMD_SSBD);
	if (!boot_cpu_has_bug(X86_BUG_SPEC_STORE_BYPASS))
		kvm_cpu_cap_set(X86_FEATURE_AMD_SSB_NO);
	/*
	 * The preference is to use SPEC CTRL MSR instead of the
	 * VIRT_SPEC MSR.
	 */
	if (boot_cpu_has(X86_FEATURE_LS_CFG_SSBD) &&
	    !boot_cpu_has(X86_FEATURE_AMD_SSBD))
		kvm_cpu_cap_set(X86_FEATURE_VIRT_SSBD);

	/*
	 * Hide all SVM features by default, SVM will set the cap bits for
	 * features it emulates and/or exposes for L1.
	 */
	kvm_cpu_cap_mask(CPUID_8000_000A_EDX, 0);

	kvm_cpu_cap_mask(CPUID_8000_001F_EAX,
		0 /* SME */ | F(SEV) | 0 /* VM_PAGE_FLUSH */ | F(SEV_ES) |
		F(SME_COHERENT));

	kvm_cpu_cap_mask(CPUID_8000_0021_EAX,
		F(NO_NESTED_DATA_BP) | F(LFENCE_RDTSC) | 0 /* SmmPgCfgLock */ |
		F(NULL_SEL_CLR_BASE) | F(AUTOIBRS) | 0 /* PrefetchCtlMsr */
	);

	if (cpu_feature_enabled(X86_FEATURE_SRSO_NO))
		kvm_cpu_cap_set(X86_FEATURE_SRSO_NO);

	kvm_cpu_cap_init_kvm_defined(CPUID_8000_0022_EAX,
		F(PERFMON_V2)
	);

	/*
	 * Synthesize "LFENCE is serializing" into the AMD-defined entry in
	 * KVM's supported CPUID if the feature is reported as supported by the
	 * kernel.  LFENCE_RDTSC was a Linux-defined synthetic feature long
	 * before AMD joined the bandwagon, e.g. LFENCE is serializing on most
	 * CPUs that support SSE2.  On CPUs that don't support AMD's leaf,
	 * kvm_cpu_cap_mask() will unfortunately drop the flag due to ANDing
	 * the mask with the raw host CPUID, and reporting support in AMD's
	 * leaf can make it easier for userspace to detect the feature.
	 */
	if (cpu_feature_enabled(X86_FEATURE_LFENCE_RDTSC))
		kvm_cpu_cap_set(X86_FEATURE_LFENCE_RDTSC);
	if (!static_cpu_has_bug(X86_BUG_NULL_SEG))
		kvm_cpu_cap_set(X86_FEATURE_NULL_SEL_CLR_BASE);
	kvm_cpu_cap_set(X86_FEATURE_NO_SMM_CTL_MSR);

	kvm_cpu_cap_mask(CPUID_C000_0001_EDX,
		F(XSTORE) | F(XSTORE_EN) | F(XCRYPT) | F(XCRYPT_EN) |
		F(ACE2) | F(ACE2_EN) | F(PHE) | F(PHE_EN) |
		F(PMM) | F(PMM_EN)
	);

	/*
	 * Hide RDTSCP and RDPID if either feature is reported as supported but
	 * probing MSR_TSC_AUX failed.  This is purely a sanity check and
	 * should never happen, but the guest will likely crash if RDTSCP or
	 * RDPID is misreported, and KVM has botched MSR_TSC_AUX emulation in
	 * the past.  For example, the sanity check may fire if this instance of
	 * KVM is running as L1 on top of an older, broken KVM.
	 */
	if (WARN_ON((kvm_cpu_cap_has(X86_FEATURE_RDTSCP) ||
		     kvm_cpu_cap_has(X86_FEATURE_RDPID)) &&
		     !kvm_is_supported_user_return_msr(MSR_TSC_AUX))) {
		kvm_cpu_cap_clear(X86_FEATURE_RDTSCP);
		kvm_cpu_cap_clear(X86_FEATURE_RDPID);
	}
}
EXPORT_SYMBOL_GPL(kvm_set_cpu_caps);

struct kvm_cpuid_array {
	struct kvm_cpuid_entry2 *entries;
	int maxnent;
	int nent;
};

static struct kvm_cpuid_entry2 *get_next_cpuid(struct kvm_cpuid_array *array)
{
	if (array->nent >= array->maxnent)
		return NULL;

	return &array->entries[array->nent++];
}

static struct kvm_cpuid_entry2 *do_host_cpuid(struct kvm_cpuid_array *array,
					      u32 function, u32 index)
{
	struct kvm_cpuid_entry2 *entry = get_next_cpuid(array);

	if (!entry)
		return NULL;

	memset(entry, 0, sizeof(*entry));
	entry->function = function;
	entry->index = index;
	switch (function & 0xC0000000) {
	case 0x40000000:
		/* Hypervisor leaves are always synthesized by __do_cpuid_func.  */
		return entry;

	case 0x80000000:
		/*
		 * 0x80000021 is sometimes synthesized by __do_cpuid_func, which
		 * would result in out-of-bounds calls to do_host_cpuid.
		 */
		{
			static int max_cpuid_80000000;
			if (!READ_ONCE(max_cpuid_80000000))
				WRITE_ONCE(max_cpuid_80000000, cpuid_eax(0x80000000));
			if (function > READ_ONCE(max_cpuid_80000000))
				return entry;
		}
		break;

	default:
		break;
	}

	cpuid_count(entry->function, entry->index,
		    &entry->eax, &entry->ebx, &entry->ecx, &entry->edx);

	if (cpuid_function_is_indexed(function))
		entry->flags |= KVM_CPUID_FLAG_SIGNIFCANT_INDEX;

	return entry;
}

static int __do_cpuid_func_emulated(struct kvm_cpuid_array *array, u32 func)
{
	struct kvm_cpuid_entry2 *entry;

	if (array->nent >= array->maxnent)
		return -E2BIG;

	entry = &array->entries[array->nent];
	entry->function = func;
	entry->index = 0;
	entry->flags = 0;

	switch (func) {
	case 0:
		entry->eax = 7;
		++array->nent;
		break;
	case 1:
		entry->ecx = F(MOVBE);
		++array->nent;
		break;
	case 7:
		entry->flags |= KVM_CPUID_FLAG_SIGNIFCANT_INDEX;
		entry->eax = 0;
		if (kvm_cpu_cap_has(X86_FEATURE_RDTSCP))
			entry->ecx = F(RDPID);
		++array->nent;
		break;
	default:
		break;
	}

	return 0;
}

static inline int __do_cpuid_func(struct kvm_cpuid_array *array, u32 function)
{
	struct kvm_cpuid_entry2 *entry;
	int r, i, max_idx;

	/* all calls to cpuid_count() should be made on the same cpu */
	get_cpu();

	r = -E2BIG;

	entry = do_host_cpuid(array, function, 0);
	if (!entry)
		goto out;

	switch (function) {
	case 0:
		/* Limited to the highest leaf implemented in KVM. */
		entry->eax = min(entry->eax, 0x23U);
		break;
	case 1:
		cpuid_entry_override(entry, CPUID_1_EDX);
		cpuid_entry_override(entry, CPUID_1_ECX);
		break;
	case 2:
		/*
		 * On ancient CPUs, function 2 entries are STATEFUL.  That is,
		 * CPUID(function=2, index=0) may return different results each
		 * time, with the least-significant byte in EAX enumerating the
		 * number of times software should do CPUID(2, 0).
		 *
		 * Modern CPUs, i.e. every CPU KVM has *ever* run on are less
		 * idiotic.  Intel's SDM states that EAX & 0xff "will always
		 * return 01H. Software should ignore this value and not
		 * interpret it as an informational descriptor", while AMD's
		 * APM states that CPUID(2) is reserved.
		 *
		 * WARN if a frankenstein CPU that supports virtualization and
		 * a stateful CPUID.0x2 is encountered.
		 */
		WARN_ON_ONCE((entry->eax & 0xff) > 1);
		break;
	/* functions 4 and 0x8000001d have additional index. */
	case 4:
	case 0x8000001d:
		/*
		 * Read entries until the cache type in the previous entry is
		 * zero, i.e. indicates an invalid entry.
		 */
		for (i = 1; entry->eax & 0x1f; ++i) {
			entry = do_host_cpuid(array, function, i);
			if (!entry)
				goto out;
		}
		break;
	case 6: /* Thermal management */
		entry->eax = 0x4; /* allow ARAT */
		entry->ebx = 0;
		entry->ecx = 0;
		entry->edx = 0;
		break;
	/* function 7 has additional index. */
	case 7:
		entry->eax = min(entry->eax, 1u);
		cpuid_entry_override(entry, CPUID_7_0_EBX);
		cpuid_entry_override(entry, CPUID_7_ECX);
		cpuid_entry_override(entry, CPUID_7_EDX);

		/* KVM only supports 0x7.0 and 0x7.1, capped above via min(). */
		if (entry->eax == 1) {
			entry = do_host_cpuid(array, function, 1);
			if (!entry)
				goto out;

			cpuid_entry_override(entry, CPUID_7_1_EAX);
			cpuid_entry_override(entry, CPUID_7_1_EDX);
			entry->ebx = 0;
			entry->ecx = 0;
		}
		break;
	case 0xa: { /* Architectural Performance Monitoring */
		union cpuid10_eax eax;
		union cpuid10_edx edx;
		u64 bitmap;

		if (!enable_pmu || !static_cpu_has(X86_FEATURE_ARCH_PERFMON)) {
			entry->eax = entry->ebx = entry->ecx = entry->edx = 0;
			break;
		}

		eax.split.version_id = kvm_pmu_cap.version;
		bitmap = x86_get_gp_cnt_bitmap(kvm_pmu_cap.valid_pmc_bitmapl);
		eax.split.num_counters = hweight64(bitmap);
		eax.split.bit_width = kvm_pmu_cap.bit_width_gp;
		eax.split.mask_length = kvm_pmu_cap.events_mask_len;
		bitmap = x86_get_fixed_cnt_bitmap(kvm_pmu_cap.valid_pmc_bitmapl);
		edx.split.first_continuous_fixed_counters_num =
			find_first_zero_bit((unsigned long *)&bitmap, X86_PMC_IDX_MAX);
		edx.split.bit_width_fixed = kvm_pmu_cap.bit_width_fixed;

		if (kvm_pmu_cap.version)
			edx.split.anythread_deprecated = 1;
		edx.split.reserved1 = 0;
		edx.split.reserved2 = 0;

		entry->eax = eax.full;
		entry->ebx = kvm_pmu_cap.events_mask;
		if (kvm_pmu_cap.version < 5)
			entry->ecx = 0;
		else
			entry->ecx = x86_get_fixed_cnt_bitmap(kvm_pmu_cap.valid_pmc_bitmapl) &
				     (BIT(edx.split.first_continuous_fixed_counters_num) - 1);
		entry->edx = edx.full;
		break;
	}
	case 0x1f:
	case 0xb:
		/*
		 * No topology; a valid topology is indicated by the presence
		 * of subleaf 1.
		 */
		entry->eax = entry->ebx = entry->ecx = 0;
		break;
	case 0xd: {
		u64 permitted_xcr0 = kvm_get_filtered_xcr0();
		u64 permitted_xss = kvm_caps.supported_xss;

		entry->eax &= permitted_xcr0;
		entry->ebx = xstate_required_size(permitted_xcr0, false);
		entry->ecx = entry->ebx;
		entry->edx &= permitted_xcr0 >> 32;
		if (!permitted_xcr0)
			break;

		entry = do_host_cpuid(array, function, 1);
		if (!entry)
			goto out;

		cpuid_entry_override(entry, CPUID_D_1_EAX);
		if (entry->eax & (F(XSAVES)|F(XSAVEC)))
			entry->ebx = xstate_required_size(permitted_xcr0 | permitted_xss,
							  true);
		else {
			WARN_ON_ONCE(permitted_xss != 0);
			entry->ebx = 0;
		}
		entry->ecx &= permitted_xss;
		entry->edx &= permitted_xss >> 32;

		for (i = 2; i < 64; ++i) {
			bool s_state;
			if (permitted_xcr0 & BIT_ULL(i))
				s_state = false;
			else if (permitted_xss & BIT_ULL(i))
				s_state = true;
			else
				continue;

			entry = do_host_cpuid(array, function, i);
			if (!entry)
				goto out;

			/*
			 * The supported check above should have filtered out
			 * invalid sub-leafs.  Only valid sub-leafs should
			 * reach this point, and they should have a non-zero
			 * save state size.  Furthermore, check whether the
			 * processor agrees with permitted_xcr0/permitted_xss
			 * on whether this is an XCR0- or IA32_XSS-managed area.
			 */
			if (WARN_ON_ONCE(!entry->eax || (entry->ecx & 0x1) != s_state)) {
				--array->nent;
				continue;
			}

			if (!kvm_cpu_cap_has(X86_FEATURE_XFD))
				entry->ecx &= ~BIT_ULL(2);
			entry->edx = 0;
		}
		break;
	}
	case 0x12:
		/* Intel SGX */
		if (!kvm_cpu_cap_has(X86_FEATURE_SGX)) {
			entry->eax = entry->ebx = entry->ecx = entry->edx = 0;
			break;
		}

		/*
		 * Index 0: Sub-features, MISCSELECT (a.k.a extended features)
		 * and max enclave sizes.   The SGX sub-features and MISCSELECT
		 * are restricted by kernel and KVM capabilities (like most
		 * feature flags), while enclave size is unrestricted.
		 */
		cpuid_entry_override(entry, CPUID_12_EAX);
		entry->ebx &= SGX_MISC_EXINFO;

		entry = do_host_cpuid(array, function, 1);
		if (!entry)
			goto out;

		/*
		 * Index 1: SECS.ATTRIBUTES.  ATTRIBUTES are restricted a la
		 * feature flags.  Advertise all supported flags, including
		 * privileged attributes that require explicit opt-in from
		 * userspace.  ATTRIBUTES.XFRM is not adjusted as userspace is
		 * expected to derive it from supported XCR0.
		 */
		entry->eax &= SGX_ATTR_PRIV_MASK | SGX_ATTR_UNPRIV_MASK;
		entry->ebx &= 0;
		break;
	/* Intel PT */
	case 0x14:
		if (!kvm_cpu_cap_has(X86_FEATURE_INTEL_PT)) {
			entry->eax = entry->ebx = entry->ecx = entry->edx = 0;
			break;
		}

		for (i = 1, max_idx = entry->eax; i <= max_idx; ++i) {
			if (!do_host_cpuid(array, function, i))
				goto out;
		}
		break;
	/* Intel AMX TILE */
	case 0x1d:
		if (!kvm_cpu_cap_has(X86_FEATURE_AMX_TILE)) {
			entry->eax = entry->ebx = entry->ecx = entry->edx = 0;
			break;
		}

		for (i = 1, max_idx = entry->eax; i <= max_idx; ++i) {
			if (!do_host_cpuid(array, function, i))
				goto out;
		}
		break;
	case 0x1e: /* TMUL information */
		if (!kvm_cpu_cap_has(X86_FEATURE_AMX_TILE)) {
			entry->eax = entry->ebx = entry->ecx = entry->edx = 0;
			break;
		}
		break;
	/* Intel archPerfmon extended leaf */
	case 0x23: {
		u32 subleaves;

		if (!enable_pmu || !static_cpu_has(X86_FEATURE_ARCH_PERFMON_EXT)) {
			entry->eax = entry->ebx = entry->ecx = entry->edx = 0;
			break;
		}

		subleaves = entry->eax;

		/* subleaf 0 */
		entry->eax &= BIT(0) |
			      ARCH_PERFMON_CNT_BITMAP_LEAF_BIT |
			      ARCH_PERFMON_AUTO_RELOAD_LEAF_BIT |
			      ARCH_PERFMON_EVENTS_MAP_LEAF_BIT;
		entry->ebx = 0;
		if (kvm_pmu_cap.umask2)
			entry->ebx |= ARCH_PERFMON_BIT_UMASK2;
		if (kvm_pmu_cap.eq)
			entry->ebx |= ARCH_PERFMON_BIT_EQ;
		entry->ecx = 0;
		entry->edx = 0;

		/* subleaf 1 */
		if (subleaves & ARCH_PERFMON_CNT_BITMAP_LEAF_BIT) {
			entry = do_host_cpuid(array, function, 1);
			if (!entry)
				goto out;
			entry->eax = (u32)x86_get_gp_cnt_bitmap(kvm_pmu_cap.valid_pmc_bitmapl);
			entry->ebx = (u32)x86_get_fixed_cnt_bitmap(kvm_pmu_cap.valid_pmc_bitmapl);
			entry->ecx = 0;
			entry->edx = 0;
		}

		/* subleaf 2 */
		if (subleaves & ARCH_PERFMON_AUTO_RELOAD_LEAF_BIT) {
			entry = do_host_cpuid(array, function, 2);
			if (!entry)
				goto out;
			entry->eax = entry->ebx = entry->ecx = entry->edx = 0;
		}

		/* subleaf 3 */
		if (subleaves & ARCH_PERFMON_EVENTS_MAP_LEAF_BIT) {
			entry = do_host_cpuid(array, function, 3);
			if (!entry)
				goto out;
			entry->eax = (u32)kvm_pmu_cap.events_ext_mask;
			entry->ebx = 0;
			entry->ecx = 0;
			entry->edx = 0;
		}
		break;
	}
	case KVM_CPUID_SIGNATURE: {
		const u32 *sigptr = (const u32 *)KVM_SIGNATURE;
		entry->eax = KVM_CPUID_FEATURES;
		entry->ebx = sigptr[0];
		entry->ecx = sigptr[1];
		entry->edx = sigptr[2];
		break;
	}
	case KVM_CPUID_FEATURES:
		entry->eax = (1 << KVM_FEATURE_CLOCKSOURCE) |
			     (1 << KVM_FEATURE_NOP_IO_DELAY) |
			     (1 << KVM_FEATURE_CLOCKSOURCE2) |
			     (1 << KVM_FEATURE_ASYNC_PF) |
			     (1 << KVM_FEATURE_PV_EOI) |
			     (1 << KVM_FEATURE_CLOCKSOURCE_STABLE_BIT) |
			     (1 << KVM_FEATURE_PV_UNHALT) |
			     (1 << KVM_FEATURE_PV_TLB_FLUSH) |
			     (1 << KVM_FEATURE_ASYNC_PF_VMEXIT) |
			     (1 << KVM_FEATURE_PV_SEND_IPI) |
			     (1 << KVM_FEATURE_POLL_CONTROL) |
			     (1 << KVM_FEATURE_PV_SCHED_YIELD) |
			     (1 << KVM_FEATURE_ASYNC_PF_INT);

		if (sched_info_on())
			entry->eax |= (1 << KVM_FEATURE_STEAL_TIME);

		entry->ebx = 0;
		entry->ecx = 0;
		entry->edx = 0;
		break;
	case 0x80000000:
		entry->eax = min(entry->eax, 0x80000022);
		/*
		 * Serializing LFENCE is reported in a multitude of ways, and
		 * NullSegClearsBase is not reported in CPUID on Zen2; help
		 * userspace by providing the CPUID leaf ourselves.
		 *
		 * However, only do it if the host has CPUID leaf 0x8000001d.
		 * QEMU thinks that it can query the host blindly for that
		 * CPUID leaf if KVM reports that it supports 0x8000001d or
		 * above.  The processor merrily returns values from the
		 * highest Intel leaf which QEMU tries to use as the guest's
		 * 0x8000001d.  Even worse, this can result in an infinite
		 * loop if said highest leaf has no subleaves indexed by ECX.
		 */
		if (entry->eax >= 0x8000001d &&
		    (static_cpu_has(X86_FEATURE_LFENCE_RDTSC)
		     || !static_cpu_has_bug(X86_BUG_NULL_SEG)))
			entry->eax = max(entry->eax, 0x80000021);
		break;
	case 0x80000001:
		entry->ebx &= ~GENMASK(27, 16);
		cpuid_entry_override(entry, CPUID_8000_0001_EDX);
		cpuid_entry_override(entry, CPUID_8000_0001_ECX);
		break;
	case 0x80000005:
		/*  Pass host L1 cache and TLB info. */
		break;
	case 0x80000006:
		/* Drop reserved bits, pass host L2 cache and TLB info. */
		entry->edx &= ~GENMASK(17, 16);
		break;
	case 0x80000007: /* Advanced power management */
		cpuid_entry_override(entry, CPUID_8000_0007_EDX);

		/* mask against host */
		entry->edx &= boot_cpu_data.x86_power;
		entry->eax = entry->ebx = entry->ecx = 0;
		break;
	case 0x80000008: {
		unsigned g_phys_as = (entry->eax >> 16) & 0xff;
		unsigned virt_as = max((entry->eax >> 8) & 0xff, 48U);
		unsigned phys_as = entry->eax & 0xff;

		/*
		 * If TDP (NPT) is disabled use the adjusted host MAXPHYADDR as
		 * the guest operates in the same PA space as the host, i.e.
		 * reductions in MAXPHYADDR for memory encryption affect shadow
		 * paging, too.
		 *
		 * If TDP is enabled but an explicit guest MAXPHYADDR is not
		 * provided, use the raw bare metal MAXPHYADDR as reductions to
		 * the HPAs do not affect GPAs.
		 */
		if (!tdp_enabled)
			g_phys_as = boot_cpu_data.x86_phys_bits;
		else if (!g_phys_as)
			g_phys_as = phys_as;

		entry->eax = g_phys_as | (virt_as << 8);
		entry->ecx &= ~(GENMASK(31, 16) | GENMASK(11, 8));
		entry->edx = 0;
		cpuid_entry_override(entry, CPUID_8000_0008_EBX);
		break;
	}
	case 0x8000000A:
		if (!kvm_cpu_cap_has(X86_FEATURE_SVM)) {
			entry->eax = entry->ebx = entry->ecx = entry->edx = 0;
			break;
		}
		entry->eax = 1; /* SVM revision 1 */
		entry->ebx = 8; /* Lets support 8 ASIDs in case we add proper
				   ASID emulation to nested SVM */
		entry->ecx = 0; /* Reserved */
		cpuid_entry_override(entry, CPUID_8000_000A_EDX);
		break;
	case 0x80000019:
		entry->ecx = entry->edx = 0;
		break;
	case 0x8000001a:
		entry->eax &= GENMASK(2, 0);
		entry->ebx = entry->ecx = entry->edx = 0;
		break;
	case 0x8000001e:
		/* Do not return host topology information.  */
		entry->eax = entry->ebx = entry->ecx = 0;
		entry->edx = 0; /* reserved */
		break;
	case 0x8000001F:
		if (!kvm_cpu_cap_has(X86_FEATURE_SEV)) {
			entry->eax = entry->ebx = entry->ecx = entry->edx = 0;
		} else {
			cpuid_entry_override(entry, CPUID_8000_001F_EAX);
			/* Clear NumVMPL since KVM does not support VMPL.  */
			entry->ebx &= ~GENMASK(31, 12);
			/*
			 * Enumerate '0' for "PA bits reduction", the adjusted
			 * MAXPHYADDR is enumerated directly (see 0x80000008).
			 */
			entry->ebx &= ~GENMASK(11, 6);
		}
		break;
	case 0x80000020:
		entry->eax = entry->ebx = entry->ecx = entry->edx = 0;
		break;
	case 0x80000021:
		entry->ebx = entry->ecx = entry->edx = 0;
		cpuid_entry_override(entry, CPUID_8000_0021_EAX);
		break;
	/* AMD Extended Performance Monitoring and Debug */
	case 0x80000022: {
		union cpuid_0x80000022_ebx ebx;
		u64 bitmap = x86_get_gp_cnt_bitmap(kvm_pmu_cap.valid_pmc_bitmapl);

		entry->ecx = entry->edx = 0;
		if (!enable_pmu || !kvm_cpu_cap_has(X86_FEATURE_PERFMON_V2)) {
			entry->eax = entry->ebx;
			break;
		}

		cpuid_entry_override(entry, CPUID_8000_0022_EAX);

		if (kvm_cpu_cap_has(X86_FEATURE_PERFMON_V2))
			ebx.split.num_core_pmc = hweight64(bitmap);
		else if (kvm_cpu_cap_has(X86_FEATURE_PERFCTR_CORE))
			ebx.split.num_core_pmc = AMD64_NUM_COUNTERS_CORE;
		else
			ebx.split.num_core_pmc = AMD64_NUM_COUNTERS;

		entry->ebx = ebx.full;
		break;
	}
	/*Add support for Centaur's CPUID instruction*/
	case 0xC0000000:
		/*Just support up to 0xC0000004 now*/
		entry->eax = min(entry->eax, 0xC0000004);
		break;
	case 0xC0000001:
		cpuid_entry_override(entry, CPUID_C000_0001_EDX);
		break;
	case 3: /* Processor serial number */
	case 5: /* MONITOR/MWAIT */
	case 0xC0000002:
	case 0xC0000003:
	case 0xC0000004:
	default:
		entry->eax = entry->ebx = entry->ecx = entry->edx = 0;
		break;
	}

	r = 0;

out:
	put_cpu();

	return r;
}

static int do_cpuid_func(struct kvm_cpuid_array *array, u32 func,
			 unsigned int type)
{
	if (type == KVM_GET_EMULATED_CPUID)
		return __do_cpuid_func_emulated(array, func);

	return __do_cpuid_func(array, func);
}

#define CENTAUR_CPUID_SIGNATURE 0xC0000000

static int get_cpuid_func(struct kvm_cpuid_array *array, u32 func,
			  unsigned int type)
{
	u32 limit;
	int r;

	if (func == CENTAUR_CPUID_SIGNATURE &&
	    boot_cpu_data.x86_vendor != X86_VENDOR_CENTAUR)
		return 0;

	r = do_cpuid_func(array, func, type);
	if (r)
		return r;

	limit = array->entries[array->nent - 1].eax;
	for (func = func + 1; func <= limit; ++func) {
		r = do_cpuid_func(array, func, type);
		if (r)
			break;
	}

	return r;
}

static bool sanity_check_entries(struct kvm_cpuid_entry2 __user *entries,
				 __u32 num_entries, unsigned int ioctl_type)
{
	int i;
	__u32 pad[3];

	if (ioctl_type != KVM_GET_EMULATED_CPUID)
		return false;

	/*
	 * We want to make sure that ->padding is being passed clean from
	 * userspace in case we want to use it for something in the future.
	 *
	 * Sadly, this wasn't enforced for KVM_GET_SUPPORTED_CPUID and so we
	 * have to give ourselves satisfied only with the emulated side. /me
	 * sheds a tear.
	 */
	for (i = 0; i < num_entries; i++) {
		if (copy_from_user(pad, entries[i].padding, sizeof(pad)))
			return true;

		if (pad[0] || pad[1] || pad[2])
			return true;
	}
	return false;
}

int kvm_dev_ioctl_get_cpuid(struct kvm_cpuid2 *cpuid,
			    struct kvm_cpuid_entry2 __user *entries,
			    unsigned int type)
{
	static const u32 funcs[] = {
		0, 0x80000000, CENTAUR_CPUID_SIGNATURE, KVM_CPUID_SIGNATURE,
	};

	struct kvm_cpuid_array array = {
		.nent = 0,
	};
	int r, i;

	if (cpuid->nent < 1)
		return -E2BIG;
	if (cpuid->nent > KVM_MAX_CPUID_ENTRIES)
		cpuid->nent = KVM_MAX_CPUID_ENTRIES;

	if (sanity_check_entries(entries, cpuid->nent, type))
		return -EINVAL;

	array.entries = kvcalloc(cpuid->nent, sizeof(struct kvm_cpuid_entry2), GFP_KERNEL);
	if (!array.entries)
		return -ENOMEM;

	array.maxnent = cpuid->nent;

	for (i = 0; i < ARRAY_SIZE(funcs); i++) {
		r = get_cpuid_func(&array, funcs[i], type);
		if (r)
			goto out_free;
	}
	cpuid->nent = array.nent;

	if (copy_to_user(entries, array.entries,
			 array.nent * sizeof(struct kvm_cpuid_entry2)))
		r = -EFAULT;

out_free:
	kvfree(array.entries);
	return r;
}

struct kvm_cpuid_entry2 *kvm_find_cpuid_entry_index(struct kvm_vcpu *vcpu,
						    u32 function, u32 index)
{
	return cpuid_entry2_find(vcpu->arch.cpuid_entries, vcpu->arch.cpuid_nent,
				 function, index);
}
EXPORT_SYMBOL_GPL(kvm_find_cpuid_entry_index);

struct kvm_cpuid_entry2 *kvm_find_cpuid_entry(struct kvm_vcpu *vcpu,
					      u32 function)
{
	return cpuid_entry2_find(vcpu->arch.cpuid_entries, vcpu->arch.cpuid_nent,
				 function, KVM_CPUID_INDEX_NOT_SIGNIFICANT);
}
EXPORT_SYMBOL_GPL(kvm_find_cpuid_entry);

/*
 * Intel CPUID semantics treats any query for an out-of-range leaf as if the
 * highest basic leaf (i.e. CPUID.0H:EAX) were requested.  AMD CPUID semantics
 * returns all zeroes for any undefined leaf, whether or not the leaf is in
 * range.  Centaur/VIA follows Intel semantics.
 *
 * A leaf is considered out-of-range if its function is higher than the maximum
 * supported leaf of its associated class or if its associated class does not
 * exist.
 *
 * There are three primary classes to be considered, with their respective
 * ranges described as "<base> - <top>[,<base2> - <top2>] inclusive.  A primary
 * class exists if a guest CPUID entry for its <base> leaf exists.  For a given
 * class, CPUID.<base>.EAX contains the max supported leaf for the class.
 *
 *  - Basic:      0x00000000 - 0x3fffffff, 0x50000000 - 0x7fffffff
 *  - Hypervisor: 0x40000000 - 0x4fffffff
 *  - Extended:   0x80000000 - 0xbfffffff
 *  - Centaur:    0xc0000000 - 0xcfffffff
 *
 * The Hypervisor class is further subdivided into sub-classes that each act as
 * their own independent class associated with a 0x100 byte range.  E.g. if Qemu
 * is advertising support for both HyperV and KVM, the resulting Hypervisor
 * CPUID sub-classes are:
 *
 *  - HyperV:     0x40000000 - 0x400000ff
 *  - KVM:        0x40000100 - 0x400001ff
 */
static struct kvm_cpuid_entry2 *
get_out_of_range_cpuid_entry(struct kvm_vcpu *vcpu, u32 *fn_ptr, u32 index)
{
	struct kvm_cpuid_entry2 *basic, *class;
	u32 function = *fn_ptr;

	basic = kvm_find_cpuid_entry(vcpu, 0);
	if (!basic)
		return NULL;

	if (is_guest_vendor_amd(basic->ebx, basic->ecx, basic->edx) ||
	    is_guest_vendor_hygon(basic->ebx, basic->ecx, basic->edx))
		return NULL;

	if (function >= 0x40000000 && function <= 0x4fffffff)
		class = kvm_find_cpuid_entry(vcpu, function & 0xffffff00);
	else if (function >= 0xc0000000)
		class = kvm_find_cpuid_entry(vcpu, 0xc0000000);
	else
		class = kvm_find_cpuid_entry(vcpu, function & 0x80000000);

	if (class && function <= class->eax)
		return NULL;

	/*
	 * Leaf specific adjustments are also applied when redirecting to the
	 * max basic entry, e.g. if the max basic leaf is 0xb but there is no
	 * entry for CPUID.0xb.index (see below), then the output value for EDX
	 * needs to be pulled from CPUID.0xb.1.
	 */
	*fn_ptr = basic->eax;

	/*
	 * The class does not exist or the requested function is out of range;
	 * the effective CPUID entry is the max basic leaf.  Note, the index of
	 * the original requested leaf is observed!
	 */
	return kvm_find_cpuid_entry_index(vcpu, basic->eax, index);
}

bool kvm_cpuid(struct kvm_vcpu *vcpu, u32 *eax, u32 *ebx,
	       u32 *ecx, u32 *edx, bool exact_only)
{
	u32 orig_function = *eax, function = *eax, index = *ecx;
	struct kvm_cpuid_entry2 *entry;
	bool exact, used_max_basic = false;

	entry = kvm_find_cpuid_entry_index(vcpu, function, index);
	exact = !!entry;

	if (!entry && !exact_only) {
		entry = get_out_of_range_cpuid_entry(vcpu, &function, index);
		used_max_basic = !!entry;
	}

	if (entry) {
		*eax = entry->eax;
		*ebx = entry->ebx;
		*ecx = entry->ecx;
		*edx = entry->edx;
		if (function == 7 && index == 0) {
			u64 data;
		        if (!__kvm_get_msr(vcpu, MSR_IA32_TSX_CTRL, &data, true) &&
			    (data & TSX_CTRL_CPUID_CLEAR))
				*ebx &= ~(F(RTM) | F(HLE));
		} else if (function == 0x80000007) {
			if (kvm_hv_invtsc_suppressed(vcpu))
				*edx &= ~SF(CONSTANT_TSC);
		}
	} else {
		*eax = *ebx = *ecx = *edx = 0;
		/*
		 * When leaf 0BH or 1FH is defined, CL is pass-through
		 * and EDX is always the x2APIC ID, even for undefined
		 * subleaves. Index 1 will exist iff the leaf is
		 * implemented, so we pass through CL iff leaf 1
		 * exists. EDX can be copied from any existing index.
		 */
		if (function == 0xb || function == 0x1f) {
			entry = kvm_find_cpuid_entry_index(vcpu, function, 1);
			if (entry) {
				*ecx = index & 0xff;
				*edx = entry->edx;
			}
		}
	}
	trace_kvm_cpuid(orig_function, index, *eax, *ebx, *ecx, *edx, exact,
			used_max_basic);
	return exact;
}
EXPORT_SYMBOL_GPL(kvm_cpuid);

int kvm_emulate_cpuid(struct kvm_vcpu *vcpu)
{
	u32 eax, ebx, ecx, edx;

	if (cpuid_fault_enabled(vcpu) && !kvm_require_cpl(vcpu, 0))
		return 1;

	eax = kvm_rax_read(vcpu);
	ecx = kvm_rcx_read(vcpu);
	kvm_cpuid(vcpu, &eax, &ebx, &ecx, &edx, false);
	kvm_rax_write(vcpu, eax);
	kvm_rbx_write(vcpu, ebx);
	kvm_rcx_write(vcpu, ecx);
	kvm_rdx_write(vcpu, edx);
	return kvm_skip_emulated_instruction(vcpu);
}
EXPORT_SYMBOL_GPL(kvm_emulate_cpuid);<|MERGE_RESOLUTION|>--- conflicted
+++ resolved
@@ -704,11 +704,8 @@
 	kvm_cpu_cap_mask(CPUID_7_1_EAX,
 		F(AVX_VNNI) | F(AVX512_BF16) | F(LASS) | F(CMPCCXADD) |
 		F(FZRM) | F(FSRS) | F(FSRC) |
-<<<<<<< HEAD
-		F(AMX_FP16) | F(AVX_IFMA) | F(ARCH_PERFMON_EXT)
-=======
-		F(AMX_FP16) | F(AVX_IFMA) | F(LAM)
->>>>>>> 4e96fe29
+		F(AMX_FP16) | F(AVX_IFMA) | F(ARCH_PERFMON_EXT) |
+		F(LAM)
 	);
 
 	kvm_cpu_cap_init_kvm_defined(CPUID_7_1_EDX,
