// SPDX-License-Identifier: GPL-2.0-only
/*
 * Kernel-based Virtual Machine driver for Linux
 *
 * derived from drivers/kvm/kvm_main.c
 *
 * Copyright (C) 2006 Qumranet, Inc.
 * Copyright (C) 2008 Qumranet, Inc.
 * Copyright IBM Corporation, 2008
 * Copyright 2010 Red Hat, Inc. and/or its affiliates.
 *
 * Authors:
 *   Avi Kivity   <avi@qumranet.com>
 *   Yaniv Kamay  <yaniv@qumranet.com>
 *   Amit Shah    <amit.shah@qumranet.com>
 *   Ben-Ami Yassour <benami@il.ibm.com>
 */

#include <linux/kvm_host.h>
#include "irq.h"
#include "ioapic.h"
#include "mmu.h"
#include "i8254.h"
#include "tss.h"
#include "kvm_cache_regs.h"
#include "kvm_emulate.h"
#include "x86.h"
#include "cpuid.h"
#include "pmu.h"
#include "hyperv.h"
#include "lapic.h"
#include "xen.h"

#include <linux/clocksource.h>
#include <linux/interrupt.h>
#include <linux/kvm.h>
#include <linux/fs.h>
#include <linux/vmalloc.h>
#include <linux/export.h>
#include <linux/moduleparam.h>
#include <linux/mman.h>
#include <linux/highmem.h>
#include <linux/iommu.h>
#include <linux/intel-iommu.h>
#include <linux/cpufreq.h>
#include <linux/user-return-notifier.h>
#include <linux/srcu.h>
#include <linux/slab.h>
#include <linux/perf_event.h>
#include <linux/uaccess.h>
#include <linux/hash.h>
#include <linux/pci.h>
#include <linux/timekeeper_internal.h>
#include <linux/pvclock_gtod.h>
#include <linux/kvm_irqfd.h>
#include <linux/irqbypass.h>
#include <linux/sched/stat.h>
#include <linux/sched/isolation.h>
#include <linux/mem_encrypt.h>
#include <linux/entry-kvm.h>
#include <linux/suspend.h>

#include <trace/events/kvm.h>

#include <asm/debugreg.h>
#include <asm/msr.h>
#include <asm/desc.h>
#include <asm/mce.h>
#include <asm/pkru.h>
#include <linux/kernel_stat.h>
#include <asm/fpu/api.h>
#include <asm/fpu/xcr.h>
#include <asm/fpu/xstate.h>
#include <asm/pvclock.h>
#include <asm/div64.h>
#include <asm/irq_remapping.h>
#include <asm/mshyperv.h>
#include <asm/hypervisor.h>
#include <asm/tlbflush.h>
#include <asm/intel_pt.h>
#include <asm/emulate_prefix.h>
#include <asm/sgx.h>
#include <clocksource/hyperv_timer.h>

#define CREATE_TRACE_POINTS
#include "trace.h"

#define MAX_IO_MSRS 256
#define KVM_MAX_MCE_BANKS 32
u64 __read_mostly kvm_mce_cap_supported = MCG_CTL_P | MCG_SER_P;
EXPORT_SYMBOL_GPL(kvm_mce_cap_supported);

#define  ERR_PTR_USR(e)  ((void __user *)ERR_PTR(e))

#define emul_to_vcpu(ctxt) \
	((struct kvm_vcpu *)(ctxt)->vcpu)

/* EFER defaults:
 * - enable syscall per default because its emulated by KVM
 * - enable LME and LMA per default on 64 bit KVM
 */
#ifdef CONFIG_X86_64
static
u64 __read_mostly efer_reserved_bits = ~((u64)(EFER_SCE | EFER_LME | EFER_LMA));
#else
static u64 __read_mostly efer_reserved_bits = ~((u64)EFER_SCE);
#endif

static u64 __read_mostly cr4_reserved_bits = CR4_RESERVED_BITS;

#define KVM_EXIT_HYPERCALL_VALID_MASK (1 << KVM_HC_MAP_GPA_RANGE)

#define KVM_CAP_PMU_VALID_MASK KVM_PMU_CAP_DISABLE

#define KVM_X2APIC_API_VALID_FLAGS (KVM_X2APIC_API_USE_32BIT_IDS | \
                                    KVM_X2APIC_API_DISABLE_BROADCAST_QUIRK)

static void update_cr8_intercept(struct kvm_vcpu *vcpu);
static void process_nmi(struct kvm_vcpu *vcpu);
static void process_smi(struct kvm_vcpu *vcpu);
static void enter_smm(struct kvm_vcpu *vcpu);
static void __kvm_set_rflags(struct kvm_vcpu *vcpu, unsigned long rflags);
static void store_regs(struct kvm_vcpu *vcpu);
static int sync_regs(struct kvm_vcpu *vcpu);
static int kvm_vcpu_do_singlestep(struct kvm_vcpu *vcpu);

static int __set_sregs2(struct kvm_vcpu *vcpu, struct kvm_sregs2 *sregs2);
static void __get_sregs2(struct kvm_vcpu *vcpu, struct kvm_sregs2 *sregs2);

struct kvm_x86_ops kvm_x86_ops __read_mostly;

#define KVM_X86_OP(func)					     \
	DEFINE_STATIC_CALL_NULL(kvm_x86_##func,			     \
				*(((struct kvm_x86_ops *)0)->func));
#define KVM_X86_OP_OPTIONAL KVM_X86_OP
#define KVM_X86_OP_OPTIONAL_RET0 KVM_X86_OP
#include <asm/kvm-x86-ops.h>
EXPORT_STATIC_CALL_GPL(kvm_x86_get_cs_db_l_bits);
EXPORT_STATIC_CALL_GPL(kvm_x86_cache_reg);

static bool __read_mostly ignore_msrs = 0;
module_param(ignore_msrs, bool, S_IRUGO | S_IWUSR);

bool __read_mostly report_ignored_msrs = true;
module_param(report_ignored_msrs, bool, S_IRUGO | S_IWUSR);
EXPORT_SYMBOL_GPL(report_ignored_msrs);

unsigned int min_timer_period_us = 200;
module_param(min_timer_period_us, uint, S_IRUGO | S_IWUSR);

static bool __read_mostly kvmclock_periodic_sync = true;
module_param(kvmclock_periodic_sync, bool, S_IRUGO);

bool __read_mostly kvm_has_tsc_control;
EXPORT_SYMBOL_GPL(kvm_has_tsc_control);
u32  __read_mostly kvm_max_guest_tsc_khz;
EXPORT_SYMBOL_GPL(kvm_max_guest_tsc_khz);
u8   __read_mostly kvm_tsc_scaling_ratio_frac_bits;
EXPORT_SYMBOL_GPL(kvm_tsc_scaling_ratio_frac_bits);
u64  __read_mostly kvm_max_tsc_scaling_ratio;
EXPORT_SYMBOL_GPL(kvm_max_tsc_scaling_ratio);
u64 __read_mostly kvm_default_tsc_scaling_ratio;
EXPORT_SYMBOL_GPL(kvm_default_tsc_scaling_ratio);
bool __read_mostly kvm_has_bus_lock_exit;
EXPORT_SYMBOL_GPL(kvm_has_bus_lock_exit);

/* tsc tolerance in parts per million - default to 1/2 of the NTP threshold */
static u32 __read_mostly tsc_tolerance_ppm = 250;
module_param(tsc_tolerance_ppm, uint, S_IRUGO | S_IWUSR);

/*
 * lapic timer advance (tscdeadline mode only) in nanoseconds.  '-1' enables
 * adaptive tuning starting from default advancement of 1000ns.  '0' disables
 * advancement entirely.  Any other value is used as-is and disables adaptive
 * tuning, i.e. allows privileged userspace to set an exact advancement time.
 */
static int __read_mostly lapic_timer_advance_ns = -1;
module_param(lapic_timer_advance_ns, int, S_IRUGO | S_IWUSR);

static bool __read_mostly vector_hashing = true;
module_param(vector_hashing, bool, S_IRUGO);

bool __read_mostly enable_vmware_backdoor = false;
module_param(enable_vmware_backdoor, bool, S_IRUGO);
EXPORT_SYMBOL_GPL(enable_vmware_backdoor);

static bool __read_mostly force_emulation_prefix = false;
module_param(force_emulation_prefix, bool, S_IRUGO);

int __read_mostly pi_inject_timer = -1;
module_param(pi_inject_timer, bint, S_IRUGO | S_IWUSR);

/* Enable/disable PMU virtualization */
bool __read_mostly enable_pmu = true;
EXPORT_SYMBOL_GPL(enable_pmu);
module_param(enable_pmu, bool, 0444);

bool __read_mostly eager_page_split = true;
module_param(eager_page_split, bool, 0644);

/*
 * Restoring the host value for MSRs that are only consumed when running in
 * usermode, e.g. SYSCALL MSRs and TSC_AUX, can be deferred until the CPU
 * returns to userspace, i.e. the kernel can run with the guest's value.
 */
#define KVM_MAX_NR_USER_RETURN_MSRS 16

struct kvm_user_return_msrs {
	struct user_return_notifier urn;
	bool registered;
	struct kvm_user_return_msr_values {
		u64 host;
		u64 curr;
	} values[KVM_MAX_NR_USER_RETURN_MSRS];
};

u32 __read_mostly kvm_nr_uret_msrs;
EXPORT_SYMBOL_GPL(kvm_nr_uret_msrs);
static u32 __read_mostly kvm_uret_msrs_list[KVM_MAX_NR_USER_RETURN_MSRS];
static struct kvm_user_return_msrs __percpu *user_return_msrs;

#define KVM_SUPPORTED_XCR0     (XFEATURE_MASK_FP | XFEATURE_MASK_SSE \
				| XFEATURE_MASK_YMM | XFEATURE_MASK_BNDREGS \
				| XFEATURE_MASK_BNDCSR | XFEATURE_MASK_AVX512 \
				| XFEATURE_MASK_PKRU | XFEATURE_MASK_XTILE)

u64 __read_mostly host_efer;
EXPORT_SYMBOL_GPL(host_efer);

bool __read_mostly allow_smaller_maxphyaddr = 0;
EXPORT_SYMBOL_GPL(allow_smaller_maxphyaddr);

bool __read_mostly enable_apicv = true;
EXPORT_SYMBOL_GPL(enable_apicv);

u64 __read_mostly host_xss;
EXPORT_SYMBOL_GPL(host_xss);
u64 __read_mostly supported_xss;
EXPORT_SYMBOL_GPL(supported_xss);

const struct _kvm_stats_desc kvm_vm_stats_desc[] = {
	KVM_GENERIC_VM_STATS(),
	STATS_DESC_COUNTER(VM, mmu_shadow_zapped),
	STATS_DESC_COUNTER(VM, mmu_pte_write),
	STATS_DESC_COUNTER(VM, mmu_pde_zapped),
	STATS_DESC_COUNTER(VM, mmu_flooded),
	STATS_DESC_COUNTER(VM, mmu_recycled),
	STATS_DESC_COUNTER(VM, mmu_cache_miss),
	STATS_DESC_ICOUNTER(VM, mmu_unsync),
	STATS_DESC_ICOUNTER(VM, pages_4k),
	STATS_DESC_ICOUNTER(VM, pages_2m),
	STATS_DESC_ICOUNTER(VM, pages_1g),
	STATS_DESC_ICOUNTER(VM, nx_lpage_splits),
	STATS_DESC_PCOUNTER(VM, max_mmu_rmap_size),
	STATS_DESC_PCOUNTER(VM, max_mmu_page_hash_collisions)
};

const struct kvm_stats_header kvm_vm_stats_header = {
	.name_size = KVM_STATS_NAME_SIZE,
	.num_desc = ARRAY_SIZE(kvm_vm_stats_desc),
	.id_offset = sizeof(struct kvm_stats_header),
	.desc_offset = sizeof(struct kvm_stats_header) + KVM_STATS_NAME_SIZE,
	.data_offset = sizeof(struct kvm_stats_header) + KVM_STATS_NAME_SIZE +
		       sizeof(kvm_vm_stats_desc),
};

const struct _kvm_stats_desc kvm_vcpu_stats_desc[] = {
	KVM_GENERIC_VCPU_STATS(),
	STATS_DESC_COUNTER(VCPU, pf_taken),
	STATS_DESC_COUNTER(VCPU, pf_fixed),
	STATS_DESC_COUNTER(VCPU, pf_emulate),
	STATS_DESC_COUNTER(VCPU, pf_spurious),
	STATS_DESC_COUNTER(VCPU, pf_fast),
	STATS_DESC_COUNTER(VCPU, pf_mmio_spte_created),
	STATS_DESC_COUNTER(VCPU, pf_guest),
	STATS_DESC_COUNTER(VCPU, tlb_flush),
	STATS_DESC_COUNTER(VCPU, invlpg),
	STATS_DESC_COUNTER(VCPU, exits),
	STATS_DESC_COUNTER(VCPU, io_exits),
	STATS_DESC_COUNTER(VCPU, mmio_exits),
	STATS_DESC_COUNTER(VCPU, signal_exits),
	STATS_DESC_COUNTER(VCPU, irq_window_exits),
	STATS_DESC_COUNTER(VCPU, nmi_window_exits),
	STATS_DESC_COUNTER(VCPU, l1d_flush),
	STATS_DESC_COUNTER(VCPU, halt_exits),
	STATS_DESC_COUNTER(VCPU, request_irq_exits),
	STATS_DESC_COUNTER(VCPU, irq_exits),
	STATS_DESC_COUNTER(VCPU, host_state_reload),
	STATS_DESC_COUNTER(VCPU, fpu_reload),
	STATS_DESC_COUNTER(VCPU, insn_emulation),
	STATS_DESC_COUNTER(VCPU, insn_emulation_fail),
	STATS_DESC_COUNTER(VCPU, hypercalls),
	STATS_DESC_COUNTER(VCPU, irq_injections),
	STATS_DESC_COUNTER(VCPU, nmi_injections),
	STATS_DESC_COUNTER(VCPU, req_event),
	STATS_DESC_COUNTER(VCPU, nested_run),
	STATS_DESC_COUNTER(VCPU, directed_yield_attempted),
	STATS_DESC_COUNTER(VCPU, directed_yield_successful),
	STATS_DESC_COUNTER(VCPU, preemption_reported),
	STATS_DESC_COUNTER(VCPU, preemption_other),
	STATS_DESC_ICOUNTER(VCPU, guest_mode)
};

const struct kvm_stats_header kvm_vcpu_stats_header = {
	.name_size = KVM_STATS_NAME_SIZE,
	.num_desc = ARRAY_SIZE(kvm_vcpu_stats_desc),
	.id_offset = sizeof(struct kvm_stats_header),
	.desc_offset = sizeof(struct kvm_stats_header) + KVM_STATS_NAME_SIZE,
	.data_offset = sizeof(struct kvm_stats_header) + KVM_STATS_NAME_SIZE +
		       sizeof(kvm_vcpu_stats_desc),
};

u64 __read_mostly host_xcr0;
u64 __read_mostly supported_xcr0;
EXPORT_SYMBOL_GPL(supported_xcr0);

static struct kmem_cache *x86_emulator_cache;

/*
 * When called, it means the previous get/set msr reached an invalid msr.
 * Return true if we want to ignore/silent this failed msr access.
 */
static bool kvm_msr_ignored_check(u32 msr, u64 data, bool write)
{
	const char *op = write ? "wrmsr" : "rdmsr";

	if (ignore_msrs) {
		if (report_ignored_msrs)
			kvm_pr_unimpl("ignored %s: 0x%x data 0x%llx\n",
				      op, msr, data);
		/* Mask the error */
		return true;
	} else {
		kvm_debug_ratelimited("unhandled %s: 0x%x data 0x%llx\n",
				      op, msr, data);
		return false;
	}
}

static struct kmem_cache *kvm_alloc_emulator_cache(void)
{
	unsigned int useroffset = offsetof(struct x86_emulate_ctxt, src);
	unsigned int size = sizeof(struct x86_emulate_ctxt);

	return kmem_cache_create_usercopy("x86_emulator", size,
					  __alignof__(struct x86_emulate_ctxt),
					  SLAB_ACCOUNT, useroffset,
					  size - useroffset, NULL);
}

static int emulator_fix_hypercall(struct x86_emulate_ctxt *ctxt);

static inline void kvm_async_pf_hash_reset(struct kvm_vcpu *vcpu)
{
	int i;
	for (i = 0; i < ASYNC_PF_PER_VCPU; i++)
		vcpu->arch.apf.gfns[i] = ~0;
}

static void kvm_on_user_return(struct user_return_notifier *urn)
{
	unsigned slot;
	struct kvm_user_return_msrs *msrs
		= container_of(urn, struct kvm_user_return_msrs, urn);
	struct kvm_user_return_msr_values *values;
	unsigned long flags;

	/*
	 * Disabling irqs at this point since the following code could be
	 * interrupted and executed through kvm_arch_hardware_disable()
	 */
	local_irq_save(flags);
	if (msrs->registered) {
		msrs->registered = false;
		user_return_notifier_unregister(urn);
	}
	local_irq_restore(flags);
	for (slot = 0; slot < kvm_nr_uret_msrs; ++slot) {
		values = &msrs->values[slot];
		if (values->host != values->curr) {
			wrmsrl(kvm_uret_msrs_list[slot], values->host);
			values->curr = values->host;
		}
	}
}

static int kvm_probe_user_return_msr(u32 msr)
{
	u64 val;
	int ret;

	preempt_disable();
	ret = rdmsrl_safe(msr, &val);
	if (ret)
		goto out;
	ret = wrmsrl_safe(msr, val);
out:
	preempt_enable();
	return ret;
}

int kvm_add_user_return_msr(u32 msr)
{
	BUG_ON(kvm_nr_uret_msrs >= KVM_MAX_NR_USER_RETURN_MSRS);

	if (kvm_probe_user_return_msr(msr))
		return -1;

	kvm_uret_msrs_list[kvm_nr_uret_msrs] = msr;
	return kvm_nr_uret_msrs++;
}
EXPORT_SYMBOL_GPL(kvm_add_user_return_msr);

int kvm_find_user_return_msr(u32 msr)
{
	int i;

	for (i = 0; i < kvm_nr_uret_msrs; ++i) {
		if (kvm_uret_msrs_list[i] == msr)
			return i;
	}
	return -1;
}
EXPORT_SYMBOL_GPL(kvm_find_user_return_msr);

static void kvm_user_return_msr_cpu_online(void)
{
	unsigned int cpu = smp_processor_id();
	struct kvm_user_return_msrs *msrs = per_cpu_ptr(user_return_msrs, cpu);
	u64 value;
	int i;

	for (i = 0; i < kvm_nr_uret_msrs; ++i) {
		rdmsrl_safe(kvm_uret_msrs_list[i], &value);
		msrs->values[i].host = value;
		msrs->values[i].curr = value;
	}
}

int kvm_set_user_return_msr(unsigned slot, u64 value, u64 mask)
{
	unsigned int cpu = smp_processor_id();
	struct kvm_user_return_msrs *msrs = per_cpu_ptr(user_return_msrs, cpu);
	int err;

	value = (value & mask) | (msrs->values[slot].host & ~mask);
	if (value == msrs->values[slot].curr)
		return 0;
	err = wrmsrl_safe(kvm_uret_msrs_list[slot], value);
	if (err)
		return 1;

	msrs->values[slot].curr = value;
	if (!msrs->registered) {
		msrs->urn.on_user_return = kvm_on_user_return;
		user_return_notifier_register(&msrs->urn);
		msrs->registered = true;
	}
	return 0;
}
EXPORT_SYMBOL_GPL(kvm_set_user_return_msr);

static void drop_user_return_notifiers(void)
{
	unsigned int cpu = smp_processor_id();
	struct kvm_user_return_msrs *msrs = per_cpu_ptr(user_return_msrs, cpu);

	if (msrs->registered)
		kvm_on_user_return(&msrs->urn);
}

u64 kvm_get_apic_base(struct kvm_vcpu *vcpu)
{
	return vcpu->arch.apic_base;
}
EXPORT_SYMBOL_GPL(kvm_get_apic_base);

enum lapic_mode kvm_get_apic_mode(struct kvm_vcpu *vcpu)
{
	return kvm_apic_mode(kvm_get_apic_base(vcpu));
}
EXPORT_SYMBOL_GPL(kvm_get_apic_mode);

int kvm_set_apic_base(struct kvm_vcpu *vcpu, struct msr_data *msr_info)
{
	enum lapic_mode old_mode = kvm_get_apic_mode(vcpu);
	enum lapic_mode new_mode = kvm_apic_mode(msr_info->data);
	u64 reserved_bits = kvm_vcpu_reserved_gpa_bits_raw(vcpu) | 0x2ff |
		(guest_cpuid_has(vcpu, X86_FEATURE_X2APIC) ? 0 : X2APIC_ENABLE);

	if ((msr_info->data & reserved_bits) != 0 || new_mode == LAPIC_MODE_INVALID)
		return 1;
	if (!msr_info->host_initiated) {
		if (old_mode == LAPIC_MODE_X2APIC && new_mode == LAPIC_MODE_XAPIC)
			return 1;
		if (old_mode == LAPIC_MODE_DISABLED && new_mode == LAPIC_MODE_X2APIC)
			return 1;
	}

	kvm_lapic_set_base(vcpu, msr_info->data);
	kvm_recalculate_apic_map(vcpu->kvm);
	return 0;
}
EXPORT_SYMBOL_GPL(kvm_set_apic_base);

/*
 * Handle a fault on a hardware virtualization (VMX or SVM) instruction.
 *
 * Hardware virtualization extension instructions may fault if a reboot turns
 * off virtualization while processes are running.  Usually after catching the
 * fault we just panic; during reboot instead the instruction is ignored.
 */
noinstr void kvm_spurious_fault(void)
{
	/* Fault while not rebooting.  We want the trace. */
	BUG_ON(!kvm_rebooting);
}
EXPORT_SYMBOL_GPL(kvm_spurious_fault);

#define EXCPT_BENIGN		0
#define EXCPT_CONTRIBUTORY	1
#define EXCPT_PF		2

static int exception_class(int vector)
{
	switch (vector) {
	case PF_VECTOR:
		return EXCPT_PF;
	case DE_VECTOR:
	case TS_VECTOR:
	case NP_VECTOR:
	case SS_VECTOR:
	case GP_VECTOR:
		return EXCPT_CONTRIBUTORY;
	default:
		break;
	}
	return EXCPT_BENIGN;
}

#define EXCPT_FAULT		0
#define EXCPT_TRAP		1
#define EXCPT_ABORT		2
#define EXCPT_INTERRUPT		3

static int exception_type(int vector)
{
	unsigned int mask;

	if (WARN_ON(vector > 31 || vector == NMI_VECTOR))
		return EXCPT_INTERRUPT;

	mask = 1 << vector;

	/* #DB is trap, as instruction watchpoints are handled elsewhere */
	if (mask & ((1 << DB_VECTOR) | (1 << BP_VECTOR) | (1 << OF_VECTOR)))
		return EXCPT_TRAP;

	if (mask & ((1 << DF_VECTOR) | (1 << MC_VECTOR)))
		return EXCPT_ABORT;

	/* Reserved exceptions will result in fault */
	return EXCPT_FAULT;
}

void kvm_deliver_exception_payload(struct kvm_vcpu *vcpu)
{
	unsigned nr = vcpu->arch.exception.nr;
	bool has_payload = vcpu->arch.exception.has_payload;
	unsigned long payload = vcpu->arch.exception.payload;

	if (!has_payload)
		return;

	switch (nr) {
	case DB_VECTOR:
		/*
		 * "Certain debug exceptions may clear bit 0-3.  The
		 * remaining contents of the DR6 register are never
		 * cleared by the processor".
		 */
		vcpu->arch.dr6 &= ~DR_TRAP_BITS;
		/*
		 * In order to reflect the #DB exception payload in guest
		 * dr6, three components need to be considered: active low
		 * bit, FIXED_1 bits and active high bits (e.g. DR6_BD,
		 * DR6_BS and DR6_BT)
		 * DR6_ACTIVE_LOW contains the FIXED_1 and active low bits.
		 * In the target guest dr6:
		 * FIXED_1 bits should always be set.
		 * Active low bits should be cleared if 1-setting in payload.
		 * Active high bits should be set if 1-setting in payload.
		 *
		 * Note, the payload is compatible with the pending debug
		 * exceptions/exit qualification under VMX, that active_low bits
		 * are active high in payload.
		 * So they need to be flipped for DR6.
		 */
		vcpu->arch.dr6 |= DR6_ACTIVE_LOW;
		vcpu->arch.dr6 |= payload;
		vcpu->arch.dr6 ^= payload & DR6_ACTIVE_LOW;

		/*
		 * The #DB payload is defined as compatible with the 'pending
		 * debug exceptions' field under VMX, not DR6. While bit 12 is
		 * defined in the 'pending debug exceptions' field (enabled
		 * breakpoint), it is reserved and must be zero in DR6.
		 */
		vcpu->arch.dr6 &= ~BIT(12);
		break;
	case PF_VECTOR:
		vcpu->arch.cr2 = payload;
		break;
	}

	vcpu->arch.exception.has_payload = false;
	vcpu->arch.exception.payload = 0;
}
EXPORT_SYMBOL_GPL(kvm_deliver_exception_payload);

static void kvm_multiple_exception(struct kvm_vcpu *vcpu,
		unsigned nr, bool has_error, u32 error_code,
	        bool has_payload, unsigned long payload, bool reinject)
{
	u32 prev_nr;
	int class1, class2;

	kvm_make_request(KVM_REQ_EVENT, vcpu);

	if (!vcpu->arch.exception.pending && !vcpu->arch.exception.injected) {
	queue:
		if (reinject) {
			/*
			 * On vmentry, vcpu->arch.exception.pending is only
			 * true if an event injection was blocked by
			 * nested_run_pending.  In that case, however,
			 * vcpu_enter_guest requests an immediate exit,
			 * and the guest shouldn't proceed far enough to
			 * need reinjection.
			 */
			WARN_ON_ONCE(vcpu->arch.exception.pending);
			vcpu->arch.exception.injected = true;
			if (WARN_ON_ONCE(has_payload)) {
				/*
				 * A reinjected event has already
				 * delivered its payload.
				 */
				has_payload = false;
				payload = 0;
			}
		} else {
			vcpu->arch.exception.pending = true;
			vcpu->arch.exception.injected = false;
		}
		vcpu->arch.exception.has_error_code = has_error;
		vcpu->arch.exception.nr = nr;
		vcpu->arch.exception.error_code = error_code;
		vcpu->arch.exception.has_payload = has_payload;
		vcpu->arch.exception.payload = payload;
		if (!is_guest_mode(vcpu))
			kvm_deliver_exception_payload(vcpu);
		return;
	}

	/* to check exception */
	prev_nr = vcpu->arch.exception.nr;
	if (prev_nr == DF_VECTOR) {
		/* triple fault -> shutdown */
		kvm_make_request(KVM_REQ_TRIPLE_FAULT, vcpu);
		return;
	}
	class1 = exception_class(prev_nr);
	class2 = exception_class(nr);
	if ((class1 == EXCPT_CONTRIBUTORY && class2 == EXCPT_CONTRIBUTORY)
		|| (class1 == EXCPT_PF && class2 != EXCPT_BENIGN)) {
		/*
		 * Generate double fault per SDM Table 5-5.  Set
		 * exception.pending = true so that the double fault
		 * can trigger a nested vmexit.
		 */
		vcpu->arch.exception.pending = true;
		vcpu->arch.exception.injected = false;
		vcpu->arch.exception.has_error_code = true;
		vcpu->arch.exception.nr = DF_VECTOR;
		vcpu->arch.exception.error_code = 0;
		vcpu->arch.exception.has_payload = false;
		vcpu->arch.exception.payload = 0;
	} else
		/* replace previous exception with a new one in a hope
		   that instruction re-execution will regenerate lost
		   exception */
		goto queue;
}

void kvm_queue_exception(struct kvm_vcpu *vcpu, unsigned nr)
{
	kvm_multiple_exception(vcpu, nr, false, 0, false, 0, false);
}
EXPORT_SYMBOL_GPL(kvm_queue_exception);

void kvm_requeue_exception(struct kvm_vcpu *vcpu, unsigned nr)
{
	kvm_multiple_exception(vcpu, nr, false, 0, false, 0, true);
}
EXPORT_SYMBOL_GPL(kvm_requeue_exception);

void kvm_queue_exception_p(struct kvm_vcpu *vcpu, unsigned nr,
			   unsigned long payload)
{
	kvm_multiple_exception(vcpu, nr, false, 0, true, payload, false);
}
EXPORT_SYMBOL_GPL(kvm_queue_exception_p);

static void kvm_queue_exception_e_p(struct kvm_vcpu *vcpu, unsigned nr,
				    u32 error_code, unsigned long payload)
{
	kvm_multiple_exception(vcpu, nr, true, error_code,
			       true, payload, false);
}

int kvm_complete_insn_gp(struct kvm_vcpu *vcpu, int err)
{
	if (err)
		kvm_inject_gp(vcpu, 0);
	else
		return kvm_skip_emulated_instruction(vcpu);

	return 1;
}
EXPORT_SYMBOL_GPL(kvm_complete_insn_gp);

static int complete_emulated_insn_gp(struct kvm_vcpu *vcpu, int err)
{
	if (err) {
		kvm_inject_gp(vcpu, 0);
		return 1;
	}

	return kvm_emulate_instruction(vcpu, EMULTYPE_NO_DECODE | EMULTYPE_SKIP |
				       EMULTYPE_COMPLETE_USER_EXIT);
}

void kvm_inject_page_fault(struct kvm_vcpu *vcpu, struct x86_exception *fault)
{
	++vcpu->stat.pf_guest;
	vcpu->arch.exception.nested_apf =
		is_guest_mode(vcpu) && fault->async_page_fault;
	if (vcpu->arch.exception.nested_apf) {
		vcpu->arch.apf.nested_apf_token = fault->address;
		kvm_queue_exception_e(vcpu, PF_VECTOR, fault->error_code);
	} else {
		kvm_queue_exception_e_p(vcpu, PF_VECTOR, fault->error_code,
					fault->address);
	}
}
EXPORT_SYMBOL_GPL(kvm_inject_page_fault);

/* Returns true if the page fault was immediately morphed into a VM-Exit. */
bool kvm_inject_emulated_page_fault(struct kvm_vcpu *vcpu,
				    struct x86_exception *fault)
{
	struct kvm_mmu *fault_mmu;
	WARN_ON_ONCE(fault->vector != PF_VECTOR);

	fault_mmu = fault->nested_page_fault ? vcpu->arch.mmu :
					       vcpu->arch.walk_mmu;

	/*
	 * Invalidate the TLB entry for the faulting address, if it exists,
	 * else the access will fault indefinitely (and to emulate hardware).
	 */
	if ((fault->error_code & PFERR_PRESENT_MASK) &&
	    !(fault->error_code & PFERR_RSVD_MASK))
		kvm_mmu_invalidate_gva(vcpu, fault_mmu, fault->address,
				       fault_mmu->root.hpa);
<<<<<<< HEAD
=======

	/*
	 * A workaround for KVM's bad exception handling.  If KVM injected an
	 * exception into L2, and L2 encountered a #PF while vectoring the
	 * injected exception, manually check to see if L1 wants to intercept
	 * #PF, otherwise queuing the #PF will lead to #DF or a lost exception.
	 * In all other cases, defer the check to nested_ops->check_events(),
	 * which will correctly handle priority (this does not).  Note, other
	 * exceptions, e.g. #GP, are theoretically affected, #PF is simply the
	 * most problematic, e.g. when L0 and L1 are both intercepting #PF for
	 * shadow paging.
	 *
	 * TODO: Rewrite exception handling to track injected and pending
	 *       (VM-Exit) exceptions separately.
	 */
	if (unlikely(vcpu->arch.exception.injected && is_guest_mode(vcpu)) &&
	    kvm_x86_ops.nested_ops->handle_page_fault_workaround(vcpu, fault))
		return true;
>>>>>>> 88084a3d

	fault_mmu->inject_page_fault(vcpu, fault);
	return false;
}
EXPORT_SYMBOL_GPL(kvm_inject_emulated_page_fault);

void kvm_inject_nmi(struct kvm_vcpu *vcpu)
{
	atomic_inc(&vcpu->arch.nmi_queued);
	kvm_make_request(KVM_REQ_NMI, vcpu);
}
EXPORT_SYMBOL_GPL(kvm_inject_nmi);

void kvm_queue_exception_e(struct kvm_vcpu *vcpu, unsigned nr, u32 error_code)
{
	kvm_multiple_exception(vcpu, nr, true, error_code, false, 0, false);
}
EXPORT_SYMBOL_GPL(kvm_queue_exception_e);

void kvm_requeue_exception_e(struct kvm_vcpu *vcpu, unsigned nr, u32 error_code)
{
	kvm_multiple_exception(vcpu, nr, true, error_code, false, 0, true);
}
EXPORT_SYMBOL_GPL(kvm_requeue_exception_e);

/*
 * Checks if cpl <= required_cpl; if true, return true.  Otherwise queue
 * a #GP and return false.
 */
bool kvm_require_cpl(struct kvm_vcpu *vcpu, int required_cpl)
{
	if (static_call(kvm_x86_get_cpl)(vcpu) <= required_cpl)
		return true;
	kvm_queue_exception_e(vcpu, GP_VECTOR, 0);
	return false;
}
EXPORT_SYMBOL_GPL(kvm_require_cpl);

bool kvm_require_dr(struct kvm_vcpu *vcpu, int dr)
{
	if ((dr != 4 && dr != 5) || !kvm_read_cr4_bits(vcpu, X86_CR4_DE))
		return true;

	kvm_queue_exception(vcpu, UD_VECTOR);
	return false;
}
EXPORT_SYMBOL_GPL(kvm_require_dr);

static inline u64 pdptr_rsvd_bits(struct kvm_vcpu *vcpu)
{
	return vcpu->arch.reserved_gpa_bits | rsvd_bits(5, 8) | rsvd_bits(1, 2);
}

/*
 * Load the pae pdptrs.  Return 1 if they are all valid, 0 otherwise.
 */
int load_pdptrs(struct kvm_vcpu *vcpu, unsigned long cr3)
{
	struct kvm_mmu *mmu = vcpu->arch.walk_mmu;
	gfn_t pdpt_gfn = cr3 >> PAGE_SHIFT;
	gpa_t real_gpa;
	int i;
	int ret;
	u64 pdpte[ARRAY_SIZE(mmu->pdptrs)];

	/*
	 * If the MMU is nested, CR3 holds an L2 GPA and needs to be translated
	 * to an L1 GPA.
	 */
	real_gpa = kvm_translate_gpa(vcpu, mmu, gfn_to_gpa(pdpt_gfn),
				     PFERR_USER_MASK | PFERR_WRITE_MASK, NULL);
	if (real_gpa == UNMAPPED_GVA)
		return 0;

	/* Note the offset, PDPTRs are 32 byte aligned when using PAE paging. */
	ret = kvm_vcpu_read_guest_page(vcpu, gpa_to_gfn(real_gpa), pdpte,
				       cr3 & GENMASK(11, 5), sizeof(pdpte));
	if (ret < 0)
		return 0;

	for (i = 0; i < ARRAY_SIZE(pdpte); ++i) {
		if ((pdpte[i] & PT_PRESENT_MASK) &&
		    (pdpte[i] & pdptr_rsvd_bits(vcpu))) {
			return 0;
		}
	}

	/*
	 * Marking VCPU_EXREG_PDPTR dirty doesn't work for !tdp_enabled.
	 * Shadow page roots need to be reconstructed instead.
	 */
	if (!tdp_enabled && memcmp(mmu->pdptrs, pdpte, sizeof(mmu->pdptrs)))
		kvm_mmu_free_roots(vcpu->kvm, mmu, KVM_MMU_ROOT_CURRENT);

	memcpy(mmu->pdptrs, pdpte, sizeof(mmu->pdptrs));
	kvm_register_mark_dirty(vcpu, VCPU_EXREG_PDPTR);
	kvm_make_request(KVM_REQ_LOAD_MMU_PGD, vcpu);
	vcpu->arch.pdptrs_from_userspace = false;

	return 1;
}
EXPORT_SYMBOL_GPL(load_pdptrs);

void kvm_post_set_cr0(struct kvm_vcpu *vcpu, unsigned long old_cr0, unsigned long cr0)
{
	if ((cr0 ^ old_cr0) & X86_CR0_PG) {
		kvm_clear_async_pf_completion_queue(vcpu);
		kvm_async_pf_hash_reset(vcpu);

		/*
		 * Clearing CR0.PG is defined to flush the TLB from the guest's
		 * perspective.
		 */
		if (!(cr0 & X86_CR0_PG))
			kvm_make_request(KVM_REQ_TLB_FLUSH_GUEST, vcpu);
	}

	if ((cr0 ^ old_cr0) & KVM_MMU_CR0_ROLE_BITS)
		kvm_mmu_reset_context(vcpu);

	if (((cr0 ^ old_cr0) & X86_CR0_CD) &&
	    kvm_arch_has_noncoherent_dma(vcpu->kvm) &&
	    !kvm_check_has_quirk(vcpu->kvm, KVM_X86_QUIRK_CD_NW_CLEARED))
		kvm_zap_gfn_range(vcpu->kvm, 0, ~0ULL);
}
EXPORT_SYMBOL_GPL(kvm_post_set_cr0);

int kvm_set_cr0(struct kvm_vcpu *vcpu, unsigned long cr0)
{
	unsigned long old_cr0 = kvm_read_cr0(vcpu);

	cr0 |= X86_CR0_ET;

#ifdef CONFIG_X86_64
	if (cr0 & 0xffffffff00000000UL)
		return 1;
#endif

	cr0 &= ~CR0_RESERVED_BITS;

	if ((cr0 & X86_CR0_NW) && !(cr0 & X86_CR0_CD))
		return 1;

	if ((cr0 & X86_CR0_PG) && !(cr0 & X86_CR0_PE))
		return 1;

#ifdef CONFIG_X86_64
	if ((vcpu->arch.efer & EFER_LME) && !is_paging(vcpu) &&
	    (cr0 & X86_CR0_PG)) {
		int cs_db, cs_l;

		if (!is_pae(vcpu))
			return 1;
		static_call(kvm_x86_get_cs_db_l_bits)(vcpu, &cs_db, &cs_l);
		if (cs_l)
			return 1;
	}
#endif
	if (!(vcpu->arch.efer & EFER_LME) && (cr0 & X86_CR0_PG) &&
	    is_pae(vcpu) && ((cr0 ^ old_cr0) & X86_CR0_PDPTR_BITS) &&
	    !load_pdptrs(vcpu, kvm_read_cr3(vcpu)))
		return 1;

	if (!(cr0 & X86_CR0_PG) &&
	    (is_64_bit_mode(vcpu) || kvm_read_cr4_bits(vcpu, X86_CR4_PCIDE)))
		return 1;

	static_call(kvm_x86_set_cr0)(vcpu, cr0);

	kvm_post_set_cr0(vcpu, old_cr0, cr0);

	return 0;
}
EXPORT_SYMBOL_GPL(kvm_set_cr0);

void kvm_lmsw(struct kvm_vcpu *vcpu, unsigned long msw)
{
	(void)kvm_set_cr0(vcpu, kvm_read_cr0_bits(vcpu, ~0x0eul) | (msw & 0x0f));
}
EXPORT_SYMBOL_GPL(kvm_lmsw);

void kvm_load_guest_xsave_state(struct kvm_vcpu *vcpu)
{
	if (vcpu->arch.guest_state_protected)
		return;

	if (kvm_read_cr4_bits(vcpu, X86_CR4_OSXSAVE)) {

		if (vcpu->arch.xcr0 != host_xcr0)
			xsetbv(XCR_XFEATURE_ENABLED_MASK, vcpu->arch.xcr0);

		if (vcpu->arch.xsaves_enabled &&
		    vcpu->arch.ia32_xss != host_xss)
			wrmsrl(MSR_IA32_XSS, vcpu->arch.ia32_xss);
	}

#ifdef CONFIG_X86_INTEL_MEMORY_PROTECTION_KEYS
	if (static_cpu_has(X86_FEATURE_PKU) &&
	    vcpu->arch.pkru != vcpu->arch.host_pkru &&
	    ((vcpu->arch.xcr0 & XFEATURE_MASK_PKRU) ||
	     kvm_read_cr4_bits(vcpu, X86_CR4_PKE)))
		write_pkru(vcpu->arch.pkru);
#endif /* CONFIG_X86_INTEL_MEMORY_PROTECTION_KEYS */
}
EXPORT_SYMBOL_GPL(kvm_load_guest_xsave_state);

void kvm_load_host_xsave_state(struct kvm_vcpu *vcpu)
{
	if (vcpu->arch.guest_state_protected)
		return;

#ifdef CONFIG_X86_INTEL_MEMORY_PROTECTION_KEYS
	if (static_cpu_has(X86_FEATURE_PKU) &&
	    ((vcpu->arch.xcr0 & XFEATURE_MASK_PKRU) ||
	     kvm_read_cr4_bits(vcpu, X86_CR4_PKE))) {
		vcpu->arch.pkru = rdpkru();
		if (vcpu->arch.pkru != vcpu->arch.host_pkru)
			write_pkru(vcpu->arch.host_pkru);
	}
#endif /* CONFIG_X86_INTEL_MEMORY_PROTECTION_KEYS */

	if (kvm_read_cr4_bits(vcpu, X86_CR4_OSXSAVE)) {

		if (vcpu->arch.xcr0 != host_xcr0)
			xsetbv(XCR_XFEATURE_ENABLED_MASK, host_xcr0);

		if (vcpu->arch.xsaves_enabled &&
		    vcpu->arch.ia32_xss != host_xss)
			wrmsrl(MSR_IA32_XSS, host_xss);
	}

}
EXPORT_SYMBOL_GPL(kvm_load_host_xsave_state);

static inline u64 kvm_guest_supported_xcr0(struct kvm_vcpu *vcpu)
{
	return vcpu->arch.guest_fpu.fpstate->user_xfeatures;
}

#ifdef CONFIG_X86_64
static inline u64 kvm_guest_supported_xfd(struct kvm_vcpu *vcpu)
{
	return kvm_guest_supported_xcr0(vcpu) & XFEATURE_MASK_USER_DYNAMIC;
}
#endif

static int __kvm_set_xcr(struct kvm_vcpu *vcpu, u32 index, u64 xcr)
{
	u64 xcr0 = xcr;
	u64 old_xcr0 = vcpu->arch.xcr0;
	u64 valid_bits;

	/* Only support XCR_XFEATURE_ENABLED_MASK(xcr0) now  */
	if (index != XCR_XFEATURE_ENABLED_MASK)
		return 1;
	if (!(xcr0 & XFEATURE_MASK_FP))
		return 1;
	if ((xcr0 & XFEATURE_MASK_YMM) && !(xcr0 & XFEATURE_MASK_SSE))
		return 1;

	/*
	 * Do not allow the guest to set bits that we do not support
	 * saving.  However, xcr0 bit 0 is always set, even if the
	 * emulated CPU does not support XSAVE (see kvm_vcpu_reset()).
	 */
	valid_bits = kvm_guest_supported_xcr0(vcpu) | XFEATURE_MASK_FP;
	if (xcr0 & ~valid_bits)
		return 1;

	if ((!(xcr0 & XFEATURE_MASK_BNDREGS)) !=
	    (!(xcr0 & XFEATURE_MASK_BNDCSR)))
		return 1;

	if (xcr0 & XFEATURE_MASK_AVX512) {
		if (!(xcr0 & XFEATURE_MASK_YMM))
			return 1;
		if ((xcr0 & XFEATURE_MASK_AVX512) != XFEATURE_MASK_AVX512)
			return 1;
	}

	if ((xcr0 & XFEATURE_MASK_XTILE) &&
	    ((xcr0 & XFEATURE_MASK_XTILE) != XFEATURE_MASK_XTILE))
		return 1;

	vcpu->arch.xcr0 = xcr0;

	if ((xcr0 ^ old_xcr0) & XFEATURE_MASK_EXTEND)
		kvm_update_cpuid_runtime(vcpu);
	return 0;
}

int kvm_emulate_xsetbv(struct kvm_vcpu *vcpu)
{
	if (static_call(kvm_x86_get_cpl)(vcpu) != 0 ||
	    __kvm_set_xcr(vcpu, kvm_rcx_read(vcpu), kvm_read_edx_eax(vcpu))) {
		kvm_inject_gp(vcpu, 0);
		return 1;
	}

	return kvm_skip_emulated_instruction(vcpu);
}
EXPORT_SYMBOL_GPL(kvm_emulate_xsetbv);

bool kvm_is_valid_cr4(struct kvm_vcpu *vcpu, unsigned long cr4)
{
	if (cr4 & cr4_reserved_bits)
		return false;

	if (cr4 & vcpu->arch.cr4_guest_rsvd_bits)
		return false;

	return static_call(kvm_x86_is_valid_cr4)(vcpu, cr4);
}
EXPORT_SYMBOL_GPL(kvm_is_valid_cr4);

void kvm_post_set_cr4(struct kvm_vcpu *vcpu, unsigned long old_cr4, unsigned long cr4)
{
	if ((cr4 ^ old_cr4) & KVM_MMU_CR4_ROLE_BITS)
		kvm_mmu_reset_context(vcpu);

	/*
	 * If CR4.PCIDE is changed 0 -> 1, there is no need to flush the TLB
	 * according to the SDM; however, stale prev_roots could be reused
	 * incorrectly in the future after a MOV to CR3 with NOFLUSH=1, so we
	 * free them all.  This is *not* a superset of KVM_REQ_TLB_FLUSH_GUEST
	 * or KVM_REQ_TLB_FLUSH_CURRENT, because the hardware TLB is not flushed,
	 * so fall through.
	 */
	if (!tdp_enabled &&
	    (cr4 & X86_CR4_PCIDE) && !(old_cr4 & X86_CR4_PCIDE))
		kvm_mmu_unload(vcpu);

	/*
	 * The TLB has to be flushed for all PCIDs if any of the following
	 * (architecturally required) changes happen:
	 * - CR4.PCIDE is changed from 1 to 0
	 * - CR4.PGE is toggled
	 *
	 * This is a superset of KVM_REQ_TLB_FLUSH_CURRENT.
	 */
	if (((cr4 ^ old_cr4) & X86_CR4_PGE) ||
	    (!(cr4 & X86_CR4_PCIDE) && (old_cr4 & X86_CR4_PCIDE)))
		kvm_make_request(KVM_REQ_TLB_FLUSH_GUEST, vcpu);

	/*
	 * The TLB has to be flushed for the current PCID if any of the
	 * following (architecturally required) changes happen:
	 * - CR4.SMEP is changed from 0 to 1
	 * - CR4.PAE is toggled
	 */
	else if (((cr4 ^ old_cr4) & X86_CR4_PAE) ||
		 ((cr4 & X86_CR4_SMEP) && !(old_cr4 & X86_CR4_SMEP)))
		kvm_make_request(KVM_REQ_TLB_FLUSH_CURRENT, vcpu);

}
EXPORT_SYMBOL_GPL(kvm_post_set_cr4);

int kvm_set_cr4(struct kvm_vcpu *vcpu, unsigned long cr4)
{
	unsigned long old_cr4 = kvm_read_cr4(vcpu);

	if (!kvm_is_valid_cr4(vcpu, cr4))
		return 1;

	if (is_long_mode(vcpu)) {
		if (!(cr4 & X86_CR4_PAE))
			return 1;
		if ((cr4 ^ old_cr4) & X86_CR4_LA57)
			return 1;
	} else if (is_paging(vcpu) && (cr4 & X86_CR4_PAE)
		   && ((cr4 ^ old_cr4) & X86_CR4_PDPTR_BITS)
		   && !load_pdptrs(vcpu, kvm_read_cr3(vcpu)))
		return 1;

	if ((cr4 & X86_CR4_PCIDE) && !(old_cr4 & X86_CR4_PCIDE)) {
		if (!guest_cpuid_has(vcpu, X86_FEATURE_PCID))
			return 1;

		/* PCID can not be enabled when cr3[11:0]!=000H or EFER.LMA=0 */
		if ((kvm_read_cr3(vcpu) & X86_CR3_PCID_MASK) || !is_long_mode(vcpu))
			return 1;
	}

	static_call(kvm_x86_set_cr4)(vcpu, cr4);

	kvm_post_set_cr4(vcpu, old_cr4, cr4);

	return 0;
}
EXPORT_SYMBOL_GPL(kvm_set_cr4);

static void kvm_invalidate_pcid(struct kvm_vcpu *vcpu, unsigned long pcid)
{
	struct kvm_mmu *mmu = vcpu->arch.mmu;
	unsigned long roots_to_free = 0;
	int i;

	/*
	 * MOV CR3 and INVPCID are usually not intercepted when using TDP, but
	 * this is reachable when running EPT=1 and unrestricted_guest=0,  and
	 * also via the emulator.  KVM's TDP page tables are not in the scope of
	 * the invalidation, but the guest's TLB entries need to be flushed as
	 * the CPU may have cached entries in its TLB for the target PCID.
	 */
	if (unlikely(tdp_enabled)) {
		kvm_make_request(KVM_REQ_TLB_FLUSH_GUEST, vcpu);
		return;
	}

	/*
	 * If neither the current CR3 nor any of the prev_roots use the given
	 * PCID, then nothing needs to be done here because a resync will
	 * happen anyway before switching to any other CR3.
	 */
	if (kvm_get_active_pcid(vcpu) == pcid) {
		kvm_make_request(KVM_REQ_MMU_SYNC, vcpu);
		kvm_make_request(KVM_REQ_TLB_FLUSH_CURRENT, vcpu);
	}

	/*
	 * If PCID is disabled, there is no need to free prev_roots even if the
	 * PCIDs for them are also 0, because MOV to CR3 always flushes the TLB
	 * with PCIDE=0.
	 */
	if (!kvm_read_cr4_bits(vcpu, X86_CR4_PCIDE))
		return;

	for (i = 0; i < KVM_MMU_NUM_PREV_ROOTS; i++)
		if (kvm_get_pcid(vcpu, mmu->prev_roots[i].pgd) == pcid)
			roots_to_free |= KVM_MMU_ROOT_PREVIOUS(i);

	kvm_mmu_free_roots(vcpu->kvm, mmu, roots_to_free);
}

int kvm_set_cr3(struct kvm_vcpu *vcpu, unsigned long cr3)
{
	bool skip_tlb_flush = false;
	unsigned long pcid = 0;
#ifdef CONFIG_X86_64
	bool pcid_enabled = kvm_read_cr4_bits(vcpu, X86_CR4_PCIDE);

	if (pcid_enabled) {
		skip_tlb_flush = cr3 & X86_CR3_PCID_NOFLUSH;
		cr3 &= ~X86_CR3_PCID_NOFLUSH;
		pcid = cr3 & X86_CR3_PCID_MASK;
	}
#endif

	/* PDPTRs are always reloaded for PAE paging. */
	if (cr3 == kvm_read_cr3(vcpu) && !is_pae_paging(vcpu))
		goto handle_tlb_flush;

	/*
	 * Do not condition the GPA check on long mode, this helper is used to
	 * stuff CR3, e.g. for RSM emulation, and there is no guarantee that
	 * the current vCPU mode is accurate.
	 */
	if (kvm_vcpu_is_illegal_gpa(vcpu, cr3))
		return 1;

	if (is_pae_paging(vcpu) && !load_pdptrs(vcpu, cr3))
		return 1;

	if (cr3 != kvm_read_cr3(vcpu))
		kvm_mmu_new_pgd(vcpu, cr3);

	vcpu->arch.cr3 = cr3;
	kvm_register_mark_dirty(vcpu, VCPU_EXREG_CR3);
	/* Do not call post_set_cr3, we do not get here for confidential guests.  */

handle_tlb_flush:
	/*
	 * A load of CR3 that flushes the TLB flushes only the current PCID,
	 * even if PCID is disabled, in which case PCID=0 is flushed.  It's a
	 * moot point in the end because _disabling_ PCID will flush all PCIDs,
	 * and it's impossible to use a non-zero PCID when PCID is disabled,
	 * i.e. only PCID=0 can be relevant.
	 */
	if (!skip_tlb_flush)
		kvm_invalidate_pcid(vcpu, pcid);

	return 0;
}
EXPORT_SYMBOL_GPL(kvm_set_cr3);

int kvm_set_cr8(struct kvm_vcpu *vcpu, unsigned long cr8)
{
	if (cr8 & CR8_RESERVED_BITS)
		return 1;
	if (lapic_in_kernel(vcpu))
		kvm_lapic_set_tpr(vcpu, cr8);
	else
		vcpu->arch.cr8 = cr8;
	return 0;
}
EXPORT_SYMBOL_GPL(kvm_set_cr8);

unsigned long kvm_get_cr8(struct kvm_vcpu *vcpu)
{
	if (lapic_in_kernel(vcpu))
		return kvm_lapic_get_cr8(vcpu);
	else
		return vcpu->arch.cr8;
}
EXPORT_SYMBOL_GPL(kvm_get_cr8);

static void kvm_update_dr0123(struct kvm_vcpu *vcpu)
{
	int i;

	if (!(vcpu->guest_debug & KVM_GUESTDBG_USE_HW_BP)) {
		for (i = 0; i < KVM_NR_DB_REGS; i++)
			vcpu->arch.eff_db[i] = vcpu->arch.db[i];
	}
}

void kvm_update_dr7(struct kvm_vcpu *vcpu)
{
	unsigned long dr7;

	if (vcpu->guest_debug & KVM_GUESTDBG_USE_HW_BP)
		dr7 = vcpu->arch.guest_debug_dr7;
	else
		dr7 = vcpu->arch.dr7;
	static_call(kvm_x86_set_dr7)(vcpu, dr7);
	vcpu->arch.switch_db_regs &= ~KVM_DEBUGREG_BP_ENABLED;
	if (dr7 & DR7_BP_EN_MASK)
		vcpu->arch.switch_db_regs |= KVM_DEBUGREG_BP_ENABLED;
}
EXPORT_SYMBOL_GPL(kvm_update_dr7);

static u64 kvm_dr6_fixed(struct kvm_vcpu *vcpu)
{
	u64 fixed = DR6_FIXED_1;

	if (!guest_cpuid_has(vcpu, X86_FEATURE_RTM))
		fixed |= DR6_RTM;

	if (!guest_cpuid_has(vcpu, X86_FEATURE_BUS_LOCK_DETECT))
		fixed |= DR6_BUS_LOCK;
	return fixed;
}

int kvm_set_dr(struct kvm_vcpu *vcpu, int dr, unsigned long val)
{
	size_t size = ARRAY_SIZE(vcpu->arch.db);

	switch (dr) {
	case 0 ... 3:
		vcpu->arch.db[array_index_nospec(dr, size)] = val;
		if (!(vcpu->guest_debug & KVM_GUESTDBG_USE_HW_BP))
			vcpu->arch.eff_db[dr] = val;
		break;
	case 4:
	case 6:
		if (!kvm_dr6_valid(val))
			return 1; /* #GP */
		vcpu->arch.dr6 = (val & DR6_VOLATILE) | kvm_dr6_fixed(vcpu);
		break;
	case 5:
	default: /* 7 */
		if (!kvm_dr7_valid(val))
			return 1; /* #GP */
		vcpu->arch.dr7 = (val & DR7_VOLATILE) | DR7_FIXED_1;
		kvm_update_dr7(vcpu);
		break;
	}

	return 0;
}
EXPORT_SYMBOL_GPL(kvm_set_dr);

void kvm_get_dr(struct kvm_vcpu *vcpu, int dr, unsigned long *val)
{
	size_t size = ARRAY_SIZE(vcpu->arch.db);

	switch (dr) {
	case 0 ... 3:
		*val = vcpu->arch.db[array_index_nospec(dr, size)];
		break;
	case 4:
	case 6:
		*val = vcpu->arch.dr6;
		break;
	case 5:
	default: /* 7 */
		*val = vcpu->arch.dr7;
		break;
	}
}
EXPORT_SYMBOL_GPL(kvm_get_dr);

int kvm_emulate_rdpmc(struct kvm_vcpu *vcpu)
{
	u32 ecx = kvm_rcx_read(vcpu);
	u64 data;

	if (kvm_pmu_rdpmc(vcpu, ecx, &data)) {
		kvm_inject_gp(vcpu, 0);
		return 1;
	}

	kvm_rax_write(vcpu, (u32)data);
	kvm_rdx_write(vcpu, data >> 32);
	return kvm_skip_emulated_instruction(vcpu);
}
EXPORT_SYMBOL_GPL(kvm_emulate_rdpmc);

/*
 * List of msr numbers which we expose to userspace through KVM_GET_MSRS
 * and KVM_SET_MSRS, and KVM_GET_MSR_INDEX_LIST.
 *
 * The three MSR lists(msrs_to_save, emulated_msrs, msr_based_features)
 * extract the supported MSRs from the related const lists.
 * msrs_to_save is selected from the msrs_to_save_all to reflect the
 * capabilities of the host cpu. This capabilities test skips MSRs that are
 * kvm-specific. Those are put in emulated_msrs_all; filtering of emulated_msrs
 * may depend on host virtualization features rather than host cpu features.
 */

static const u32 msrs_to_save_all[] = {
	MSR_IA32_SYSENTER_CS, MSR_IA32_SYSENTER_ESP, MSR_IA32_SYSENTER_EIP,
	MSR_STAR,
#ifdef CONFIG_X86_64
	MSR_CSTAR, MSR_KERNEL_GS_BASE, MSR_SYSCALL_MASK, MSR_LSTAR,
#endif
	MSR_IA32_TSC, MSR_IA32_CR_PAT, MSR_VM_HSAVE_PA,
	MSR_IA32_FEAT_CTL, MSR_IA32_BNDCFGS, MSR_TSC_AUX,
	MSR_IA32_SPEC_CTRL,
	MSR_IA32_RTIT_CTL, MSR_IA32_RTIT_STATUS, MSR_IA32_RTIT_CR3_MATCH,
	MSR_IA32_RTIT_OUTPUT_BASE, MSR_IA32_RTIT_OUTPUT_MASK,
	MSR_IA32_RTIT_ADDR0_A, MSR_IA32_RTIT_ADDR0_B,
	MSR_IA32_RTIT_ADDR1_A, MSR_IA32_RTIT_ADDR1_B,
	MSR_IA32_RTIT_ADDR2_A, MSR_IA32_RTIT_ADDR2_B,
	MSR_IA32_RTIT_ADDR3_A, MSR_IA32_RTIT_ADDR3_B,
	MSR_IA32_UMWAIT_CONTROL,

	MSR_ARCH_PERFMON_FIXED_CTR0, MSR_ARCH_PERFMON_FIXED_CTR1,
	MSR_ARCH_PERFMON_FIXED_CTR0 + 2,
	MSR_CORE_PERF_FIXED_CTR_CTRL, MSR_CORE_PERF_GLOBAL_STATUS,
	MSR_CORE_PERF_GLOBAL_CTRL, MSR_CORE_PERF_GLOBAL_OVF_CTRL,
	MSR_ARCH_PERFMON_PERFCTR0, MSR_ARCH_PERFMON_PERFCTR1,
	MSR_ARCH_PERFMON_PERFCTR0 + 2, MSR_ARCH_PERFMON_PERFCTR0 + 3,
	MSR_ARCH_PERFMON_PERFCTR0 + 4, MSR_ARCH_PERFMON_PERFCTR0 + 5,
	MSR_ARCH_PERFMON_PERFCTR0 + 6, MSR_ARCH_PERFMON_PERFCTR0 + 7,
	MSR_ARCH_PERFMON_PERFCTR0 + 8, MSR_ARCH_PERFMON_PERFCTR0 + 9,
	MSR_ARCH_PERFMON_PERFCTR0 + 10, MSR_ARCH_PERFMON_PERFCTR0 + 11,
	MSR_ARCH_PERFMON_PERFCTR0 + 12, MSR_ARCH_PERFMON_PERFCTR0 + 13,
	MSR_ARCH_PERFMON_PERFCTR0 + 14, MSR_ARCH_PERFMON_PERFCTR0 + 15,
	MSR_ARCH_PERFMON_PERFCTR0 + 16, MSR_ARCH_PERFMON_PERFCTR0 + 17,
	MSR_ARCH_PERFMON_EVENTSEL0, MSR_ARCH_PERFMON_EVENTSEL1,
	MSR_ARCH_PERFMON_EVENTSEL0 + 2, MSR_ARCH_PERFMON_EVENTSEL0 + 3,
	MSR_ARCH_PERFMON_EVENTSEL0 + 4, MSR_ARCH_PERFMON_EVENTSEL0 + 5,
	MSR_ARCH_PERFMON_EVENTSEL0 + 6, MSR_ARCH_PERFMON_EVENTSEL0 + 7,
	MSR_ARCH_PERFMON_EVENTSEL0 + 8, MSR_ARCH_PERFMON_EVENTSEL0 + 9,
	MSR_ARCH_PERFMON_EVENTSEL0 + 10, MSR_ARCH_PERFMON_EVENTSEL0 + 11,
	MSR_ARCH_PERFMON_EVENTSEL0 + 12, MSR_ARCH_PERFMON_EVENTSEL0 + 13,
	MSR_ARCH_PERFMON_EVENTSEL0 + 14, MSR_ARCH_PERFMON_EVENTSEL0 + 15,
	MSR_ARCH_PERFMON_EVENTSEL0 + 16, MSR_ARCH_PERFMON_EVENTSEL0 + 17,

	MSR_K7_EVNTSEL0, MSR_K7_EVNTSEL1, MSR_K7_EVNTSEL2, MSR_K7_EVNTSEL3,
	MSR_K7_PERFCTR0, MSR_K7_PERFCTR1, MSR_K7_PERFCTR2, MSR_K7_PERFCTR3,
	MSR_F15H_PERF_CTL0, MSR_F15H_PERF_CTL1, MSR_F15H_PERF_CTL2,
	MSR_F15H_PERF_CTL3, MSR_F15H_PERF_CTL4, MSR_F15H_PERF_CTL5,
	MSR_F15H_PERF_CTR0, MSR_F15H_PERF_CTR1, MSR_F15H_PERF_CTR2,
	MSR_F15H_PERF_CTR3, MSR_F15H_PERF_CTR4, MSR_F15H_PERF_CTR5,
	MSR_IA32_XFD, MSR_IA32_XFD_ERR,
};

static u32 msrs_to_save[ARRAY_SIZE(msrs_to_save_all)];
static unsigned num_msrs_to_save;

static const u32 emulated_msrs_all[] = {
	MSR_KVM_SYSTEM_TIME, MSR_KVM_WALL_CLOCK,
	MSR_KVM_SYSTEM_TIME_NEW, MSR_KVM_WALL_CLOCK_NEW,
	HV_X64_MSR_GUEST_OS_ID, HV_X64_MSR_HYPERCALL,
	HV_X64_MSR_TIME_REF_COUNT, HV_X64_MSR_REFERENCE_TSC,
	HV_X64_MSR_TSC_FREQUENCY, HV_X64_MSR_APIC_FREQUENCY,
	HV_X64_MSR_CRASH_P0, HV_X64_MSR_CRASH_P1, HV_X64_MSR_CRASH_P2,
	HV_X64_MSR_CRASH_P3, HV_X64_MSR_CRASH_P4, HV_X64_MSR_CRASH_CTL,
	HV_X64_MSR_RESET,
	HV_X64_MSR_VP_INDEX,
	HV_X64_MSR_VP_RUNTIME,
	HV_X64_MSR_SCONTROL,
	HV_X64_MSR_STIMER0_CONFIG,
	HV_X64_MSR_VP_ASSIST_PAGE,
	HV_X64_MSR_REENLIGHTENMENT_CONTROL, HV_X64_MSR_TSC_EMULATION_CONTROL,
	HV_X64_MSR_TSC_EMULATION_STATUS,
	HV_X64_MSR_SYNDBG_OPTIONS,
	HV_X64_MSR_SYNDBG_CONTROL, HV_X64_MSR_SYNDBG_STATUS,
	HV_X64_MSR_SYNDBG_SEND_BUFFER, HV_X64_MSR_SYNDBG_RECV_BUFFER,
	HV_X64_MSR_SYNDBG_PENDING_BUFFER,

	MSR_KVM_ASYNC_PF_EN, MSR_KVM_STEAL_TIME,
	MSR_KVM_PV_EOI_EN, MSR_KVM_ASYNC_PF_INT, MSR_KVM_ASYNC_PF_ACK,

	MSR_IA32_TSC_ADJUST,
	MSR_IA32_TSC_DEADLINE,
	MSR_IA32_ARCH_CAPABILITIES,
	MSR_IA32_PERF_CAPABILITIES,
	MSR_IA32_MISC_ENABLE,
	MSR_IA32_MCG_STATUS,
	MSR_IA32_MCG_CTL,
	MSR_IA32_MCG_EXT_CTL,
	MSR_IA32_SMBASE,
	MSR_SMI_COUNT,
	MSR_PLATFORM_INFO,
	MSR_MISC_FEATURES_ENABLES,
	MSR_AMD64_VIRT_SPEC_CTRL,
	MSR_AMD64_TSC_RATIO,
	MSR_IA32_POWER_CTL,
	MSR_IA32_UCODE_REV,

	/*
	 * The following list leaves out MSRs whose values are determined
	 * by arch/x86/kvm/vmx/nested.c based on CPUID or other MSRs.
	 * We always support the "true" VMX control MSRs, even if the host
	 * processor does not, so I am putting these registers here rather
	 * than in msrs_to_save_all.
	 */
	MSR_IA32_VMX_BASIC,
	MSR_IA32_VMX_TRUE_PINBASED_CTLS,
	MSR_IA32_VMX_TRUE_PROCBASED_CTLS,
	MSR_IA32_VMX_TRUE_EXIT_CTLS,
	MSR_IA32_VMX_TRUE_ENTRY_CTLS,
	MSR_IA32_VMX_MISC,
	MSR_IA32_VMX_CR0_FIXED0,
	MSR_IA32_VMX_CR4_FIXED0,
	MSR_IA32_VMX_VMCS_ENUM,
	MSR_IA32_VMX_PROCBASED_CTLS2,
	MSR_IA32_VMX_EPT_VPID_CAP,
	MSR_IA32_VMX_VMFUNC,

	MSR_K7_HWCR,
	MSR_KVM_POLL_CONTROL,
};

static u32 emulated_msrs[ARRAY_SIZE(emulated_msrs_all)];
static unsigned num_emulated_msrs;

/*
 * List of msr numbers which are used to expose MSR-based features that
 * can be used by a hypervisor to validate requested CPU features.
 */
static const u32 msr_based_features_all[] = {
	MSR_IA32_VMX_BASIC,
	MSR_IA32_VMX_TRUE_PINBASED_CTLS,
	MSR_IA32_VMX_PINBASED_CTLS,
	MSR_IA32_VMX_TRUE_PROCBASED_CTLS,
	MSR_IA32_VMX_PROCBASED_CTLS,
	MSR_IA32_VMX_TRUE_EXIT_CTLS,
	MSR_IA32_VMX_EXIT_CTLS,
	MSR_IA32_VMX_TRUE_ENTRY_CTLS,
	MSR_IA32_VMX_ENTRY_CTLS,
	MSR_IA32_VMX_MISC,
	MSR_IA32_VMX_CR0_FIXED0,
	MSR_IA32_VMX_CR0_FIXED1,
	MSR_IA32_VMX_CR4_FIXED0,
	MSR_IA32_VMX_CR4_FIXED1,
	MSR_IA32_VMX_VMCS_ENUM,
	MSR_IA32_VMX_PROCBASED_CTLS2,
	MSR_IA32_VMX_EPT_VPID_CAP,
	MSR_IA32_VMX_VMFUNC,

	MSR_F10H_DECFG,
	MSR_IA32_UCODE_REV,
	MSR_IA32_ARCH_CAPABILITIES,
	MSR_IA32_PERF_CAPABILITIES,
};

static u32 msr_based_features[ARRAY_SIZE(msr_based_features_all)];
static unsigned int num_msr_based_features;

static u64 kvm_get_arch_capabilities(void)
{
	u64 data = 0;

	if (boot_cpu_has(X86_FEATURE_ARCH_CAPABILITIES))
		rdmsrl(MSR_IA32_ARCH_CAPABILITIES, data);

	/*
	 * If nx_huge_pages is enabled, KVM's shadow paging will ensure that
	 * the nested hypervisor runs with NX huge pages.  If it is not,
	 * L1 is anyway vulnerable to ITLB_MULTIHIT exploits from other
	 * L1 guests, so it need not worry about its own (L2) guests.
	 */
	data |= ARCH_CAP_PSCHANGE_MC_NO;

	/*
	 * If we're doing cache flushes (either "always" or "cond")
	 * we will do one whenever the guest does a vmlaunch/vmresume.
	 * If an outer hypervisor is doing the cache flush for us
	 * (VMENTER_L1D_FLUSH_NESTED_VM), we can safely pass that
	 * capability to the guest too, and if EPT is disabled we're not
	 * vulnerable.  Overall, only VMENTER_L1D_FLUSH_NEVER will
	 * require a nested hypervisor to do a flush of its own.
	 */
	if (l1tf_vmx_mitigation != VMENTER_L1D_FLUSH_NEVER)
		data |= ARCH_CAP_SKIP_VMENTRY_L1DFLUSH;

	if (!boot_cpu_has_bug(X86_BUG_CPU_MELTDOWN))
		data |= ARCH_CAP_RDCL_NO;
	if (!boot_cpu_has_bug(X86_BUG_SPEC_STORE_BYPASS))
		data |= ARCH_CAP_SSB_NO;
	if (!boot_cpu_has_bug(X86_BUG_MDS))
		data |= ARCH_CAP_MDS_NO;

	if (!boot_cpu_has(X86_FEATURE_RTM)) {
		/*
		 * If RTM=0 because the kernel has disabled TSX, the host might
		 * have TAA_NO or TSX_CTRL.  Clear TAA_NO (the guest sees RTM=0
		 * and therefore knows that there cannot be TAA) but keep
		 * TSX_CTRL: some buggy userspaces leave it set on tsx=on hosts,
		 * and we want to allow migrating those guests to tsx=off hosts.
		 */
		data &= ~ARCH_CAP_TAA_NO;
	} else if (!boot_cpu_has_bug(X86_BUG_TAA)) {
		data |= ARCH_CAP_TAA_NO;
	} else {
		/*
		 * Nothing to do here; we emulate TSX_CTRL if present on the
		 * host so the guest can choose between disabling TSX or
		 * using VERW to clear CPU buffers.
		 */
	}

	/* Guests don't need to know "Fill buffer clear control" exists */
	data &= ~ARCH_CAP_FB_CLEAR_CTRL;

	return data;
}

static int kvm_get_msr_feature(struct kvm_msr_entry *msr)
{
	switch (msr->index) {
	case MSR_IA32_ARCH_CAPABILITIES:
		msr->data = kvm_get_arch_capabilities();
		break;
	case MSR_IA32_UCODE_REV:
		rdmsrl_safe(msr->index, &msr->data);
		break;
	default:
		return static_call(kvm_x86_get_msr_feature)(msr);
	}
	return 0;
}

static int do_get_msr_feature(struct kvm_vcpu *vcpu, unsigned index, u64 *data)
{
	struct kvm_msr_entry msr;
	int r;

	msr.index = index;
	r = kvm_get_msr_feature(&msr);

	if (r == KVM_MSR_RET_INVALID) {
		/* Unconditionally clear the output for simplicity */
		*data = 0;
		if (kvm_msr_ignored_check(index, 0, false))
			r = 0;
	}

	if (r)
		return r;

	*data = msr.data;

	return 0;
}

static bool __kvm_valid_efer(struct kvm_vcpu *vcpu, u64 efer)
{
	if (efer & EFER_FFXSR && !guest_cpuid_has(vcpu, X86_FEATURE_FXSR_OPT))
		return false;

	if (efer & EFER_SVME && !guest_cpuid_has(vcpu, X86_FEATURE_SVM))
		return false;

	if (efer & (EFER_LME | EFER_LMA) &&
	    !guest_cpuid_has(vcpu, X86_FEATURE_LM))
		return false;

	if (efer & EFER_NX && !guest_cpuid_has(vcpu, X86_FEATURE_NX))
		return false;

	return true;

}
bool kvm_valid_efer(struct kvm_vcpu *vcpu, u64 efer)
{
	if (efer & efer_reserved_bits)
		return false;

	return __kvm_valid_efer(vcpu, efer);
}
EXPORT_SYMBOL_GPL(kvm_valid_efer);

static int set_efer(struct kvm_vcpu *vcpu, struct msr_data *msr_info)
{
	u64 old_efer = vcpu->arch.efer;
	u64 efer = msr_info->data;
	int r;

	if (efer & efer_reserved_bits)
		return 1;

	if (!msr_info->host_initiated) {
		if (!__kvm_valid_efer(vcpu, efer))
			return 1;

		if (is_paging(vcpu) &&
		    (vcpu->arch.efer & EFER_LME) != (efer & EFER_LME))
			return 1;
	}

	efer &= ~EFER_LMA;
	efer |= vcpu->arch.efer & EFER_LMA;

	r = static_call(kvm_x86_set_efer)(vcpu, efer);
	if (r) {
		WARN_ON(r > 0);
		return r;
	}

	if ((efer ^ old_efer) & KVM_MMU_EFER_ROLE_BITS)
		kvm_mmu_reset_context(vcpu);

	return 0;
}

void kvm_enable_efer_bits(u64 mask)
{
       efer_reserved_bits &= ~mask;
}
EXPORT_SYMBOL_GPL(kvm_enable_efer_bits);

bool kvm_msr_allowed(struct kvm_vcpu *vcpu, u32 index, u32 type)
{
	struct kvm_x86_msr_filter *msr_filter;
	struct msr_bitmap_range *ranges;
	struct kvm *kvm = vcpu->kvm;
	bool allowed;
	int idx;
	u32 i;

	/* x2APIC MSRs do not support filtering. */
	if (index >= 0x800 && index <= 0x8ff)
		return true;

	idx = srcu_read_lock(&kvm->srcu);

	msr_filter = srcu_dereference(kvm->arch.msr_filter, &kvm->srcu);
	if (!msr_filter) {
		allowed = true;
		goto out;
	}

	allowed = msr_filter->default_allow;
	ranges = msr_filter->ranges;

	for (i = 0; i < msr_filter->count; i++) {
		u32 start = ranges[i].base;
		u32 end = start + ranges[i].nmsrs;
		u32 flags = ranges[i].flags;
		unsigned long *bitmap = ranges[i].bitmap;

		if ((index >= start) && (index < end) && (flags & type)) {
			allowed = !!test_bit(index - start, bitmap);
			break;
		}
	}

out:
	srcu_read_unlock(&kvm->srcu, idx);

	return allowed;
}
EXPORT_SYMBOL_GPL(kvm_msr_allowed);

/*
 * Write @data into the MSR specified by @index.  Select MSR specific fault
 * checks are bypassed if @host_initiated is %true.
 * Returns 0 on success, non-0 otherwise.
 * Assumes vcpu_load() was already called.
 */
static int __kvm_set_msr(struct kvm_vcpu *vcpu, u32 index, u64 data,
			 bool host_initiated)
{
	struct msr_data msr;

	switch (index) {
	case MSR_FS_BASE:
	case MSR_GS_BASE:
	case MSR_KERNEL_GS_BASE:
	case MSR_CSTAR:
	case MSR_LSTAR:
		if (is_noncanonical_address(data, vcpu))
			return 1;
		break;
	case MSR_IA32_SYSENTER_EIP:
	case MSR_IA32_SYSENTER_ESP:
		/*
		 * IA32_SYSENTER_ESP and IA32_SYSENTER_EIP cause #GP if
		 * non-canonical address is written on Intel but not on
		 * AMD (which ignores the top 32-bits, because it does
		 * not implement 64-bit SYSENTER).
		 *
		 * 64-bit code should hence be able to write a non-canonical
		 * value on AMD.  Making the address canonical ensures that
		 * vmentry does not fail on Intel after writing a non-canonical
		 * value, and that something deterministic happens if the guest
		 * invokes 64-bit SYSENTER.
		 */
		data = __canonical_address(data, vcpu_virt_addr_bits(vcpu));
		break;
	case MSR_TSC_AUX:
		if (!kvm_is_supported_user_return_msr(MSR_TSC_AUX))
			return 1;

		if (!host_initiated &&
		    !guest_cpuid_has(vcpu, X86_FEATURE_RDTSCP) &&
		    !guest_cpuid_has(vcpu, X86_FEATURE_RDPID))
			return 1;

		/*
		 * Per Intel's SDM, bits 63:32 are reserved, but AMD's APM has
		 * incomplete and conflicting architectural behavior.  Current
		 * AMD CPUs completely ignore bits 63:32, i.e. they aren't
		 * reserved and always read as zeros.  Enforce Intel's reserved
		 * bits check if and only if the guest CPU is Intel, and clear
		 * the bits in all other cases.  This ensures cross-vendor
		 * migration will provide consistent behavior for the guest.
		 */
		if (guest_cpuid_is_intel(vcpu) && (data >> 32) != 0)
			return 1;

		data = (u32)data;
		break;
	}

	msr.data = data;
	msr.index = index;
	msr.host_initiated = host_initiated;

	return static_call(kvm_x86_set_msr)(vcpu, &msr);
}

static int kvm_set_msr_ignored_check(struct kvm_vcpu *vcpu,
				     u32 index, u64 data, bool host_initiated)
{
	int ret = __kvm_set_msr(vcpu, index, data, host_initiated);

	if (ret == KVM_MSR_RET_INVALID)
		if (kvm_msr_ignored_check(index, data, true))
			ret = 0;

	return ret;
}

/*
 * Read the MSR specified by @index into @data.  Select MSR specific fault
 * checks are bypassed if @host_initiated is %true.
 * Returns 0 on success, non-0 otherwise.
 * Assumes vcpu_load() was already called.
 */
int __kvm_get_msr(struct kvm_vcpu *vcpu, u32 index, u64 *data,
		  bool host_initiated)
{
	struct msr_data msr;
	int ret;

	switch (index) {
	case MSR_TSC_AUX:
		if (!kvm_is_supported_user_return_msr(MSR_TSC_AUX))
			return 1;

		if (!host_initiated &&
		    !guest_cpuid_has(vcpu, X86_FEATURE_RDTSCP) &&
		    !guest_cpuid_has(vcpu, X86_FEATURE_RDPID))
			return 1;
		break;
	}

	msr.index = index;
	msr.host_initiated = host_initiated;

	ret = static_call(kvm_x86_get_msr)(vcpu, &msr);
	if (!ret)
		*data = msr.data;
	return ret;
}

static int kvm_get_msr_ignored_check(struct kvm_vcpu *vcpu,
				     u32 index, u64 *data, bool host_initiated)
{
	int ret = __kvm_get_msr(vcpu, index, data, host_initiated);

	if (ret == KVM_MSR_RET_INVALID) {
		/* Unconditionally clear *data for simplicity */
		*data = 0;
		if (kvm_msr_ignored_check(index, 0, false))
			ret = 0;
	}

	return ret;
}

static int kvm_get_msr_with_filter(struct kvm_vcpu *vcpu, u32 index, u64 *data)
{
	if (!kvm_msr_allowed(vcpu, index, KVM_MSR_FILTER_READ))
		return KVM_MSR_RET_FILTERED;
	return kvm_get_msr_ignored_check(vcpu, index, data, false);
}

static int kvm_set_msr_with_filter(struct kvm_vcpu *vcpu, u32 index, u64 data)
{
	if (!kvm_msr_allowed(vcpu, index, KVM_MSR_FILTER_WRITE))
		return KVM_MSR_RET_FILTERED;
	return kvm_set_msr_ignored_check(vcpu, index, data, false);
}

int kvm_get_msr(struct kvm_vcpu *vcpu, u32 index, u64 *data)
{
	return kvm_get_msr_ignored_check(vcpu, index, data, false);
}
EXPORT_SYMBOL_GPL(kvm_get_msr);

int kvm_set_msr(struct kvm_vcpu *vcpu, u32 index, u64 data)
{
	return kvm_set_msr_ignored_check(vcpu, index, data, false);
}
EXPORT_SYMBOL_GPL(kvm_set_msr);

static void complete_userspace_rdmsr(struct kvm_vcpu *vcpu)
{
	if (!vcpu->run->msr.error) {
		kvm_rax_write(vcpu, (u32)vcpu->run->msr.data);
		kvm_rdx_write(vcpu, vcpu->run->msr.data >> 32);
	}
}

static int complete_emulated_msr_access(struct kvm_vcpu *vcpu)
{
	return complete_emulated_insn_gp(vcpu, vcpu->run->msr.error);
}

static int complete_emulated_rdmsr(struct kvm_vcpu *vcpu)
{
	complete_userspace_rdmsr(vcpu);
	return complete_emulated_msr_access(vcpu);
}

static int complete_fast_msr_access(struct kvm_vcpu *vcpu)
{
	return static_call(kvm_x86_complete_emulated_msr)(vcpu, vcpu->run->msr.error);
}

static int complete_fast_rdmsr(struct kvm_vcpu *vcpu)
{
	complete_userspace_rdmsr(vcpu);
	return complete_fast_msr_access(vcpu);
}

static u64 kvm_msr_reason(int r)
{
	switch (r) {
	case KVM_MSR_RET_INVALID:
		return KVM_MSR_EXIT_REASON_UNKNOWN;
	case KVM_MSR_RET_FILTERED:
		return KVM_MSR_EXIT_REASON_FILTER;
	default:
		return KVM_MSR_EXIT_REASON_INVAL;
	}
}

static int kvm_msr_user_space(struct kvm_vcpu *vcpu, u32 index,
			      u32 exit_reason, u64 data,
			      int (*completion)(struct kvm_vcpu *vcpu),
			      int r)
{
	u64 msr_reason = kvm_msr_reason(r);

	/* Check if the user wanted to know about this MSR fault */
	if (!(vcpu->kvm->arch.user_space_msr_mask & msr_reason))
		return 0;

	vcpu->run->exit_reason = exit_reason;
	vcpu->run->msr.error = 0;
	memset(vcpu->run->msr.pad, 0, sizeof(vcpu->run->msr.pad));
	vcpu->run->msr.reason = msr_reason;
	vcpu->run->msr.index = index;
	vcpu->run->msr.data = data;
	vcpu->arch.complete_userspace_io = completion;

	return 1;
}

int kvm_emulate_rdmsr(struct kvm_vcpu *vcpu)
{
	u32 ecx = kvm_rcx_read(vcpu);
	u64 data;
	int r;

	r = kvm_get_msr_with_filter(vcpu, ecx, &data);

	if (!r) {
		trace_kvm_msr_read(ecx, data);

		kvm_rax_write(vcpu, data & -1u);
		kvm_rdx_write(vcpu, (data >> 32) & -1u);
	} else {
		/* MSR read failed? See if we should ask user space */
		if (kvm_msr_user_space(vcpu, ecx, KVM_EXIT_X86_RDMSR, 0,
				       complete_fast_rdmsr, r))
			return 0;
		trace_kvm_msr_read_ex(ecx);
	}

	return static_call(kvm_x86_complete_emulated_msr)(vcpu, r);
}
EXPORT_SYMBOL_GPL(kvm_emulate_rdmsr);

int kvm_emulate_wrmsr(struct kvm_vcpu *vcpu)
{
	u32 ecx = kvm_rcx_read(vcpu);
	u64 data = kvm_read_edx_eax(vcpu);
	int r;

	r = kvm_set_msr_with_filter(vcpu, ecx, data);

	if (!r) {
		trace_kvm_msr_write(ecx, data);
	} else {
		/* MSR write failed? See if we should ask user space */
		if (kvm_msr_user_space(vcpu, ecx, KVM_EXIT_X86_WRMSR, data,
				       complete_fast_msr_access, r))
			return 0;
		/* Signal all other negative errors to userspace */
		if (r < 0)
			return r;
		trace_kvm_msr_write_ex(ecx, data);
	}

	return static_call(kvm_x86_complete_emulated_msr)(vcpu, r);
}
EXPORT_SYMBOL_GPL(kvm_emulate_wrmsr);

int kvm_emulate_as_nop(struct kvm_vcpu *vcpu)
{
	return kvm_skip_emulated_instruction(vcpu);
}
EXPORT_SYMBOL_GPL(kvm_emulate_as_nop);

int kvm_emulate_invd(struct kvm_vcpu *vcpu)
{
	/* Treat an INVD instruction as a NOP and just skip it. */
	return kvm_emulate_as_nop(vcpu);
}
EXPORT_SYMBOL_GPL(kvm_emulate_invd);

int kvm_emulate_mwait(struct kvm_vcpu *vcpu)
{
	pr_warn_once("kvm: MWAIT instruction emulated as NOP!\n");
	return kvm_emulate_as_nop(vcpu);
}
EXPORT_SYMBOL_GPL(kvm_emulate_mwait);

int kvm_handle_invalid_op(struct kvm_vcpu *vcpu)
{
	kvm_queue_exception(vcpu, UD_VECTOR);
	return 1;
}
EXPORT_SYMBOL_GPL(kvm_handle_invalid_op);

int kvm_emulate_monitor(struct kvm_vcpu *vcpu)
{
	pr_warn_once("kvm: MONITOR instruction emulated as NOP!\n");
	return kvm_emulate_as_nop(vcpu);
}
EXPORT_SYMBOL_GPL(kvm_emulate_monitor);

static inline bool kvm_vcpu_exit_request(struct kvm_vcpu *vcpu)
{
	xfer_to_guest_mode_prepare();
	return vcpu->mode == EXITING_GUEST_MODE || kvm_request_pending(vcpu) ||
		xfer_to_guest_mode_work_pending();
}

/*
 * The fast path for frequent and performance sensitive wrmsr emulation,
 * i.e. the sending of IPI, sending IPI early in the VM-Exit flow reduces
 * the latency of virtual IPI by avoiding the expensive bits of transitioning
 * from guest to host, e.g. reacquiring KVM's SRCU lock. In contrast to the
 * other cases which must be called after interrupts are enabled on the host.
 */
static int handle_fastpath_set_x2apic_icr_irqoff(struct kvm_vcpu *vcpu, u64 data)
{
	if (!lapic_in_kernel(vcpu) || !apic_x2apic_mode(vcpu->arch.apic))
		return 1;

	if (((data & APIC_SHORT_MASK) == APIC_DEST_NOSHORT) &&
	    ((data & APIC_DEST_MASK) == APIC_DEST_PHYSICAL) &&
	    ((data & APIC_MODE_MASK) == APIC_DM_FIXED) &&
	    ((u32)(data >> 32) != X2APIC_BROADCAST))
		return kvm_x2apic_icr_write(vcpu->arch.apic, data);

	return 1;
}

static int handle_fastpath_set_tscdeadline(struct kvm_vcpu *vcpu, u64 data)
{
	if (!kvm_can_use_hv_timer(vcpu))
		return 1;

	kvm_set_lapic_tscdeadline_msr(vcpu, data);
	return 0;
}

fastpath_t handle_fastpath_set_msr_irqoff(struct kvm_vcpu *vcpu)
{
	u32 msr = kvm_rcx_read(vcpu);
	u64 data;
	fastpath_t ret = EXIT_FASTPATH_NONE;

	switch (msr) {
	case APIC_BASE_MSR + (APIC_ICR >> 4):
		data = kvm_read_edx_eax(vcpu);
		if (!handle_fastpath_set_x2apic_icr_irqoff(vcpu, data)) {
			kvm_skip_emulated_instruction(vcpu);
			ret = EXIT_FASTPATH_EXIT_HANDLED;
		}
		break;
	case MSR_IA32_TSC_DEADLINE:
		data = kvm_read_edx_eax(vcpu);
		if (!handle_fastpath_set_tscdeadline(vcpu, data)) {
			kvm_skip_emulated_instruction(vcpu);
			ret = EXIT_FASTPATH_REENTER_GUEST;
		}
		break;
	default:
		break;
	}

	if (ret != EXIT_FASTPATH_NONE)
		trace_kvm_msr_write(msr, data);

	return ret;
}
EXPORT_SYMBOL_GPL(handle_fastpath_set_msr_irqoff);

/*
 * Adapt set_msr() to msr_io()'s calling convention
 */
static int do_get_msr(struct kvm_vcpu *vcpu, unsigned index, u64 *data)
{
	return kvm_get_msr_ignored_check(vcpu, index, data, true);
}

static int do_set_msr(struct kvm_vcpu *vcpu, unsigned index, u64 *data)
{
	return kvm_set_msr_ignored_check(vcpu, index, *data, true);
}

#ifdef CONFIG_X86_64
struct pvclock_clock {
	int vclock_mode;
	u64 cycle_last;
	u64 mask;
	u32 mult;
	u32 shift;
	u64 base_cycles;
	u64 offset;
};

struct pvclock_gtod_data {
	seqcount_t	seq;

	struct pvclock_clock clock; /* extract of a clocksource struct */
	struct pvclock_clock raw_clock; /* extract of a clocksource struct */

	ktime_t		offs_boot;
	u64		wall_time_sec;
};

static struct pvclock_gtod_data pvclock_gtod_data;

static void update_pvclock_gtod(struct timekeeper *tk)
{
	struct pvclock_gtod_data *vdata = &pvclock_gtod_data;

	write_seqcount_begin(&vdata->seq);

	/* copy pvclock gtod data */
	vdata->clock.vclock_mode	= tk->tkr_mono.clock->vdso_clock_mode;
	vdata->clock.cycle_last		= tk->tkr_mono.cycle_last;
	vdata->clock.mask		= tk->tkr_mono.mask;
	vdata->clock.mult		= tk->tkr_mono.mult;
	vdata->clock.shift		= tk->tkr_mono.shift;
	vdata->clock.base_cycles	= tk->tkr_mono.xtime_nsec;
	vdata->clock.offset		= tk->tkr_mono.base;

	vdata->raw_clock.vclock_mode	= tk->tkr_raw.clock->vdso_clock_mode;
	vdata->raw_clock.cycle_last	= tk->tkr_raw.cycle_last;
	vdata->raw_clock.mask		= tk->tkr_raw.mask;
	vdata->raw_clock.mult		= tk->tkr_raw.mult;
	vdata->raw_clock.shift		= tk->tkr_raw.shift;
	vdata->raw_clock.base_cycles	= tk->tkr_raw.xtime_nsec;
	vdata->raw_clock.offset		= tk->tkr_raw.base;

	vdata->wall_time_sec            = tk->xtime_sec;

	vdata->offs_boot		= tk->offs_boot;

	write_seqcount_end(&vdata->seq);
}

static s64 get_kvmclock_base_ns(void)
{
	/* Count up from boot time, but with the frequency of the raw clock.  */
	return ktime_to_ns(ktime_add(ktime_get_raw(), pvclock_gtod_data.offs_boot));
}
#else
static s64 get_kvmclock_base_ns(void)
{
	/* Master clock not used, so we can just use CLOCK_BOOTTIME.  */
	return ktime_get_boottime_ns();
}
#endif

static void kvm_write_wall_clock(struct kvm *kvm, gpa_t wall_clock, int sec_hi_ofs)
{
	int version;
	int r;
	struct pvclock_wall_clock wc;
	u32 wc_sec_hi;
	u64 wall_nsec;

	if (!wall_clock)
		return;

	r = kvm_read_guest(kvm, wall_clock, &version, sizeof(version));
	if (r)
		return;

	if (version & 1)
		++version;  /* first time write, random junk */

	++version;

	if (kvm_write_guest(kvm, wall_clock, &version, sizeof(version)))
		return;

	/*
	 * The guest calculates current wall clock time by adding
	 * system time (updated by kvm_guest_time_update below) to the
	 * wall clock specified here.  We do the reverse here.
	 */
	wall_nsec = ktime_get_real_ns() - get_kvmclock_ns(kvm);

	wc.nsec = do_div(wall_nsec, 1000000000);
	wc.sec = (u32)wall_nsec; /* overflow in 2106 guest time */
	wc.version = version;

	kvm_write_guest(kvm, wall_clock, &wc, sizeof(wc));

	if (sec_hi_ofs) {
		wc_sec_hi = wall_nsec >> 32;
		kvm_write_guest(kvm, wall_clock + sec_hi_ofs,
				&wc_sec_hi, sizeof(wc_sec_hi));
	}

	version++;
	kvm_write_guest(kvm, wall_clock, &version, sizeof(version));
}

static void kvm_write_system_time(struct kvm_vcpu *vcpu, gpa_t system_time,
				  bool old_msr, bool host_initiated)
{
	struct kvm_arch *ka = &vcpu->kvm->arch;

	if (vcpu->vcpu_id == 0 && !host_initiated) {
		if (ka->boot_vcpu_runs_old_kvmclock != old_msr)
			kvm_make_request(KVM_REQ_MASTERCLOCK_UPDATE, vcpu);

		ka->boot_vcpu_runs_old_kvmclock = old_msr;
	}

	vcpu->arch.time = system_time;
	kvm_make_request(KVM_REQ_GLOBAL_CLOCK_UPDATE, vcpu);

	/* we verify if the enable bit is set... */
	if (system_time & 1) {
		kvm_gfn_to_pfn_cache_init(vcpu->kvm, &vcpu->arch.pv_time, vcpu,
					  KVM_HOST_USES_PFN, system_time & ~1ULL,
					  sizeof(struct pvclock_vcpu_time_info));
	} else {
		kvm_gfn_to_pfn_cache_destroy(vcpu->kvm, &vcpu->arch.pv_time);
	}

	return;
}

static uint32_t div_frac(uint32_t dividend, uint32_t divisor)
{
	do_shl32_div32(dividend, divisor);
	return dividend;
}

static void kvm_get_time_scale(uint64_t scaled_hz, uint64_t base_hz,
			       s8 *pshift, u32 *pmultiplier)
{
	uint64_t scaled64;
	int32_t  shift = 0;
	uint64_t tps64;
	uint32_t tps32;

	tps64 = base_hz;
	scaled64 = scaled_hz;
	while (tps64 > scaled64*2 || tps64 & 0xffffffff00000000ULL) {
		tps64 >>= 1;
		shift--;
	}

	tps32 = (uint32_t)tps64;
	while (tps32 <= scaled64 || scaled64 & 0xffffffff00000000ULL) {
		if (scaled64 & 0xffffffff00000000ULL || tps32 & 0x80000000)
			scaled64 >>= 1;
		else
			tps32 <<= 1;
		shift++;
	}

	*pshift = shift;
	*pmultiplier = div_frac(scaled64, tps32);
}

#ifdef CONFIG_X86_64
static atomic_t kvm_guest_has_master_clock = ATOMIC_INIT(0);
#endif

static DEFINE_PER_CPU(unsigned long, cpu_tsc_khz);
static unsigned long max_tsc_khz;

static u32 adjust_tsc_khz(u32 khz, s32 ppm)
{
	u64 v = (u64)khz * (1000000 + ppm);
	do_div(v, 1000000);
	return v;
}

static void kvm_vcpu_write_tsc_multiplier(struct kvm_vcpu *vcpu, u64 l1_multiplier);

static int set_tsc_khz(struct kvm_vcpu *vcpu, u32 user_tsc_khz, bool scale)
{
	u64 ratio;

	/* Guest TSC same frequency as host TSC? */
	if (!scale) {
		kvm_vcpu_write_tsc_multiplier(vcpu, kvm_default_tsc_scaling_ratio);
		return 0;
	}

	/* TSC scaling supported? */
	if (!kvm_has_tsc_control) {
		if (user_tsc_khz > tsc_khz) {
			vcpu->arch.tsc_catchup = 1;
			vcpu->arch.tsc_always_catchup = 1;
			return 0;
		} else {
			pr_warn_ratelimited("user requested TSC rate below hardware speed\n");
			return -1;
		}
	}

	/* TSC scaling required  - calculate ratio */
	ratio = mul_u64_u32_div(1ULL << kvm_tsc_scaling_ratio_frac_bits,
				user_tsc_khz, tsc_khz);

	if (ratio == 0 || ratio >= kvm_max_tsc_scaling_ratio) {
		pr_warn_ratelimited("Invalid TSC scaling ratio - virtual-tsc-khz=%u\n",
			            user_tsc_khz);
		return -1;
	}

	kvm_vcpu_write_tsc_multiplier(vcpu, ratio);
	return 0;
}

static int kvm_set_tsc_khz(struct kvm_vcpu *vcpu, u32 user_tsc_khz)
{
	u32 thresh_lo, thresh_hi;
	int use_scaling = 0;

	/* tsc_khz can be zero if TSC calibration fails */
	if (user_tsc_khz == 0) {
		/* set tsc_scaling_ratio to a safe value */
		kvm_vcpu_write_tsc_multiplier(vcpu, kvm_default_tsc_scaling_ratio);
		return -1;
	}

	/* Compute a scale to convert nanoseconds in TSC cycles */
	kvm_get_time_scale(user_tsc_khz * 1000LL, NSEC_PER_SEC,
			   &vcpu->arch.virtual_tsc_shift,
			   &vcpu->arch.virtual_tsc_mult);
	vcpu->arch.virtual_tsc_khz = user_tsc_khz;

	/*
	 * Compute the variation in TSC rate which is acceptable
	 * within the range of tolerance and decide if the
	 * rate being applied is within that bounds of the hardware
	 * rate.  If so, no scaling or compensation need be done.
	 */
	thresh_lo = adjust_tsc_khz(tsc_khz, -tsc_tolerance_ppm);
	thresh_hi = adjust_tsc_khz(tsc_khz, tsc_tolerance_ppm);
	if (user_tsc_khz < thresh_lo || user_tsc_khz > thresh_hi) {
		pr_debug("kvm: requested TSC rate %u falls outside tolerance [%u,%u]\n", user_tsc_khz, thresh_lo, thresh_hi);
		use_scaling = 1;
	}
	return set_tsc_khz(vcpu, user_tsc_khz, use_scaling);
}

static u64 compute_guest_tsc(struct kvm_vcpu *vcpu, s64 kernel_ns)
{
	u64 tsc = pvclock_scale_delta(kernel_ns-vcpu->arch.this_tsc_nsec,
				      vcpu->arch.virtual_tsc_mult,
				      vcpu->arch.virtual_tsc_shift);
	tsc += vcpu->arch.this_tsc_write;
	return tsc;
}

#ifdef CONFIG_X86_64
static inline int gtod_is_based_on_tsc(int mode)
{
	return mode == VDSO_CLOCKMODE_TSC || mode == VDSO_CLOCKMODE_HVCLOCK;
}
#endif

static void kvm_track_tsc_matching(struct kvm_vcpu *vcpu)
{
#ifdef CONFIG_X86_64
	bool vcpus_matched;
	struct kvm_arch *ka = &vcpu->kvm->arch;
	struct pvclock_gtod_data *gtod = &pvclock_gtod_data;

	vcpus_matched = (ka->nr_vcpus_matched_tsc + 1 ==
			 atomic_read(&vcpu->kvm->online_vcpus));

	/*
	 * Once the masterclock is enabled, always perform request in
	 * order to update it.
	 *
	 * In order to enable masterclock, the host clocksource must be TSC
	 * and the vcpus need to have matched TSCs.  When that happens,
	 * perform request to enable masterclock.
	 */
	if (ka->use_master_clock ||
	    (gtod_is_based_on_tsc(gtod->clock.vclock_mode) && vcpus_matched))
		kvm_make_request(KVM_REQ_MASTERCLOCK_UPDATE, vcpu);

	trace_kvm_track_tsc(vcpu->vcpu_id, ka->nr_vcpus_matched_tsc,
			    atomic_read(&vcpu->kvm->online_vcpus),
		            ka->use_master_clock, gtod->clock.vclock_mode);
#endif
}

/*
 * Multiply tsc by a fixed point number represented by ratio.
 *
 * The most significant 64-N bits (mult) of ratio represent the
 * integral part of the fixed point number; the remaining N bits
 * (frac) represent the fractional part, ie. ratio represents a fixed
 * point number (mult + frac * 2^(-N)).
 *
 * N equals to kvm_tsc_scaling_ratio_frac_bits.
 */
static inline u64 __scale_tsc(u64 ratio, u64 tsc)
{
	return mul_u64_u64_shr(tsc, ratio, kvm_tsc_scaling_ratio_frac_bits);
}

u64 kvm_scale_tsc(u64 tsc, u64 ratio)
{
	u64 _tsc = tsc;

	if (ratio != kvm_default_tsc_scaling_ratio)
		_tsc = __scale_tsc(ratio, tsc);

	return _tsc;
}
EXPORT_SYMBOL_GPL(kvm_scale_tsc);

static u64 kvm_compute_l1_tsc_offset(struct kvm_vcpu *vcpu, u64 target_tsc)
{
	u64 tsc;

	tsc = kvm_scale_tsc(rdtsc(), vcpu->arch.l1_tsc_scaling_ratio);

	return target_tsc - tsc;
}

u64 kvm_read_l1_tsc(struct kvm_vcpu *vcpu, u64 host_tsc)
{
	return vcpu->arch.l1_tsc_offset +
		kvm_scale_tsc(host_tsc, vcpu->arch.l1_tsc_scaling_ratio);
}
EXPORT_SYMBOL_GPL(kvm_read_l1_tsc);

u64 kvm_calc_nested_tsc_offset(u64 l1_offset, u64 l2_offset, u64 l2_multiplier)
{
	u64 nested_offset;

	if (l2_multiplier == kvm_default_tsc_scaling_ratio)
		nested_offset = l1_offset;
	else
		nested_offset = mul_s64_u64_shr((s64) l1_offset, l2_multiplier,
						kvm_tsc_scaling_ratio_frac_bits);

	nested_offset += l2_offset;
	return nested_offset;
}
EXPORT_SYMBOL_GPL(kvm_calc_nested_tsc_offset);

u64 kvm_calc_nested_tsc_multiplier(u64 l1_multiplier, u64 l2_multiplier)
{
	if (l2_multiplier != kvm_default_tsc_scaling_ratio)
		return mul_u64_u64_shr(l1_multiplier, l2_multiplier,
				       kvm_tsc_scaling_ratio_frac_bits);

	return l1_multiplier;
}
EXPORT_SYMBOL_GPL(kvm_calc_nested_tsc_multiplier);

static void kvm_vcpu_write_tsc_offset(struct kvm_vcpu *vcpu, u64 l1_offset)
{
	trace_kvm_write_tsc_offset(vcpu->vcpu_id,
				   vcpu->arch.l1_tsc_offset,
				   l1_offset);

	vcpu->arch.l1_tsc_offset = l1_offset;

	/*
	 * If we are here because L1 chose not to trap WRMSR to TSC then
	 * according to the spec this should set L1's TSC (as opposed to
	 * setting L1's offset for L2).
	 */
	if (is_guest_mode(vcpu))
		vcpu->arch.tsc_offset = kvm_calc_nested_tsc_offset(
			l1_offset,
			static_call(kvm_x86_get_l2_tsc_offset)(vcpu),
			static_call(kvm_x86_get_l2_tsc_multiplier)(vcpu));
	else
		vcpu->arch.tsc_offset = l1_offset;

	static_call(kvm_x86_write_tsc_offset)(vcpu, vcpu->arch.tsc_offset);
}

static void kvm_vcpu_write_tsc_multiplier(struct kvm_vcpu *vcpu, u64 l1_multiplier)
{
	vcpu->arch.l1_tsc_scaling_ratio = l1_multiplier;

	/* Userspace is changing the multiplier while L2 is active */
	if (is_guest_mode(vcpu))
		vcpu->arch.tsc_scaling_ratio = kvm_calc_nested_tsc_multiplier(
			l1_multiplier,
			static_call(kvm_x86_get_l2_tsc_multiplier)(vcpu));
	else
		vcpu->arch.tsc_scaling_ratio = l1_multiplier;

	if (kvm_has_tsc_control)
		static_call(kvm_x86_write_tsc_multiplier)(
			vcpu, vcpu->arch.tsc_scaling_ratio);
}

static inline bool kvm_check_tsc_unstable(void)
{
#ifdef CONFIG_X86_64
	/*
	 * TSC is marked unstable when we're running on Hyper-V,
	 * 'TSC page' clocksource is good.
	 */
	if (pvclock_gtod_data.clock.vclock_mode == VDSO_CLOCKMODE_HVCLOCK)
		return false;
#endif
	return check_tsc_unstable();
}

/*
 * Infers attempts to synchronize the guest's tsc from host writes. Sets the
 * offset for the vcpu and tracks the TSC matching generation that the vcpu
 * participates in.
 */
static void __kvm_synchronize_tsc(struct kvm_vcpu *vcpu, u64 offset, u64 tsc,
				  u64 ns, bool matched)
{
	struct kvm *kvm = vcpu->kvm;

	lockdep_assert_held(&kvm->arch.tsc_write_lock);

	/*
	 * We also track th most recent recorded KHZ, write and time to
	 * allow the matching interval to be extended at each write.
	 */
	kvm->arch.last_tsc_nsec = ns;
	kvm->arch.last_tsc_write = tsc;
	kvm->arch.last_tsc_khz = vcpu->arch.virtual_tsc_khz;
	kvm->arch.last_tsc_offset = offset;

	vcpu->arch.last_guest_tsc = tsc;

	kvm_vcpu_write_tsc_offset(vcpu, offset);

	if (!matched) {
		/*
		 * We split periods of matched TSC writes into generations.
		 * For each generation, we track the original measured
		 * nanosecond time, offset, and write, so if TSCs are in
		 * sync, we can match exact offset, and if not, we can match
		 * exact software computation in compute_guest_tsc()
		 *
		 * These values are tracked in kvm->arch.cur_xxx variables.
		 */
		kvm->arch.cur_tsc_generation++;
		kvm->arch.cur_tsc_nsec = ns;
		kvm->arch.cur_tsc_write = tsc;
		kvm->arch.cur_tsc_offset = offset;
		kvm->arch.nr_vcpus_matched_tsc = 0;
	} else if (vcpu->arch.this_tsc_generation != kvm->arch.cur_tsc_generation) {
		kvm->arch.nr_vcpus_matched_tsc++;
	}

	/* Keep track of which generation this VCPU has synchronized to */
	vcpu->arch.this_tsc_generation = kvm->arch.cur_tsc_generation;
	vcpu->arch.this_tsc_nsec = kvm->arch.cur_tsc_nsec;
	vcpu->arch.this_tsc_write = kvm->arch.cur_tsc_write;

	kvm_track_tsc_matching(vcpu);
}

static void kvm_synchronize_tsc(struct kvm_vcpu *vcpu, u64 data)
{
	struct kvm *kvm = vcpu->kvm;
	u64 offset, ns, elapsed;
	unsigned long flags;
	bool matched = false;
	bool synchronizing = false;

	raw_spin_lock_irqsave(&kvm->arch.tsc_write_lock, flags);
	offset = kvm_compute_l1_tsc_offset(vcpu, data);
	ns = get_kvmclock_base_ns();
	elapsed = ns - kvm->arch.last_tsc_nsec;

	if (vcpu->arch.virtual_tsc_khz) {
		if (data == 0) {
			/*
			 * detection of vcpu initialization -- need to sync
			 * with other vCPUs. This particularly helps to keep
			 * kvm_clock stable after CPU hotplug
			 */
			synchronizing = true;
		} else {
			u64 tsc_exp = kvm->arch.last_tsc_write +
						nsec_to_cycles(vcpu, elapsed);
			u64 tsc_hz = vcpu->arch.virtual_tsc_khz * 1000LL;
			/*
			 * Special case: TSC write with a small delta (1 second)
			 * of virtual cycle time against real time is
			 * interpreted as an attempt to synchronize the CPU.
			 */
			synchronizing = data < tsc_exp + tsc_hz &&
					data + tsc_hz > tsc_exp;
		}
	}

	/*
	 * For a reliable TSC, we can match TSC offsets, and for an unstable
	 * TSC, we add elapsed time in this computation.  We could let the
	 * compensation code attempt to catch up if we fall behind, but
	 * it's better to try to match offsets from the beginning.
         */
	if (synchronizing &&
	    vcpu->arch.virtual_tsc_khz == kvm->arch.last_tsc_khz) {
		if (!kvm_check_tsc_unstable()) {
			offset = kvm->arch.cur_tsc_offset;
		} else {
			u64 delta = nsec_to_cycles(vcpu, elapsed);
			data += delta;
			offset = kvm_compute_l1_tsc_offset(vcpu, data);
		}
		matched = true;
	}

	__kvm_synchronize_tsc(vcpu, offset, data, ns, matched);
	raw_spin_unlock_irqrestore(&kvm->arch.tsc_write_lock, flags);
}

static inline void adjust_tsc_offset_guest(struct kvm_vcpu *vcpu,
					   s64 adjustment)
{
	u64 tsc_offset = vcpu->arch.l1_tsc_offset;
	kvm_vcpu_write_tsc_offset(vcpu, tsc_offset + adjustment);
}

static inline void adjust_tsc_offset_host(struct kvm_vcpu *vcpu, s64 adjustment)
{
	if (vcpu->arch.l1_tsc_scaling_ratio != kvm_default_tsc_scaling_ratio)
		WARN_ON(adjustment < 0);
	adjustment = kvm_scale_tsc((u64) adjustment,
				   vcpu->arch.l1_tsc_scaling_ratio);
	adjust_tsc_offset_guest(vcpu, adjustment);
}

#ifdef CONFIG_X86_64

static u64 read_tsc(void)
{
	u64 ret = (u64)rdtsc_ordered();
	u64 last = pvclock_gtod_data.clock.cycle_last;

	if (likely(ret >= last))
		return ret;

	/*
	 * GCC likes to generate cmov here, but this branch is extremely
	 * predictable (it's just a function of time and the likely is
	 * very likely) and there's a data dependence, so force GCC
	 * to generate a branch instead.  I don't barrier() because
	 * we don't actually need a barrier, and if this function
	 * ever gets inlined it will generate worse code.
	 */
	asm volatile ("");
	return last;
}

static inline u64 vgettsc(struct pvclock_clock *clock, u64 *tsc_timestamp,
			  int *mode)
{
	long v;
	u64 tsc_pg_val;

	switch (clock->vclock_mode) {
	case VDSO_CLOCKMODE_HVCLOCK:
		tsc_pg_val = hv_read_tsc_page_tsc(hv_get_tsc_page(),
						  tsc_timestamp);
		if (tsc_pg_val != U64_MAX) {
			/* TSC page valid */
			*mode = VDSO_CLOCKMODE_HVCLOCK;
			v = (tsc_pg_val - clock->cycle_last) &
				clock->mask;
		} else {
			/* TSC page invalid */
			*mode = VDSO_CLOCKMODE_NONE;
		}
		break;
	case VDSO_CLOCKMODE_TSC:
		*mode = VDSO_CLOCKMODE_TSC;
		*tsc_timestamp = read_tsc();
		v = (*tsc_timestamp - clock->cycle_last) &
			clock->mask;
		break;
	default:
		*mode = VDSO_CLOCKMODE_NONE;
	}

	if (*mode == VDSO_CLOCKMODE_NONE)
		*tsc_timestamp = v = 0;

	return v * clock->mult;
}

static int do_monotonic_raw(s64 *t, u64 *tsc_timestamp)
{
	struct pvclock_gtod_data *gtod = &pvclock_gtod_data;
	unsigned long seq;
	int mode;
	u64 ns;

	do {
		seq = read_seqcount_begin(&gtod->seq);
		ns = gtod->raw_clock.base_cycles;
		ns += vgettsc(&gtod->raw_clock, tsc_timestamp, &mode);
		ns >>= gtod->raw_clock.shift;
		ns += ktime_to_ns(ktime_add(gtod->raw_clock.offset, gtod->offs_boot));
	} while (unlikely(read_seqcount_retry(&gtod->seq, seq)));
	*t = ns;

	return mode;
}

static int do_realtime(struct timespec64 *ts, u64 *tsc_timestamp)
{
	struct pvclock_gtod_data *gtod = &pvclock_gtod_data;
	unsigned long seq;
	int mode;
	u64 ns;

	do {
		seq = read_seqcount_begin(&gtod->seq);
		ts->tv_sec = gtod->wall_time_sec;
		ns = gtod->clock.base_cycles;
		ns += vgettsc(&gtod->clock, tsc_timestamp, &mode);
		ns >>= gtod->clock.shift;
	} while (unlikely(read_seqcount_retry(&gtod->seq, seq)));

	ts->tv_sec += __iter_div_u64_rem(ns, NSEC_PER_SEC, &ns);
	ts->tv_nsec = ns;

	return mode;
}

/* returns true if host is using TSC based clocksource */
static bool kvm_get_time_and_clockread(s64 *kernel_ns, u64 *tsc_timestamp)
{
	/* checked again under seqlock below */
	if (!gtod_is_based_on_tsc(pvclock_gtod_data.clock.vclock_mode))
		return false;

	return gtod_is_based_on_tsc(do_monotonic_raw(kernel_ns,
						      tsc_timestamp));
}

/* returns true if host is using TSC based clocksource */
static bool kvm_get_walltime_and_clockread(struct timespec64 *ts,
					   u64 *tsc_timestamp)
{
	/* checked again under seqlock below */
	if (!gtod_is_based_on_tsc(pvclock_gtod_data.clock.vclock_mode))
		return false;

	return gtod_is_based_on_tsc(do_realtime(ts, tsc_timestamp));
}
#endif

/*
 *
 * Assuming a stable TSC across physical CPUS, and a stable TSC
 * across virtual CPUs, the following condition is possible.
 * Each numbered line represents an event visible to both
 * CPUs at the next numbered event.
 *
 * "timespecX" represents host monotonic time. "tscX" represents
 * RDTSC value.
 *
 * 		VCPU0 on CPU0		|	VCPU1 on CPU1
 *
 * 1.  read timespec0,tsc0
 * 2.					| timespec1 = timespec0 + N
 * 					| tsc1 = tsc0 + M
 * 3. transition to guest		| transition to guest
 * 4. ret0 = timespec0 + (rdtsc - tsc0) |
 * 5.				        | ret1 = timespec1 + (rdtsc - tsc1)
 * 				        | ret1 = timespec0 + N + (rdtsc - (tsc0 + M))
 *
 * Since ret0 update is visible to VCPU1 at time 5, to obey monotonicity:
 *
 * 	- ret0 < ret1
 *	- timespec0 + (rdtsc - tsc0) < timespec0 + N + (rdtsc - (tsc0 + M))
 *		...
 *	- 0 < N - M => M < N
 *
 * That is, when timespec0 != timespec1, M < N. Unfortunately that is not
 * always the case (the difference between two distinct xtime instances
 * might be smaller then the difference between corresponding TSC reads,
 * when updating guest vcpus pvclock areas).
 *
 * To avoid that problem, do not allow visibility of distinct
 * system_timestamp/tsc_timestamp values simultaneously: use a master
 * copy of host monotonic time values. Update that master copy
 * in lockstep.
 *
 * Rely on synchronization of host TSCs and guest TSCs for monotonicity.
 *
 */

static void pvclock_update_vm_gtod_copy(struct kvm *kvm)
{
#ifdef CONFIG_X86_64
	struct kvm_arch *ka = &kvm->arch;
	int vclock_mode;
	bool host_tsc_clocksource, vcpus_matched;

	lockdep_assert_held(&kvm->arch.tsc_write_lock);
	vcpus_matched = (ka->nr_vcpus_matched_tsc + 1 ==
			atomic_read(&kvm->online_vcpus));

	/*
	 * If the host uses TSC clock, then passthrough TSC as stable
	 * to the guest.
	 */
	host_tsc_clocksource = kvm_get_time_and_clockread(
					&ka->master_kernel_ns,
					&ka->master_cycle_now);

	ka->use_master_clock = host_tsc_clocksource && vcpus_matched
				&& !ka->backwards_tsc_observed
				&& !ka->boot_vcpu_runs_old_kvmclock;

	if (ka->use_master_clock)
		atomic_set(&kvm_guest_has_master_clock, 1);

	vclock_mode = pvclock_gtod_data.clock.vclock_mode;
	trace_kvm_update_master_clock(ka->use_master_clock, vclock_mode,
					vcpus_matched);
#endif
}

static void kvm_make_mclock_inprogress_request(struct kvm *kvm)
{
	kvm_make_all_cpus_request(kvm, KVM_REQ_MCLOCK_INPROGRESS);
}

static void __kvm_start_pvclock_update(struct kvm *kvm)
{
	raw_spin_lock_irq(&kvm->arch.tsc_write_lock);
	write_seqcount_begin(&kvm->arch.pvclock_sc);
}

static void kvm_start_pvclock_update(struct kvm *kvm)
{
	kvm_make_mclock_inprogress_request(kvm);

	/* no guest entries from this point */
	__kvm_start_pvclock_update(kvm);
}

static void kvm_end_pvclock_update(struct kvm *kvm)
{
	struct kvm_arch *ka = &kvm->arch;
	struct kvm_vcpu *vcpu;
	unsigned long i;

	write_seqcount_end(&ka->pvclock_sc);
	raw_spin_unlock_irq(&ka->tsc_write_lock);
	kvm_for_each_vcpu(i, vcpu, kvm)
		kvm_make_request(KVM_REQ_CLOCK_UPDATE, vcpu);

	/* guest entries allowed */
	kvm_for_each_vcpu(i, vcpu, kvm)
		kvm_clear_request(KVM_REQ_MCLOCK_INPROGRESS, vcpu);
}

static void kvm_update_masterclock(struct kvm *kvm)
{
	kvm_hv_request_tsc_page_update(kvm);
	kvm_start_pvclock_update(kvm);
	pvclock_update_vm_gtod_copy(kvm);
	kvm_end_pvclock_update(kvm);
}

/* Called within read_seqcount_begin/retry for kvm->pvclock_sc.  */
static void __get_kvmclock(struct kvm *kvm, struct kvm_clock_data *data)
{
	struct kvm_arch *ka = &kvm->arch;
	struct pvclock_vcpu_time_info hv_clock;

	/* both __this_cpu_read() and rdtsc() should be on the same cpu */
	get_cpu();

	data->flags = 0;
	if (ka->use_master_clock && __this_cpu_read(cpu_tsc_khz)) {
#ifdef CONFIG_X86_64
		struct timespec64 ts;

		if (kvm_get_walltime_and_clockread(&ts, &data->host_tsc)) {
			data->realtime = ts.tv_nsec + NSEC_PER_SEC * ts.tv_sec;
			data->flags |= KVM_CLOCK_REALTIME | KVM_CLOCK_HOST_TSC;
		} else
#endif
		data->host_tsc = rdtsc();

		data->flags |= KVM_CLOCK_TSC_STABLE;
		hv_clock.tsc_timestamp = ka->master_cycle_now;
		hv_clock.system_time = ka->master_kernel_ns + ka->kvmclock_offset;
		kvm_get_time_scale(NSEC_PER_SEC, __this_cpu_read(cpu_tsc_khz) * 1000LL,
				   &hv_clock.tsc_shift,
				   &hv_clock.tsc_to_system_mul);
		data->clock = __pvclock_read_cycles(&hv_clock, data->host_tsc);
	} else {
		data->clock = get_kvmclock_base_ns() + ka->kvmclock_offset;
	}

	put_cpu();
}

static void get_kvmclock(struct kvm *kvm, struct kvm_clock_data *data)
{
	struct kvm_arch *ka = &kvm->arch;
	unsigned seq;

	do {
		seq = read_seqcount_begin(&ka->pvclock_sc);
		__get_kvmclock(kvm, data);
	} while (read_seqcount_retry(&ka->pvclock_sc, seq));
}

u64 get_kvmclock_ns(struct kvm *kvm)
{
	struct kvm_clock_data data;

	get_kvmclock(kvm, &data);
	return data.clock;
}

static void kvm_setup_guest_pvclock(struct kvm_vcpu *v,
				    struct gfn_to_pfn_cache *gpc,
				    unsigned int offset)
{
	struct kvm_vcpu_arch *vcpu = &v->arch;
	struct pvclock_vcpu_time_info *guest_hv_clock;
	unsigned long flags;

	read_lock_irqsave(&gpc->lock, flags);
	while (!kvm_gfn_to_pfn_cache_check(v->kvm, gpc, gpc->gpa,
					   offset + sizeof(*guest_hv_clock))) {
		read_unlock_irqrestore(&gpc->lock, flags);

		if (kvm_gfn_to_pfn_cache_refresh(v->kvm, gpc, gpc->gpa,
						 offset + sizeof(*guest_hv_clock)))
			return;

		read_lock_irqsave(&gpc->lock, flags);
	}

	guest_hv_clock = (void *)(gpc->khva + offset);

	/*
	 * This VCPU is paused, but it's legal for a guest to read another
	 * VCPU's kvmclock, so we really have to follow the specification where
	 * it says that version is odd if data is being modified, and even after
	 * it is consistent.
	 */

	guest_hv_clock->version = vcpu->hv_clock.version = (guest_hv_clock->version + 1) | 1;
	smp_wmb();

	/* retain PVCLOCK_GUEST_STOPPED if set in guest copy */
	vcpu->hv_clock.flags |= (guest_hv_clock->flags & PVCLOCK_GUEST_STOPPED);

	if (vcpu->pvclock_set_guest_stopped_request) {
		vcpu->hv_clock.flags |= PVCLOCK_GUEST_STOPPED;
		vcpu->pvclock_set_guest_stopped_request = false;
	}

	memcpy(guest_hv_clock, &vcpu->hv_clock, sizeof(*guest_hv_clock));
	smp_wmb();

	guest_hv_clock->version = ++vcpu->hv_clock.version;

	mark_page_dirty_in_slot(v->kvm, gpc->memslot, gpc->gpa >> PAGE_SHIFT);
	read_unlock_irqrestore(&gpc->lock, flags);

	trace_kvm_pvclock_update(v->vcpu_id, &vcpu->hv_clock);
}

static int kvm_guest_time_update(struct kvm_vcpu *v)
{
	unsigned long flags, tgt_tsc_khz;
	unsigned seq;
	struct kvm_vcpu_arch *vcpu = &v->arch;
	struct kvm_arch *ka = &v->kvm->arch;
	s64 kernel_ns;
	u64 tsc_timestamp, host_tsc;
	u8 pvclock_flags;
	bool use_master_clock;

	kernel_ns = 0;
	host_tsc = 0;

	/*
	 * If the host uses TSC clock, then passthrough TSC as stable
	 * to the guest.
	 */
	do {
		seq = read_seqcount_begin(&ka->pvclock_sc);
		use_master_clock = ka->use_master_clock;
		if (use_master_clock) {
			host_tsc = ka->master_cycle_now;
			kernel_ns = ka->master_kernel_ns;
		}
	} while (read_seqcount_retry(&ka->pvclock_sc, seq));

	/* Keep irq disabled to prevent changes to the clock */
	local_irq_save(flags);
	tgt_tsc_khz = __this_cpu_read(cpu_tsc_khz);
	if (unlikely(tgt_tsc_khz == 0)) {
		local_irq_restore(flags);
		kvm_make_request(KVM_REQ_CLOCK_UPDATE, v);
		return 1;
	}
	if (!use_master_clock) {
		host_tsc = rdtsc();
		kernel_ns = get_kvmclock_base_ns();
	}

	tsc_timestamp = kvm_read_l1_tsc(v, host_tsc);

	/*
	 * We may have to catch up the TSC to match elapsed wall clock
	 * time for two reasons, even if kvmclock is used.
	 *   1) CPU could have been running below the maximum TSC rate
	 *   2) Broken TSC compensation resets the base at each VCPU
	 *      entry to avoid unknown leaps of TSC even when running
	 *      again on the same CPU.  This may cause apparent elapsed
	 *      time to disappear, and the guest to stand still or run
	 *	very slowly.
	 */
	if (vcpu->tsc_catchup) {
		u64 tsc = compute_guest_tsc(v, kernel_ns);
		if (tsc > tsc_timestamp) {
			adjust_tsc_offset_guest(v, tsc - tsc_timestamp);
			tsc_timestamp = tsc;
		}
	}

	local_irq_restore(flags);

	/* With all the info we got, fill in the values */

	if (kvm_has_tsc_control)
		tgt_tsc_khz = kvm_scale_tsc(tgt_tsc_khz,
					    v->arch.l1_tsc_scaling_ratio);

	if (unlikely(vcpu->hw_tsc_khz != tgt_tsc_khz)) {
		kvm_get_time_scale(NSEC_PER_SEC, tgt_tsc_khz * 1000LL,
				   &vcpu->hv_clock.tsc_shift,
				   &vcpu->hv_clock.tsc_to_system_mul);
		vcpu->hw_tsc_khz = tgt_tsc_khz;
	}

	vcpu->hv_clock.tsc_timestamp = tsc_timestamp;
	vcpu->hv_clock.system_time = kernel_ns + v->kvm->arch.kvmclock_offset;
	vcpu->last_guest_tsc = tsc_timestamp;

	/* If the host uses TSC clocksource, then it is stable */
	pvclock_flags = 0;
	if (use_master_clock)
		pvclock_flags |= PVCLOCK_TSC_STABLE_BIT;

	vcpu->hv_clock.flags = pvclock_flags;

<<<<<<< HEAD
	if (vcpu->pv_time_enabled)
		kvm_setup_pvclock_page(v, &vcpu->pv_time, 0);
	if (vcpu->xen.vcpu_info_set)
		kvm_setup_pvclock_page(v, &vcpu->xen.vcpu_info_cache,
				       offsetof(struct compat_vcpu_info, time));
	if (vcpu->xen.vcpu_time_info_set)
		kvm_setup_pvclock_page(v, &vcpu->xen.vcpu_time_info_cache, 0);
=======
	if (vcpu->pv_time.active)
		kvm_setup_guest_pvclock(v, &vcpu->pv_time, 0);
	if (vcpu->xen.vcpu_info_cache.active)
		kvm_setup_guest_pvclock(v, &vcpu->xen.vcpu_info_cache,
					offsetof(struct compat_vcpu_info, time));
	if (vcpu->xen.vcpu_time_info_cache.active)
		kvm_setup_guest_pvclock(v, &vcpu->xen.vcpu_time_info_cache, 0);
>>>>>>> 88084a3d
	kvm_hv_setup_tsc_page(v->kvm, &vcpu->hv_clock);
	return 0;
}

/*
 * kvmclock updates which are isolated to a given vcpu, such as
 * vcpu->cpu migration, should not allow system_timestamp from
 * the rest of the vcpus to remain static. Otherwise ntp frequency
 * correction applies to one vcpu's system_timestamp but not
 * the others.
 *
 * So in those cases, request a kvmclock update for all vcpus.
 * We need to rate-limit these requests though, as they can
 * considerably slow guests that have a large number of vcpus.
 * The time for a remote vcpu to update its kvmclock is bound
 * by the delay we use to rate-limit the updates.
 */

#define KVMCLOCK_UPDATE_DELAY msecs_to_jiffies(100)

static void kvmclock_update_fn(struct work_struct *work)
{
	unsigned long i;
	struct delayed_work *dwork = to_delayed_work(work);
	struct kvm_arch *ka = container_of(dwork, struct kvm_arch,
					   kvmclock_update_work);
	struct kvm *kvm = container_of(ka, struct kvm, arch);
	struct kvm_vcpu *vcpu;

	kvm_for_each_vcpu(i, vcpu, kvm) {
		kvm_make_request(KVM_REQ_CLOCK_UPDATE, vcpu);
		kvm_vcpu_kick(vcpu);
	}
}

static void kvm_gen_kvmclock_update(struct kvm_vcpu *v)
{
	struct kvm *kvm = v->kvm;

	kvm_make_request(KVM_REQ_CLOCK_UPDATE, v);
	schedule_delayed_work(&kvm->arch.kvmclock_update_work,
					KVMCLOCK_UPDATE_DELAY);
}

#define KVMCLOCK_SYNC_PERIOD (300 * HZ)

static void kvmclock_sync_fn(struct work_struct *work)
{
	struct delayed_work *dwork = to_delayed_work(work);
	struct kvm_arch *ka = container_of(dwork, struct kvm_arch,
					   kvmclock_sync_work);
	struct kvm *kvm = container_of(ka, struct kvm, arch);

	if (!kvmclock_periodic_sync)
		return;

	schedule_delayed_work(&kvm->arch.kvmclock_update_work, 0);
	schedule_delayed_work(&kvm->arch.kvmclock_sync_work,
					KVMCLOCK_SYNC_PERIOD);
}

/*
 * On AMD, HWCR[McStatusWrEn] controls whether setting MCi_STATUS results in #GP.
 */
static bool can_set_mci_status(struct kvm_vcpu *vcpu)
{
	/* McStatusWrEn enabled? */
	if (guest_cpuid_is_amd_or_hygon(vcpu))
		return !!(vcpu->arch.msr_hwcr & BIT_ULL(18));

	return false;
}

static int set_msr_mce(struct kvm_vcpu *vcpu, struct msr_data *msr_info)
{
	u64 mcg_cap = vcpu->arch.mcg_cap;
	unsigned bank_num = mcg_cap & 0xff;
	u32 msr = msr_info->index;
	u64 data = msr_info->data;

	switch (msr) {
	case MSR_IA32_MCG_STATUS:
		vcpu->arch.mcg_status = data;
		break;
	case MSR_IA32_MCG_CTL:
		if (!(mcg_cap & MCG_CTL_P) &&
		    (data || !msr_info->host_initiated))
			return 1;
		if (data != 0 && data != ~(u64)0)
			return 1;
		vcpu->arch.mcg_ctl = data;
		break;
	default:
		if (msr >= MSR_IA32_MC0_CTL &&
		    msr < MSR_IA32_MCx_CTL(bank_num)) {
			u32 offset = array_index_nospec(
				msr - MSR_IA32_MC0_CTL,
				MSR_IA32_MCx_CTL(bank_num) - MSR_IA32_MC0_CTL);

			/* only 0 or all 1s can be written to IA32_MCi_CTL
			 * some Linux kernels though clear bit 10 in bank 4 to
			 * workaround a BIOS/GART TBL issue on AMD K8s, ignore
			 * this to avoid an uncatched #GP in the guest
			 */
			if ((offset & 0x3) == 0 &&
			    data != 0 && (data | (1 << 10)) != ~(u64)0)
				return -1;

			/* MCi_STATUS */
			if (!msr_info->host_initiated &&
			    (offset & 0x3) == 1 && data != 0) {
				if (!can_set_mci_status(vcpu))
					return -1;
			}

			vcpu->arch.mce_banks[offset] = data;
			break;
		}
		return 1;
	}
	return 0;
}

static inline bool kvm_pv_async_pf_enabled(struct kvm_vcpu *vcpu)
{
	u64 mask = KVM_ASYNC_PF_ENABLED | KVM_ASYNC_PF_DELIVERY_AS_INT;

	return (vcpu->arch.apf.msr_en_val & mask) == mask;
}

static int kvm_pv_enable_async_pf(struct kvm_vcpu *vcpu, u64 data)
{
	gpa_t gpa = data & ~0x3f;

	/* Bits 4:5 are reserved, Should be zero */
	if (data & 0x30)
		return 1;

	if (!guest_pv_has(vcpu, KVM_FEATURE_ASYNC_PF_VMEXIT) &&
	    (data & KVM_ASYNC_PF_DELIVERY_AS_PF_VMEXIT))
		return 1;

	if (!guest_pv_has(vcpu, KVM_FEATURE_ASYNC_PF_INT) &&
	    (data & KVM_ASYNC_PF_DELIVERY_AS_INT))
		return 1;

	if (!lapic_in_kernel(vcpu))
		return data ? 1 : 0;

	vcpu->arch.apf.msr_en_val = data;

	if (!kvm_pv_async_pf_enabled(vcpu)) {
		kvm_clear_async_pf_completion_queue(vcpu);
		kvm_async_pf_hash_reset(vcpu);
		return 0;
	}

	if (kvm_gfn_to_hva_cache_init(vcpu->kvm, &vcpu->arch.apf.data, gpa,
					sizeof(u64)))
		return 1;

	vcpu->arch.apf.send_user_only = !(data & KVM_ASYNC_PF_SEND_ALWAYS);
	vcpu->arch.apf.delivery_as_pf_vmexit = data & KVM_ASYNC_PF_DELIVERY_AS_PF_VMEXIT;

	kvm_async_pf_wakeup_all(vcpu);

	return 0;
}

static int kvm_pv_enable_async_pf_int(struct kvm_vcpu *vcpu, u64 data)
{
	/* Bits 8-63 are reserved */
	if (data >> 8)
		return 1;

	if (!lapic_in_kernel(vcpu))
		return 1;

	vcpu->arch.apf.msr_int_val = data;

	vcpu->arch.apf.vec = data & KVM_ASYNC_PF_VEC_MASK;

	return 0;
}

static void kvmclock_reset(struct kvm_vcpu *vcpu)
{
	kvm_gfn_to_pfn_cache_destroy(vcpu->kvm, &vcpu->arch.pv_time);
	vcpu->arch.time = 0;
}

static void kvm_vcpu_flush_tlb_all(struct kvm_vcpu *vcpu)
{
	++vcpu->stat.tlb_flush;
	static_call(kvm_x86_flush_tlb_all)(vcpu);
}

static void kvm_vcpu_flush_tlb_guest(struct kvm_vcpu *vcpu)
{
	++vcpu->stat.tlb_flush;

	if (!tdp_enabled) {
		/*
		 * A TLB flush on behalf of the guest is equivalent to
		 * INVPCID(all), toggling CR4.PGE, etc., which requires
		 * a forced sync of the shadow page tables.  Ensure all the
		 * roots are synced and the guest TLB in hardware is clean.
		 */
		kvm_mmu_sync_roots(vcpu);
		kvm_mmu_sync_prev_roots(vcpu);
	}

	static_call(kvm_x86_flush_tlb_guest)(vcpu);
}


static inline void kvm_vcpu_flush_tlb_current(struct kvm_vcpu *vcpu)
{
	++vcpu->stat.tlb_flush;
	static_call(kvm_x86_flush_tlb_current)(vcpu);
}

/*
 * Service "local" TLB flush requests, which are specific to the current MMU
 * context.  In addition to the generic event handling in vcpu_enter_guest(),
 * TLB flushes that are targeted at an MMU context also need to be serviced
 * prior before nested VM-Enter/VM-Exit.
 */
void kvm_service_local_tlb_flush_requests(struct kvm_vcpu *vcpu)
{
	if (kvm_check_request(KVM_REQ_TLB_FLUSH_CURRENT, vcpu))
		kvm_vcpu_flush_tlb_current(vcpu);

	if (kvm_check_request(KVM_REQ_TLB_FLUSH_GUEST, vcpu))
		kvm_vcpu_flush_tlb_guest(vcpu);
}
EXPORT_SYMBOL_GPL(kvm_service_local_tlb_flush_requests);

static void record_steal_time(struct kvm_vcpu *vcpu)
{
	struct gfn_to_hva_cache *ghc = &vcpu->arch.st.cache;
	struct kvm_steal_time __user *st;
	struct kvm_memslots *slots;
	u64 steal;
	u32 version;

	if (kvm_xen_msr_enabled(vcpu->kvm)) {
		kvm_xen_runstate_set_running(vcpu);
		return;
	}

	if (!(vcpu->arch.st.msr_val & KVM_MSR_ENABLED))
		return;

	if (WARN_ON_ONCE(current->mm != vcpu->kvm->mm))
		return;

	slots = kvm_memslots(vcpu->kvm);

	if (unlikely(slots->generation != ghc->generation ||
		     kvm_is_error_hva(ghc->hva) || !ghc->memslot)) {
		gfn_t gfn = vcpu->arch.st.msr_val & KVM_STEAL_VALID_BITS;

		/* We rely on the fact that it fits in a single page. */
		BUILD_BUG_ON((sizeof(*st) - 1) & KVM_STEAL_VALID_BITS);

		if (kvm_gfn_to_hva_cache_init(vcpu->kvm, ghc, gfn, sizeof(*st)) ||
		    kvm_is_error_hva(ghc->hva) || !ghc->memslot)
			return;
	}

	st = (struct kvm_steal_time __user *)ghc->hva;
	/*
	 * Doing a TLB flush here, on the guest's behalf, can avoid
	 * expensive IPIs.
	 */
	if (guest_pv_has(vcpu, KVM_FEATURE_PV_TLB_FLUSH)) {
		u8 st_preempted = 0;
		int err = -EFAULT;

		if (!user_access_begin(st, sizeof(*st)))
			return;

		asm volatile("1: xchgb %0, %2\n"
			     "xor %1, %1\n"
			     "2:\n"
			     _ASM_EXTABLE_UA(1b, 2b)
			     : "+q" (st_preempted),
			       "+&r" (err),
			       "+m" (st->preempted));
		if (err)
			goto out;

		user_access_end();

		vcpu->arch.st.preempted = 0;

		trace_kvm_pv_tlb_flush(vcpu->vcpu_id,
				       st_preempted & KVM_VCPU_FLUSH_TLB);
		if (st_preempted & KVM_VCPU_FLUSH_TLB)
			kvm_vcpu_flush_tlb_guest(vcpu);

		if (!user_access_begin(st, sizeof(*st)))
			goto dirty;
	} else {
		if (!user_access_begin(st, sizeof(*st)))
			return;

		unsafe_put_user(0, &st->preempted, out);
		vcpu->arch.st.preempted = 0;
	}

	unsafe_get_user(version, &st->version, out);
	if (version & 1)
		version += 1;  /* first time write, random junk */

	version += 1;
	unsafe_put_user(version, &st->version, out);

	smp_wmb();

	unsafe_get_user(steal, &st->steal, out);
	steal += current->sched_info.run_delay -
		vcpu->arch.st.last_steal;
	vcpu->arch.st.last_steal = current->sched_info.run_delay;
	unsafe_put_user(steal, &st->steal, out);

	version += 1;
	unsafe_put_user(version, &st->version, out);

 out:
	user_access_end();
 dirty:
	mark_page_dirty_in_slot(vcpu->kvm, ghc->memslot, gpa_to_gfn(ghc->gpa));
}

int kvm_set_msr_common(struct kvm_vcpu *vcpu, struct msr_data *msr_info)
{
	bool pr = false;
	u32 msr = msr_info->index;
	u64 data = msr_info->data;

	if (msr && msr == vcpu->kvm->arch.xen_hvm_config.msr)
		return kvm_xen_write_hypercall_page(vcpu, data);

	switch (msr) {
	case MSR_AMD64_NB_CFG:
	case MSR_IA32_UCODE_WRITE:
	case MSR_VM_HSAVE_PA:
	case MSR_AMD64_PATCH_LOADER:
	case MSR_AMD64_BU_CFG2:
	case MSR_AMD64_DC_CFG:
	case MSR_F15H_EX_CFG:
		break;

	case MSR_IA32_UCODE_REV:
		if (msr_info->host_initiated)
			vcpu->arch.microcode_version = data;
		break;
	case MSR_IA32_ARCH_CAPABILITIES:
		if (!msr_info->host_initiated)
			return 1;
		vcpu->arch.arch_capabilities = data;
		break;
	case MSR_IA32_PERF_CAPABILITIES: {
		struct kvm_msr_entry msr_ent = {.index = msr, .data = 0};

		if (!msr_info->host_initiated)
			return 1;
		if (kvm_get_msr_feature(&msr_ent))
			return 1;
		if (data & ~msr_ent.data)
			return 1;

		vcpu->arch.perf_capabilities = data;

		return 0;
		}
	case MSR_EFER:
		return set_efer(vcpu, msr_info);
	case MSR_K7_HWCR:
		data &= ~(u64)0x40;	/* ignore flush filter disable */
		data &= ~(u64)0x100;	/* ignore ignne emulation enable */
		data &= ~(u64)0x8;	/* ignore TLB cache disable */

		/* Handle McStatusWrEn */
		if (data == BIT_ULL(18)) {
			vcpu->arch.msr_hwcr = data;
		} else if (data != 0) {
			vcpu_unimpl(vcpu, "unimplemented HWCR wrmsr: 0x%llx\n",
				    data);
			return 1;
		}
		break;
	case MSR_FAM10H_MMIO_CONF_BASE:
		if (data != 0) {
			vcpu_unimpl(vcpu, "unimplemented MMIO_CONF_BASE wrmsr: "
				    "0x%llx\n", data);
			return 1;
		}
		break;
	case 0x200 ... 0x2ff:
		return kvm_mtrr_set_msr(vcpu, msr, data);
	case MSR_IA32_APICBASE:
		return kvm_set_apic_base(vcpu, msr_info);
	case APIC_BASE_MSR ... APIC_BASE_MSR + 0xff:
		return kvm_x2apic_msr_write(vcpu, msr, data);
	case MSR_IA32_TSC_DEADLINE:
		kvm_set_lapic_tscdeadline_msr(vcpu, data);
		break;
	case MSR_IA32_TSC_ADJUST:
		if (guest_cpuid_has(vcpu, X86_FEATURE_TSC_ADJUST)) {
			if (!msr_info->host_initiated) {
				s64 adj = data - vcpu->arch.ia32_tsc_adjust_msr;
				adjust_tsc_offset_guest(vcpu, adj);
				/* Before back to guest, tsc_timestamp must be adjusted
				 * as well, otherwise guest's percpu pvclock time could jump.
				 */
				kvm_make_request(KVM_REQ_CLOCK_UPDATE, vcpu);
			}
			vcpu->arch.ia32_tsc_adjust_msr = data;
		}
		break;
	case MSR_IA32_MISC_ENABLE:
		if (!kvm_check_has_quirk(vcpu->kvm, KVM_X86_QUIRK_MISC_ENABLE_NO_MWAIT) &&
		    ((vcpu->arch.ia32_misc_enable_msr ^ data) & MSR_IA32_MISC_ENABLE_MWAIT)) {
			if (!guest_cpuid_has(vcpu, X86_FEATURE_XMM3))
				return 1;
			vcpu->arch.ia32_misc_enable_msr = data;
			kvm_update_cpuid_runtime(vcpu);
		} else {
			vcpu->arch.ia32_misc_enable_msr = data;
		}
		break;
	case MSR_IA32_SMBASE:
		if (!msr_info->host_initiated)
			return 1;
		vcpu->arch.smbase = data;
		break;
	case MSR_IA32_POWER_CTL:
		vcpu->arch.msr_ia32_power_ctl = data;
		break;
	case MSR_IA32_TSC:
		if (msr_info->host_initiated) {
			kvm_synchronize_tsc(vcpu, data);
		} else {
			u64 adj = kvm_compute_l1_tsc_offset(vcpu, data) - vcpu->arch.l1_tsc_offset;
			adjust_tsc_offset_guest(vcpu, adj);
			vcpu->arch.ia32_tsc_adjust_msr += adj;
		}
		break;
	case MSR_IA32_XSS:
		if (!msr_info->host_initiated &&
		    !guest_cpuid_has(vcpu, X86_FEATURE_XSAVES))
			return 1;
		/*
		 * KVM supports exposing PT to the guest, but does not support
		 * IA32_XSS[bit 8]. Guests have to use RDMSR/WRMSR rather than
		 * XSAVES/XRSTORS to save/restore PT MSRs.
		 */
		if (data & ~supported_xss)
			return 1;
		vcpu->arch.ia32_xss = data;
		kvm_update_cpuid_runtime(vcpu);
		break;
	case MSR_SMI_COUNT:
		if (!msr_info->host_initiated)
			return 1;
		vcpu->arch.smi_count = data;
		break;
	case MSR_KVM_WALL_CLOCK_NEW:
		if (!guest_pv_has(vcpu, KVM_FEATURE_CLOCKSOURCE2))
			return 1;

		vcpu->kvm->arch.wall_clock = data;
		kvm_write_wall_clock(vcpu->kvm, data, 0);
		break;
	case MSR_KVM_WALL_CLOCK:
		if (!guest_pv_has(vcpu, KVM_FEATURE_CLOCKSOURCE))
			return 1;

		vcpu->kvm->arch.wall_clock = data;
		kvm_write_wall_clock(vcpu->kvm, data, 0);
		break;
	case MSR_KVM_SYSTEM_TIME_NEW:
		if (!guest_pv_has(vcpu, KVM_FEATURE_CLOCKSOURCE2))
			return 1;

		kvm_write_system_time(vcpu, data, false, msr_info->host_initiated);
		break;
	case MSR_KVM_SYSTEM_TIME:
		if (!guest_pv_has(vcpu, KVM_FEATURE_CLOCKSOURCE))
			return 1;

		kvm_write_system_time(vcpu, data, true,  msr_info->host_initiated);
		break;
	case MSR_KVM_ASYNC_PF_EN:
		if (!guest_pv_has(vcpu, KVM_FEATURE_ASYNC_PF))
			return 1;

		if (kvm_pv_enable_async_pf(vcpu, data))
			return 1;
		break;
	case MSR_KVM_ASYNC_PF_INT:
		if (!guest_pv_has(vcpu, KVM_FEATURE_ASYNC_PF_INT))
			return 1;

		if (kvm_pv_enable_async_pf_int(vcpu, data))
			return 1;
		break;
	case MSR_KVM_ASYNC_PF_ACK:
		if (!guest_pv_has(vcpu, KVM_FEATURE_ASYNC_PF_INT))
			return 1;
		if (data & 0x1) {
			vcpu->arch.apf.pageready_pending = false;
			kvm_check_async_pf_completion(vcpu);
		}
		break;
	case MSR_KVM_STEAL_TIME:
		if (!guest_pv_has(vcpu, KVM_FEATURE_STEAL_TIME))
			return 1;

		if (unlikely(!sched_info_on()))
			return 1;

		if (data & KVM_STEAL_RESERVED_MASK)
			return 1;

		vcpu->arch.st.msr_val = data;

		if (!(data & KVM_MSR_ENABLED))
			break;

		kvm_make_request(KVM_REQ_STEAL_UPDATE, vcpu);

		break;
	case MSR_KVM_PV_EOI_EN:
		if (!guest_pv_has(vcpu, KVM_FEATURE_PV_EOI))
			return 1;

		if (kvm_lapic_set_pv_eoi(vcpu, data, sizeof(u8)))
			return 1;
		break;

	case MSR_KVM_POLL_CONTROL:
		if (!guest_pv_has(vcpu, KVM_FEATURE_POLL_CONTROL))
			return 1;

		/* only enable bit supported */
		if (data & (-1ULL << 1))
			return 1;

		vcpu->arch.msr_kvm_poll_control = data;
		break;

	case MSR_IA32_MCG_CTL:
	case MSR_IA32_MCG_STATUS:
	case MSR_IA32_MC0_CTL ... MSR_IA32_MCx_CTL(KVM_MAX_MCE_BANKS) - 1:
		return set_msr_mce(vcpu, msr_info);

	case MSR_K7_PERFCTR0 ... MSR_K7_PERFCTR3:
	case MSR_P6_PERFCTR0 ... MSR_P6_PERFCTR1:
		pr = true;
		fallthrough;
	case MSR_K7_EVNTSEL0 ... MSR_K7_EVNTSEL3:
	case MSR_P6_EVNTSEL0 ... MSR_P6_EVNTSEL1:
		if (kvm_pmu_is_valid_msr(vcpu, msr))
			return kvm_pmu_set_msr(vcpu, msr_info);

		if (pr || data != 0)
			vcpu_unimpl(vcpu, "disabled perfctr wrmsr: "
				    "0x%x data 0x%llx\n", msr, data);
		break;
	case MSR_K7_CLK_CTL:
		/*
		 * Ignore all writes to this no longer documented MSR.
		 * Writes are only relevant for old K7 processors,
		 * all pre-dating SVM, but a recommended workaround from
		 * AMD for these chips. It is possible to specify the
		 * affected processor models on the command line, hence
		 * the need to ignore the workaround.
		 */
		break;
	case HV_X64_MSR_GUEST_OS_ID ... HV_X64_MSR_SINT15:
	case HV_X64_MSR_SYNDBG_CONTROL ... HV_X64_MSR_SYNDBG_PENDING_BUFFER:
	case HV_X64_MSR_SYNDBG_OPTIONS:
	case HV_X64_MSR_CRASH_P0 ... HV_X64_MSR_CRASH_P4:
	case HV_X64_MSR_CRASH_CTL:
	case HV_X64_MSR_STIMER0_CONFIG ... HV_X64_MSR_STIMER3_COUNT:
	case HV_X64_MSR_REENLIGHTENMENT_CONTROL:
	case HV_X64_MSR_TSC_EMULATION_CONTROL:
	case HV_X64_MSR_TSC_EMULATION_STATUS:
		return kvm_hv_set_msr_common(vcpu, msr, data,
					     msr_info->host_initiated);
	case MSR_IA32_BBL_CR_CTL3:
		/* Drop writes to this legacy MSR -- see rdmsr
		 * counterpart for further detail.
		 */
		if (report_ignored_msrs)
			vcpu_unimpl(vcpu, "ignored wrmsr: 0x%x data 0x%llx\n",
				msr, data);
		break;
	case MSR_AMD64_OSVW_ID_LENGTH:
		if (!guest_cpuid_has(vcpu, X86_FEATURE_OSVW))
			return 1;
		vcpu->arch.osvw.length = data;
		break;
	case MSR_AMD64_OSVW_STATUS:
		if (!guest_cpuid_has(vcpu, X86_FEATURE_OSVW))
			return 1;
		vcpu->arch.osvw.status = data;
		break;
	case MSR_PLATFORM_INFO:
		if (!msr_info->host_initiated ||
		    (!(data & MSR_PLATFORM_INFO_CPUID_FAULT) &&
		     cpuid_fault_enabled(vcpu)))
			return 1;
		vcpu->arch.msr_platform_info = data;
		break;
	case MSR_MISC_FEATURES_ENABLES:
		if (data & ~MSR_MISC_FEATURES_ENABLES_CPUID_FAULT ||
		    (data & MSR_MISC_FEATURES_ENABLES_CPUID_FAULT &&
		     !supports_cpuid_fault(vcpu)))
			return 1;
		vcpu->arch.msr_misc_features_enables = data;
		break;
#ifdef CONFIG_X86_64
	case MSR_IA32_XFD:
		if (!msr_info->host_initiated &&
		    !guest_cpuid_has(vcpu, X86_FEATURE_XFD))
			return 1;

		if (data & ~kvm_guest_supported_xfd(vcpu))
			return 1;

		fpu_update_guest_xfd(&vcpu->arch.guest_fpu, data);
		break;
	case MSR_IA32_XFD_ERR:
		if (!msr_info->host_initiated &&
		    !guest_cpuid_has(vcpu, X86_FEATURE_XFD))
			return 1;

		if (data & ~kvm_guest_supported_xfd(vcpu))
			return 1;

		vcpu->arch.guest_fpu.xfd_err = data;
		break;
#endif
	default:
		if (kvm_pmu_is_valid_msr(vcpu, msr))
			return kvm_pmu_set_msr(vcpu, msr_info);
		return KVM_MSR_RET_INVALID;
	}
	return 0;
}
EXPORT_SYMBOL_GPL(kvm_set_msr_common);

static int get_msr_mce(struct kvm_vcpu *vcpu, u32 msr, u64 *pdata, bool host)
{
	u64 data;
	u64 mcg_cap = vcpu->arch.mcg_cap;
	unsigned bank_num = mcg_cap & 0xff;

	switch (msr) {
	case MSR_IA32_P5_MC_ADDR:
	case MSR_IA32_P5_MC_TYPE:
		data = 0;
		break;
	case MSR_IA32_MCG_CAP:
		data = vcpu->arch.mcg_cap;
		break;
	case MSR_IA32_MCG_CTL:
		if (!(mcg_cap & MCG_CTL_P) && !host)
			return 1;
		data = vcpu->arch.mcg_ctl;
		break;
	case MSR_IA32_MCG_STATUS:
		data = vcpu->arch.mcg_status;
		break;
	default:
		if (msr >= MSR_IA32_MC0_CTL &&
		    msr < MSR_IA32_MCx_CTL(bank_num)) {
			u32 offset = array_index_nospec(
				msr - MSR_IA32_MC0_CTL,
				MSR_IA32_MCx_CTL(bank_num) - MSR_IA32_MC0_CTL);

			data = vcpu->arch.mce_banks[offset];
			break;
		}
		return 1;
	}
	*pdata = data;
	return 0;
}

int kvm_get_msr_common(struct kvm_vcpu *vcpu, struct msr_data *msr_info)
{
	switch (msr_info->index) {
	case MSR_IA32_PLATFORM_ID:
	case MSR_IA32_EBL_CR_POWERON:
	case MSR_IA32_LASTBRANCHFROMIP:
	case MSR_IA32_LASTBRANCHTOIP:
	case MSR_IA32_LASTINTFROMIP:
	case MSR_IA32_LASTINTTOIP:
	case MSR_AMD64_SYSCFG:
	case MSR_K8_TSEG_ADDR:
	case MSR_K8_TSEG_MASK:
	case MSR_VM_HSAVE_PA:
	case MSR_K8_INT_PENDING_MSG:
	case MSR_AMD64_NB_CFG:
	case MSR_FAM10H_MMIO_CONF_BASE:
	case MSR_AMD64_BU_CFG2:
	case MSR_IA32_PERF_CTL:
	case MSR_AMD64_DC_CFG:
	case MSR_F15H_EX_CFG:
	/*
	 * Intel Sandy Bridge CPUs must support the RAPL (running average power
	 * limit) MSRs. Just return 0, as we do not want to expose the host
	 * data here. Do not conditionalize this on CPUID, as KVM does not do
	 * so for existing CPU-specific MSRs.
	 */
	case MSR_RAPL_POWER_UNIT:
	case MSR_PP0_ENERGY_STATUS:	/* Power plane 0 (core) */
	case MSR_PP1_ENERGY_STATUS:	/* Power plane 1 (graphics uncore) */
	case MSR_PKG_ENERGY_STATUS:	/* Total package */
	case MSR_DRAM_ENERGY_STATUS:	/* DRAM controller */
		msr_info->data = 0;
		break;
	case MSR_F15H_PERF_CTL0 ... MSR_F15H_PERF_CTR5:
		if (kvm_pmu_is_valid_msr(vcpu, msr_info->index))
			return kvm_pmu_get_msr(vcpu, msr_info);
		if (!msr_info->host_initiated)
			return 1;
		msr_info->data = 0;
		break;
	case MSR_K7_EVNTSEL0 ... MSR_K7_EVNTSEL3:
	case MSR_K7_PERFCTR0 ... MSR_K7_PERFCTR3:
	case MSR_P6_PERFCTR0 ... MSR_P6_PERFCTR1:
	case MSR_P6_EVNTSEL0 ... MSR_P6_EVNTSEL1:
		if (kvm_pmu_is_valid_msr(vcpu, msr_info->index))
			return kvm_pmu_get_msr(vcpu, msr_info);
		msr_info->data = 0;
		break;
	case MSR_IA32_UCODE_REV:
		msr_info->data = vcpu->arch.microcode_version;
		break;
	case MSR_IA32_ARCH_CAPABILITIES:
		if (!msr_info->host_initiated &&
		    !guest_cpuid_has(vcpu, X86_FEATURE_ARCH_CAPABILITIES))
			return 1;
		msr_info->data = vcpu->arch.arch_capabilities;
		break;
	case MSR_IA32_PERF_CAPABILITIES:
		if (!msr_info->host_initiated &&
		    !guest_cpuid_has(vcpu, X86_FEATURE_PDCM))
			return 1;
		msr_info->data = vcpu->arch.perf_capabilities;
		break;
	case MSR_IA32_POWER_CTL:
		msr_info->data = vcpu->arch.msr_ia32_power_ctl;
		break;
	case MSR_IA32_TSC: {
		/*
		 * Intel SDM states that MSR_IA32_TSC read adds the TSC offset
		 * even when not intercepted. AMD manual doesn't explicitly
		 * state this but appears to behave the same.
		 *
		 * On userspace reads and writes, however, we unconditionally
		 * return L1's TSC value to ensure backwards-compatible
		 * behavior for migration.
		 */
		u64 offset, ratio;

		if (msr_info->host_initiated) {
			offset = vcpu->arch.l1_tsc_offset;
			ratio = vcpu->arch.l1_tsc_scaling_ratio;
		} else {
			offset = vcpu->arch.tsc_offset;
			ratio = vcpu->arch.tsc_scaling_ratio;
		}

		msr_info->data = kvm_scale_tsc(rdtsc(), ratio) + offset;
		break;
	}
	case MSR_MTRRcap:
	case 0x200 ... 0x2ff:
		return kvm_mtrr_get_msr(vcpu, msr_info->index, &msr_info->data);
	case 0xcd: /* fsb frequency */
		msr_info->data = 3;
		break;
		/*
		 * MSR_EBC_FREQUENCY_ID
		 * Conservative value valid for even the basic CPU models.
		 * Models 0,1: 000 in bits 23:21 indicating a bus speed of
		 * 100MHz, model 2 000 in bits 18:16 indicating 100MHz,
		 * and 266MHz for model 3, or 4. Set Core Clock
		 * Frequency to System Bus Frequency Ratio to 1 (bits
		 * 31:24) even though these are only valid for CPU
		 * models > 2, however guests may end up dividing or
		 * multiplying by zero otherwise.
		 */
	case MSR_EBC_FREQUENCY_ID:
		msr_info->data = 1 << 24;
		break;
	case MSR_IA32_APICBASE:
		msr_info->data = kvm_get_apic_base(vcpu);
		break;
	case APIC_BASE_MSR ... APIC_BASE_MSR + 0xff:
		return kvm_x2apic_msr_read(vcpu, msr_info->index, &msr_info->data);
	case MSR_IA32_TSC_DEADLINE:
		msr_info->data = kvm_get_lapic_tscdeadline_msr(vcpu);
		break;
	case MSR_IA32_TSC_ADJUST:
		msr_info->data = (u64)vcpu->arch.ia32_tsc_adjust_msr;
		break;
	case MSR_IA32_MISC_ENABLE:
		msr_info->data = vcpu->arch.ia32_misc_enable_msr;
		break;
	case MSR_IA32_SMBASE:
		if (!msr_info->host_initiated)
			return 1;
		msr_info->data = vcpu->arch.smbase;
		break;
	case MSR_SMI_COUNT:
		msr_info->data = vcpu->arch.smi_count;
		break;
	case MSR_IA32_PERF_STATUS:
		/* TSC increment by tick */
		msr_info->data = 1000ULL;
		/* CPU multiplier */
		msr_info->data |= (((uint64_t)4ULL) << 40);
		break;
	case MSR_EFER:
		msr_info->data = vcpu->arch.efer;
		break;
	case MSR_KVM_WALL_CLOCK:
		if (!guest_pv_has(vcpu, KVM_FEATURE_CLOCKSOURCE))
			return 1;

		msr_info->data = vcpu->kvm->arch.wall_clock;
		break;
	case MSR_KVM_WALL_CLOCK_NEW:
		if (!guest_pv_has(vcpu, KVM_FEATURE_CLOCKSOURCE2))
			return 1;

		msr_info->data = vcpu->kvm->arch.wall_clock;
		break;
	case MSR_KVM_SYSTEM_TIME:
		if (!guest_pv_has(vcpu, KVM_FEATURE_CLOCKSOURCE))
			return 1;

		msr_info->data = vcpu->arch.time;
		break;
	case MSR_KVM_SYSTEM_TIME_NEW:
		if (!guest_pv_has(vcpu, KVM_FEATURE_CLOCKSOURCE2))
			return 1;

		msr_info->data = vcpu->arch.time;
		break;
	case MSR_KVM_ASYNC_PF_EN:
		if (!guest_pv_has(vcpu, KVM_FEATURE_ASYNC_PF))
			return 1;

		msr_info->data = vcpu->arch.apf.msr_en_val;
		break;
	case MSR_KVM_ASYNC_PF_INT:
		if (!guest_pv_has(vcpu, KVM_FEATURE_ASYNC_PF_INT))
			return 1;

		msr_info->data = vcpu->arch.apf.msr_int_val;
		break;
	case MSR_KVM_ASYNC_PF_ACK:
		if (!guest_pv_has(vcpu, KVM_FEATURE_ASYNC_PF_INT))
			return 1;

		msr_info->data = 0;
		break;
	case MSR_KVM_STEAL_TIME:
		if (!guest_pv_has(vcpu, KVM_FEATURE_STEAL_TIME))
			return 1;

		msr_info->data = vcpu->arch.st.msr_val;
		break;
	case MSR_KVM_PV_EOI_EN:
		if (!guest_pv_has(vcpu, KVM_FEATURE_PV_EOI))
			return 1;

		msr_info->data = vcpu->arch.pv_eoi.msr_val;
		break;
	case MSR_KVM_POLL_CONTROL:
		if (!guest_pv_has(vcpu, KVM_FEATURE_POLL_CONTROL))
			return 1;

		msr_info->data = vcpu->arch.msr_kvm_poll_control;
		break;
	case MSR_IA32_P5_MC_ADDR:
	case MSR_IA32_P5_MC_TYPE:
	case MSR_IA32_MCG_CAP:
	case MSR_IA32_MCG_CTL:
	case MSR_IA32_MCG_STATUS:
	case MSR_IA32_MC0_CTL ... MSR_IA32_MCx_CTL(KVM_MAX_MCE_BANKS) - 1:
		return get_msr_mce(vcpu, msr_info->index, &msr_info->data,
				   msr_info->host_initiated);
	case MSR_IA32_XSS:
		if (!msr_info->host_initiated &&
		    !guest_cpuid_has(vcpu, X86_FEATURE_XSAVES))
			return 1;
		msr_info->data = vcpu->arch.ia32_xss;
		break;
	case MSR_K7_CLK_CTL:
		/*
		 * Provide expected ramp-up count for K7. All other
		 * are set to zero, indicating minimum divisors for
		 * every field.
		 *
		 * This prevents guest kernels on AMD host with CPU
		 * type 6, model 8 and higher from exploding due to
		 * the rdmsr failing.
		 */
		msr_info->data = 0x20000000;
		break;
	case HV_X64_MSR_GUEST_OS_ID ... HV_X64_MSR_SINT15:
	case HV_X64_MSR_SYNDBG_CONTROL ... HV_X64_MSR_SYNDBG_PENDING_BUFFER:
	case HV_X64_MSR_SYNDBG_OPTIONS:
	case HV_X64_MSR_CRASH_P0 ... HV_X64_MSR_CRASH_P4:
	case HV_X64_MSR_CRASH_CTL:
	case HV_X64_MSR_STIMER0_CONFIG ... HV_X64_MSR_STIMER3_COUNT:
	case HV_X64_MSR_REENLIGHTENMENT_CONTROL:
	case HV_X64_MSR_TSC_EMULATION_CONTROL:
	case HV_X64_MSR_TSC_EMULATION_STATUS:
		return kvm_hv_get_msr_common(vcpu,
					     msr_info->index, &msr_info->data,
					     msr_info->host_initiated);
	case MSR_IA32_BBL_CR_CTL3:
		/* This legacy MSR exists but isn't fully documented in current
		 * silicon.  It is however accessed by winxp in very narrow
		 * scenarios where it sets bit #19, itself documented as
		 * a "reserved" bit.  Best effort attempt to source coherent
		 * read data here should the balance of the register be
		 * interpreted by the guest:
		 *
		 * L2 cache control register 3: 64GB range, 256KB size,
		 * enabled, latency 0x1, configured
		 */
		msr_info->data = 0xbe702111;
		break;
	case MSR_AMD64_OSVW_ID_LENGTH:
		if (!guest_cpuid_has(vcpu, X86_FEATURE_OSVW))
			return 1;
		msr_info->data = vcpu->arch.osvw.length;
		break;
	case MSR_AMD64_OSVW_STATUS:
		if (!guest_cpuid_has(vcpu, X86_FEATURE_OSVW))
			return 1;
		msr_info->data = vcpu->arch.osvw.status;
		break;
	case MSR_PLATFORM_INFO:
		if (!msr_info->host_initiated &&
		    !vcpu->kvm->arch.guest_can_read_msr_platform_info)
			return 1;
		msr_info->data = vcpu->arch.msr_platform_info;
		break;
	case MSR_MISC_FEATURES_ENABLES:
		msr_info->data = vcpu->arch.msr_misc_features_enables;
		break;
	case MSR_K7_HWCR:
		msr_info->data = vcpu->arch.msr_hwcr;
		break;
#ifdef CONFIG_X86_64
	case MSR_IA32_XFD:
		if (!msr_info->host_initiated &&
		    !guest_cpuid_has(vcpu, X86_FEATURE_XFD))
			return 1;

		msr_info->data = vcpu->arch.guest_fpu.fpstate->xfd;
		break;
	case MSR_IA32_XFD_ERR:
		if (!msr_info->host_initiated &&
		    !guest_cpuid_has(vcpu, X86_FEATURE_XFD))
			return 1;

		msr_info->data = vcpu->arch.guest_fpu.xfd_err;
		break;
#endif
	default:
		if (kvm_pmu_is_valid_msr(vcpu, msr_info->index))
			return kvm_pmu_get_msr(vcpu, msr_info);
		return KVM_MSR_RET_INVALID;
	}
	return 0;
}
EXPORT_SYMBOL_GPL(kvm_get_msr_common);

/*
 * Read or write a bunch of msrs. All parameters are kernel addresses.
 *
 * @return number of msrs set successfully.
 */
static int __msr_io(struct kvm_vcpu *vcpu, struct kvm_msrs *msrs,
		    struct kvm_msr_entry *entries,
		    int (*do_msr)(struct kvm_vcpu *vcpu,
				  unsigned index, u64 *data))
{
	int i;

	for (i = 0; i < msrs->nmsrs; ++i)
		if (do_msr(vcpu, entries[i].index, &entries[i].data))
			break;

	return i;
}

/*
 * Read or write a bunch of msrs. Parameters are user addresses.
 *
 * @return number of msrs set successfully.
 */
static int msr_io(struct kvm_vcpu *vcpu, struct kvm_msrs __user *user_msrs,
		  int (*do_msr)(struct kvm_vcpu *vcpu,
				unsigned index, u64 *data),
		  int writeback)
{
	struct kvm_msrs msrs;
	struct kvm_msr_entry *entries;
	int r, n;
	unsigned size;

	r = -EFAULT;
	if (copy_from_user(&msrs, user_msrs, sizeof(msrs)))
		goto out;

	r = -E2BIG;
	if (msrs.nmsrs >= MAX_IO_MSRS)
		goto out;

	size = sizeof(struct kvm_msr_entry) * msrs.nmsrs;
	entries = memdup_user(user_msrs->entries, size);
	if (IS_ERR(entries)) {
		r = PTR_ERR(entries);
		goto out;
	}

	r = n = __msr_io(vcpu, &msrs, entries, do_msr);
	if (r < 0)
		goto out_free;

	r = -EFAULT;
	if (writeback && copy_to_user(user_msrs->entries, entries, size))
		goto out_free;

	r = n;

out_free:
	kfree(entries);
out:
	return r;
}

static inline bool kvm_can_mwait_in_guest(void)
{
	return boot_cpu_has(X86_FEATURE_MWAIT) &&
		!boot_cpu_has_bug(X86_BUG_MONITOR) &&
		boot_cpu_has(X86_FEATURE_ARAT);
}

static int kvm_ioctl_get_supported_hv_cpuid(struct kvm_vcpu *vcpu,
					    struct kvm_cpuid2 __user *cpuid_arg)
{
	struct kvm_cpuid2 cpuid;
	int r;

	r = -EFAULT;
	if (copy_from_user(&cpuid, cpuid_arg, sizeof(cpuid)))
		return r;

	r = kvm_get_hv_cpuid(vcpu, &cpuid, cpuid_arg->entries);
	if (r)
		return r;

	r = -EFAULT;
	if (copy_to_user(cpuid_arg, &cpuid, sizeof(cpuid)))
		return r;

	return 0;
}

int kvm_vm_ioctl_check_extension(struct kvm *kvm, long ext)
{
	int r = 0;

	switch (ext) {
	case KVM_CAP_IRQCHIP:
	case KVM_CAP_HLT:
	case KVM_CAP_MMU_SHADOW_CACHE_CONTROL:
	case KVM_CAP_SET_TSS_ADDR:
	case KVM_CAP_EXT_CPUID:
	case KVM_CAP_EXT_EMUL_CPUID:
	case KVM_CAP_CLOCKSOURCE:
	case KVM_CAP_PIT:
	case KVM_CAP_NOP_IO_DELAY:
	case KVM_CAP_MP_STATE:
	case KVM_CAP_SYNC_MMU:
	case KVM_CAP_USER_NMI:
	case KVM_CAP_REINJECT_CONTROL:
	case KVM_CAP_IRQ_INJECT_STATUS:
	case KVM_CAP_IOEVENTFD:
	case KVM_CAP_IOEVENTFD_NO_LENGTH:
	case KVM_CAP_PIT2:
	case KVM_CAP_PIT_STATE2:
	case KVM_CAP_SET_IDENTITY_MAP_ADDR:
	case KVM_CAP_VCPU_EVENTS:
	case KVM_CAP_HYPERV:
	case KVM_CAP_HYPERV_VAPIC:
	case KVM_CAP_HYPERV_SPIN:
	case KVM_CAP_HYPERV_SYNIC:
	case KVM_CAP_HYPERV_SYNIC2:
	case KVM_CAP_HYPERV_VP_INDEX:
	case KVM_CAP_HYPERV_EVENTFD:
	case KVM_CAP_HYPERV_TLBFLUSH:
	case KVM_CAP_HYPERV_SEND_IPI:
	case KVM_CAP_HYPERV_CPUID:
	case KVM_CAP_HYPERV_ENFORCE_CPUID:
	case KVM_CAP_SYS_HYPERV_CPUID:
	case KVM_CAP_PCI_SEGMENT:
	case KVM_CAP_DEBUGREGS:
	case KVM_CAP_X86_ROBUST_SINGLESTEP:
	case KVM_CAP_XSAVE:
	case KVM_CAP_ASYNC_PF:
	case KVM_CAP_ASYNC_PF_INT:
	case KVM_CAP_GET_TSC_KHZ:
	case KVM_CAP_KVMCLOCK_CTRL:
	case KVM_CAP_READONLY_MEM:
	case KVM_CAP_HYPERV_TIME:
	case KVM_CAP_IOAPIC_POLARITY_IGNORED:
	case KVM_CAP_TSC_DEADLINE_TIMER:
	case KVM_CAP_DISABLE_QUIRKS:
	case KVM_CAP_SET_BOOT_CPU_ID:
 	case KVM_CAP_SPLIT_IRQCHIP:
	case KVM_CAP_IMMEDIATE_EXIT:
	case KVM_CAP_PMU_EVENT_FILTER:
	case KVM_CAP_GET_MSR_FEATURES:
	case KVM_CAP_MSR_PLATFORM_INFO:
	case KVM_CAP_EXCEPTION_PAYLOAD:
	case KVM_CAP_SET_GUEST_DEBUG:
	case KVM_CAP_LAST_CPU:
	case KVM_CAP_X86_USER_SPACE_MSR:
	case KVM_CAP_X86_MSR_FILTER:
	case KVM_CAP_ENFORCE_PV_FEATURE_CPUID:
#ifdef CONFIG_X86_SGX_KVM
	case KVM_CAP_SGX_ATTRIBUTE:
#endif
	case KVM_CAP_VM_COPY_ENC_CONTEXT_FROM:
	case KVM_CAP_VM_MOVE_ENC_CONTEXT_FROM:
	case KVM_CAP_SREGS2:
	case KVM_CAP_EXIT_ON_EMULATION_FAILURE:
	case KVM_CAP_VCPU_ATTRIBUTES:
	case KVM_CAP_SYS_ATTRIBUTES:
	case KVM_CAP_VAPIC:
	case KVM_CAP_ENABLE_CAP:
		r = 1;
		break;
	case KVM_CAP_EXIT_HYPERCALL:
		r = KVM_EXIT_HYPERCALL_VALID_MASK;
		break;
	case KVM_CAP_SET_GUEST_DEBUG2:
		return KVM_GUESTDBG_VALID_MASK;
#ifdef CONFIG_KVM_XEN
	case KVM_CAP_XEN_HVM:
		r = KVM_XEN_HVM_CONFIG_HYPERCALL_MSR |
		    KVM_XEN_HVM_CONFIG_INTERCEPT_HCALL |
		    KVM_XEN_HVM_CONFIG_SHARED_INFO |
		    KVM_XEN_HVM_CONFIG_EVTCHN_2LEVEL |
		    KVM_XEN_HVM_CONFIG_EVTCHN_SEND;
		if (sched_info_on())
			r |= KVM_XEN_HVM_CONFIG_RUNSTATE;
		break;
#endif
	case KVM_CAP_SYNC_REGS:
		r = KVM_SYNC_X86_VALID_FIELDS;
		break;
	case KVM_CAP_ADJUST_CLOCK:
		r = KVM_CLOCK_VALID_FLAGS;
		break;
	case KVM_CAP_X86_DISABLE_EXITS:
		r |=  KVM_X86_DISABLE_EXITS_HLT | KVM_X86_DISABLE_EXITS_PAUSE |
		      KVM_X86_DISABLE_EXITS_CSTATE;
		if(kvm_can_mwait_in_guest())
			r |= KVM_X86_DISABLE_EXITS_MWAIT;
		break;
	case KVM_CAP_X86_SMM:
		/* SMBASE is usually relocated above 1M on modern chipsets,
		 * and SMM handlers might indeed rely on 4G segment limits,
		 * so do not report SMM to be available if real mode is
		 * emulated via vm86 mode.  Still, do not go to great lengths
		 * to avoid userspace's usage of the feature, because it is a
		 * fringe case that is not enabled except via specific settings
		 * of the module parameters.
		 */
		r = static_call(kvm_x86_has_emulated_msr)(kvm, MSR_IA32_SMBASE);
		break;
	case KVM_CAP_NR_VCPUS:
		r = min_t(unsigned int, num_online_cpus(), KVM_MAX_VCPUS);
		break;
	case KVM_CAP_MAX_VCPUS:
		r = KVM_MAX_VCPUS;
		break;
	case KVM_CAP_MAX_VCPU_ID:
		r = KVM_MAX_VCPU_IDS;
		break;
	case KVM_CAP_PV_MMU:	/* obsolete */
		r = 0;
		break;
	case KVM_CAP_MCE:
		r = KVM_MAX_MCE_BANKS;
		break;
	case KVM_CAP_XCRS:
		r = boot_cpu_has(X86_FEATURE_XSAVE);
		break;
	case KVM_CAP_TSC_CONTROL:
	case KVM_CAP_VM_TSC_CONTROL:
		r = kvm_has_tsc_control;
		break;
	case KVM_CAP_X2APIC_API:
		r = KVM_X2APIC_API_VALID_FLAGS;
		break;
	case KVM_CAP_NESTED_STATE:
		r = kvm_x86_ops.nested_ops->get_state ?
			kvm_x86_ops.nested_ops->get_state(NULL, NULL, 0) : 0;
		break;
	case KVM_CAP_HYPERV_DIRECT_TLBFLUSH:
		r = kvm_x86_ops.enable_direct_tlbflush != NULL;
		break;
	case KVM_CAP_HYPERV_ENLIGHTENED_VMCS:
		r = kvm_x86_ops.nested_ops->enable_evmcs != NULL;
		break;
	case KVM_CAP_SMALLER_MAXPHYADDR:
		r = (int) allow_smaller_maxphyaddr;
		break;
	case KVM_CAP_STEAL_TIME:
		r = sched_info_on();
		break;
	case KVM_CAP_X86_BUS_LOCK_EXIT:
		if (kvm_has_bus_lock_exit)
			r = KVM_BUS_LOCK_DETECTION_OFF |
			    KVM_BUS_LOCK_DETECTION_EXIT;
		else
			r = 0;
		break;
	case KVM_CAP_XSAVE2: {
		u64 guest_perm = xstate_get_guest_group_perm();

		r = xstate_required_size(supported_xcr0 & guest_perm, false);
		if (r < sizeof(struct kvm_xsave))
			r = sizeof(struct kvm_xsave);
		break;
	case KVM_CAP_PMU_CAPABILITY:
		r = enable_pmu ? KVM_CAP_PMU_VALID_MASK : 0;
		break;
	}
	case KVM_CAP_DISABLE_QUIRKS2:
		r = KVM_X86_VALID_QUIRKS;
		break;
	default:
		break;
	}
	return r;
}

static inline void __user *kvm_get_attr_addr(struct kvm_device_attr *attr)
{
	void __user *uaddr = (void __user*)(unsigned long)attr->addr;

	if ((u64)(unsigned long)uaddr != attr->addr)
		return ERR_PTR_USR(-EFAULT);
	return uaddr;
}

static int kvm_x86_dev_get_attr(struct kvm_device_attr *attr)
{
	u64 __user *uaddr = kvm_get_attr_addr(attr);

	if (attr->group)
		return -ENXIO;

	if (IS_ERR(uaddr))
		return PTR_ERR(uaddr);

	switch (attr->attr) {
	case KVM_X86_XCOMP_GUEST_SUPP:
		if (put_user(supported_xcr0, uaddr))
			return -EFAULT;
		return 0;
	default:
		return -ENXIO;
		break;
	}
}

static int kvm_x86_dev_has_attr(struct kvm_device_attr *attr)
{
	if (attr->group)
		return -ENXIO;

	switch (attr->attr) {
	case KVM_X86_XCOMP_GUEST_SUPP:
		return 0;
	default:
		return -ENXIO;
	}
}

long kvm_arch_dev_ioctl(struct file *filp,
			unsigned int ioctl, unsigned long arg)
{
	void __user *argp = (void __user *)arg;
	long r;

	switch (ioctl) {
	case KVM_GET_MSR_INDEX_LIST: {
		struct kvm_msr_list __user *user_msr_list = argp;
		struct kvm_msr_list msr_list;
		unsigned n;

		r = -EFAULT;
		if (copy_from_user(&msr_list, user_msr_list, sizeof(msr_list)))
			goto out;
		n = msr_list.nmsrs;
		msr_list.nmsrs = num_msrs_to_save + num_emulated_msrs;
		if (copy_to_user(user_msr_list, &msr_list, sizeof(msr_list)))
			goto out;
		r = -E2BIG;
		if (n < msr_list.nmsrs)
			goto out;
		r = -EFAULT;
		if (copy_to_user(user_msr_list->indices, &msrs_to_save,
				 num_msrs_to_save * sizeof(u32)))
			goto out;
		if (copy_to_user(user_msr_list->indices + num_msrs_to_save,
				 &emulated_msrs,
				 num_emulated_msrs * sizeof(u32)))
			goto out;
		r = 0;
		break;
	}
	case KVM_GET_SUPPORTED_CPUID:
	case KVM_GET_EMULATED_CPUID: {
		struct kvm_cpuid2 __user *cpuid_arg = argp;
		struct kvm_cpuid2 cpuid;

		r = -EFAULT;
		if (copy_from_user(&cpuid, cpuid_arg, sizeof(cpuid)))
			goto out;

		r = kvm_dev_ioctl_get_cpuid(&cpuid, cpuid_arg->entries,
					    ioctl);
		if (r)
			goto out;

		r = -EFAULT;
		if (copy_to_user(cpuid_arg, &cpuid, sizeof(cpuid)))
			goto out;
		r = 0;
		break;
	}
	case KVM_X86_GET_MCE_CAP_SUPPORTED:
		r = -EFAULT;
		if (copy_to_user(argp, &kvm_mce_cap_supported,
				 sizeof(kvm_mce_cap_supported)))
			goto out;
		r = 0;
		break;
	case KVM_GET_MSR_FEATURE_INDEX_LIST: {
		struct kvm_msr_list __user *user_msr_list = argp;
		struct kvm_msr_list msr_list;
		unsigned int n;

		r = -EFAULT;
		if (copy_from_user(&msr_list, user_msr_list, sizeof(msr_list)))
			goto out;
		n = msr_list.nmsrs;
		msr_list.nmsrs = num_msr_based_features;
		if (copy_to_user(user_msr_list, &msr_list, sizeof(msr_list)))
			goto out;
		r = -E2BIG;
		if (n < msr_list.nmsrs)
			goto out;
		r = -EFAULT;
		if (copy_to_user(user_msr_list->indices, &msr_based_features,
				 num_msr_based_features * sizeof(u32)))
			goto out;
		r = 0;
		break;
	}
	case KVM_GET_MSRS:
		r = msr_io(NULL, argp, do_get_msr_feature, 1);
		break;
	case KVM_GET_SUPPORTED_HV_CPUID:
		r = kvm_ioctl_get_supported_hv_cpuid(NULL, argp);
		break;
	case KVM_GET_DEVICE_ATTR: {
		struct kvm_device_attr attr;
		r = -EFAULT;
		if (copy_from_user(&attr, (void __user *)arg, sizeof(attr)))
			break;
		r = kvm_x86_dev_get_attr(&attr);
		break;
	}
	case KVM_HAS_DEVICE_ATTR: {
		struct kvm_device_attr attr;
		r = -EFAULT;
		if (copy_from_user(&attr, (void __user *)arg, sizeof(attr)))
			break;
		r = kvm_x86_dev_has_attr(&attr);
		break;
	}
	default:
		r = -EINVAL;
		break;
	}
out:
	return r;
}

static void wbinvd_ipi(void *garbage)
{
	wbinvd();
}

static bool need_emulate_wbinvd(struct kvm_vcpu *vcpu)
{
	return kvm_arch_has_noncoherent_dma(vcpu->kvm);
}

void kvm_arch_vcpu_load(struct kvm_vcpu *vcpu, int cpu)
{
	/* Address WBINVD may be executed by guest */
	if (need_emulate_wbinvd(vcpu)) {
		if (static_call(kvm_x86_has_wbinvd_exit)())
			cpumask_set_cpu(cpu, vcpu->arch.wbinvd_dirty_mask);
		else if (vcpu->cpu != -1 && vcpu->cpu != cpu)
			smp_call_function_single(vcpu->cpu,
					wbinvd_ipi, NULL, 1);
	}

	static_call(kvm_x86_vcpu_load)(vcpu, cpu);

	/* Save host pkru register if supported */
	vcpu->arch.host_pkru = read_pkru();

	/* Apply any externally detected TSC adjustments (due to suspend) */
	if (unlikely(vcpu->arch.tsc_offset_adjustment)) {
		adjust_tsc_offset_host(vcpu, vcpu->arch.tsc_offset_adjustment);
		vcpu->arch.tsc_offset_adjustment = 0;
		kvm_make_request(KVM_REQ_CLOCK_UPDATE, vcpu);
	}

	if (unlikely(vcpu->cpu != cpu) || kvm_check_tsc_unstable()) {
		s64 tsc_delta = !vcpu->arch.last_host_tsc ? 0 :
				rdtsc() - vcpu->arch.last_host_tsc;
		if (tsc_delta < 0)
			mark_tsc_unstable("KVM discovered backwards TSC");

		if (kvm_check_tsc_unstable()) {
			u64 offset = kvm_compute_l1_tsc_offset(vcpu,
						vcpu->arch.last_guest_tsc);
			kvm_vcpu_write_tsc_offset(vcpu, offset);
			vcpu->arch.tsc_catchup = 1;
		}

		if (kvm_lapic_hv_timer_in_use(vcpu))
			kvm_lapic_restart_hv_timer(vcpu);

		/*
		 * On a host with synchronized TSC, there is no need to update
		 * kvmclock on vcpu->cpu migration
		 */
		if (!vcpu->kvm->arch.use_master_clock || vcpu->cpu == -1)
			kvm_make_request(KVM_REQ_GLOBAL_CLOCK_UPDATE, vcpu);
		if (vcpu->cpu != cpu)
			kvm_make_request(KVM_REQ_MIGRATE_TIMER, vcpu);
		vcpu->cpu = cpu;
	}

	kvm_make_request(KVM_REQ_STEAL_UPDATE, vcpu);
}

static void kvm_steal_time_set_preempted(struct kvm_vcpu *vcpu)
{
	struct gfn_to_hva_cache *ghc = &vcpu->arch.st.cache;
	struct kvm_steal_time __user *st;
	struct kvm_memslots *slots;
	static const u8 preempted = KVM_VCPU_PREEMPTED;

	/*
	 * The vCPU can be marked preempted if and only if the VM-Exit was on
	 * an instruction boundary and will not trigger guest emulation of any
	 * kind (see vcpu_run).  Vendor specific code controls (conservatively)
	 * when this is true, for example allowing the vCPU to be marked
	 * preempted if and only if the VM-Exit was due to a host interrupt.
	 */
	if (!vcpu->arch.at_instruction_boundary) {
		vcpu->stat.preemption_other++;
		return;
	}

	vcpu->stat.preemption_reported++;
	if (!(vcpu->arch.st.msr_val & KVM_MSR_ENABLED))
		return;

	if (vcpu->arch.st.preempted)
		return;

	/* This happens on process exit */
	if (unlikely(current->mm != vcpu->kvm->mm))
		return;

	slots = kvm_memslots(vcpu->kvm);

	if (unlikely(slots->generation != ghc->generation ||
		     kvm_is_error_hva(ghc->hva) || !ghc->memslot))
		return;

	st = (struct kvm_steal_time __user *)ghc->hva;
	BUILD_BUG_ON(sizeof(st->preempted) != sizeof(preempted));

	if (!copy_to_user_nofault(&st->preempted, &preempted, sizeof(preempted)))
		vcpu->arch.st.preempted = KVM_VCPU_PREEMPTED;

	mark_page_dirty_in_slot(vcpu->kvm, ghc->memslot, gpa_to_gfn(ghc->gpa));
}

void kvm_arch_vcpu_put(struct kvm_vcpu *vcpu)
{
	int idx;

	if (vcpu->preempted) {
		if (!vcpu->arch.guest_state_protected)
			vcpu->arch.preempted_in_kernel = !static_call(kvm_x86_get_cpl)(vcpu);

		/*
		 * Take the srcu lock as memslots will be accessed to check the gfn
		 * cache generation against the memslots generation.
		 */
		idx = srcu_read_lock(&vcpu->kvm->srcu);
		if (kvm_xen_msr_enabled(vcpu->kvm))
			kvm_xen_runstate_set_preempted(vcpu);
		else
			kvm_steal_time_set_preempted(vcpu);
		srcu_read_unlock(&vcpu->kvm->srcu, idx);
	}

	static_call(kvm_x86_vcpu_put)(vcpu);
	vcpu->arch.last_host_tsc = rdtsc();
}

static int kvm_vcpu_ioctl_get_lapic(struct kvm_vcpu *vcpu,
				    struct kvm_lapic_state *s)
{
	static_call_cond(kvm_x86_sync_pir_to_irr)(vcpu);

	return kvm_apic_get_state(vcpu, s);
}

static int kvm_vcpu_ioctl_set_lapic(struct kvm_vcpu *vcpu,
				    struct kvm_lapic_state *s)
{
	int r;

	r = kvm_apic_set_state(vcpu, s);
	if (r)
		return r;
	update_cr8_intercept(vcpu);

	return 0;
}

static int kvm_cpu_accept_dm_intr(struct kvm_vcpu *vcpu)
{
	/*
	 * We can accept userspace's request for interrupt injection
	 * as long as we have a place to store the interrupt number.
	 * The actual injection will happen when the CPU is able to
	 * deliver the interrupt.
	 */
	if (kvm_cpu_has_extint(vcpu))
		return false;

	/* Acknowledging ExtINT does not happen if LINT0 is masked.  */
	return (!lapic_in_kernel(vcpu) ||
		kvm_apic_accept_pic_intr(vcpu));
}

static int kvm_vcpu_ready_for_interrupt_injection(struct kvm_vcpu *vcpu)
{
	/*
	 * Do not cause an interrupt window exit if an exception
	 * is pending or an event needs reinjection; userspace
	 * might want to inject the interrupt manually using KVM_SET_REGS
	 * or KVM_SET_SREGS.  For that to work, we must be at an
	 * instruction boundary and with no events half-injected.
	 */
	return (kvm_arch_interrupt_allowed(vcpu) &&
		kvm_cpu_accept_dm_intr(vcpu) &&
		!kvm_event_needs_reinjection(vcpu) &&
		!vcpu->arch.exception.pending);
}

static int kvm_vcpu_ioctl_interrupt(struct kvm_vcpu *vcpu,
				    struct kvm_interrupt *irq)
{
	if (irq->irq >= KVM_NR_INTERRUPTS)
		return -EINVAL;

	if (!irqchip_in_kernel(vcpu->kvm)) {
		kvm_queue_interrupt(vcpu, irq->irq, false);
		kvm_make_request(KVM_REQ_EVENT, vcpu);
		return 0;
	}

	/*
	 * With in-kernel LAPIC, we only use this to inject EXTINT, so
	 * fail for in-kernel 8259.
	 */
	if (pic_in_kernel(vcpu->kvm))
		return -ENXIO;

	if (vcpu->arch.pending_external_vector != -1)
		return -EEXIST;

	vcpu->arch.pending_external_vector = irq->irq;
	kvm_make_request(KVM_REQ_EVENT, vcpu);
	return 0;
}

static int kvm_vcpu_ioctl_nmi(struct kvm_vcpu *vcpu)
{
	kvm_inject_nmi(vcpu);

	return 0;
}

static int kvm_vcpu_ioctl_smi(struct kvm_vcpu *vcpu)
{
	kvm_make_request(KVM_REQ_SMI, vcpu);

	return 0;
}

static int vcpu_ioctl_tpr_access_reporting(struct kvm_vcpu *vcpu,
					   struct kvm_tpr_access_ctl *tac)
{
	if (tac->flags)
		return -EINVAL;
	vcpu->arch.tpr_access_reporting = !!tac->enabled;
	return 0;
}

static int kvm_vcpu_ioctl_x86_setup_mce(struct kvm_vcpu *vcpu,
					u64 mcg_cap)
{
	int r;
	unsigned bank_num = mcg_cap & 0xff, bank;

	r = -EINVAL;
	if (!bank_num || bank_num > KVM_MAX_MCE_BANKS)
		goto out;
	if (mcg_cap & ~(kvm_mce_cap_supported | 0xff | 0xff0000))
		goto out;
	r = 0;
	vcpu->arch.mcg_cap = mcg_cap;
	/* Init IA32_MCG_CTL to all 1s */
	if (mcg_cap & MCG_CTL_P)
		vcpu->arch.mcg_ctl = ~(u64)0;
	/* Init IA32_MCi_CTL to all 1s */
	for (bank = 0; bank < bank_num; bank++)
		vcpu->arch.mce_banks[bank*4] = ~(u64)0;

	static_call(kvm_x86_setup_mce)(vcpu);
out:
	return r;
}

static int kvm_vcpu_ioctl_x86_set_mce(struct kvm_vcpu *vcpu,
				      struct kvm_x86_mce *mce)
{
	u64 mcg_cap = vcpu->arch.mcg_cap;
	unsigned bank_num = mcg_cap & 0xff;
	u64 *banks = vcpu->arch.mce_banks;

	if (mce->bank >= bank_num || !(mce->status & MCI_STATUS_VAL))
		return -EINVAL;
	/*
	 * if IA32_MCG_CTL is not all 1s, the uncorrected error
	 * reporting is disabled
	 */
	if ((mce->status & MCI_STATUS_UC) && (mcg_cap & MCG_CTL_P) &&
	    vcpu->arch.mcg_ctl != ~(u64)0)
		return 0;
	banks += 4 * mce->bank;
	/*
	 * if IA32_MCi_CTL is not all 1s, the uncorrected error
	 * reporting is disabled for the bank
	 */
	if ((mce->status & MCI_STATUS_UC) && banks[0] != ~(u64)0)
		return 0;
	if (mce->status & MCI_STATUS_UC) {
		if ((vcpu->arch.mcg_status & MCG_STATUS_MCIP) ||
		    !kvm_read_cr4_bits(vcpu, X86_CR4_MCE)) {
			kvm_make_request(KVM_REQ_TRIPLE_FAULT, vcpu);
			return 0;
		}
		if (banks[1] & MCI_STATUS_VAL)
			mce->status |= MCI_STATUS_OVER;
		banks[2] = mce->addr;
		banks[3] = mce->misc;
		vcpu->arch.mcg_status = mce->mcg_status;
		banks[1] = mce->status;
		kvm_queue_exception(vcpu, MC_VECTOR);
	} else if (!(banks[1] & MCI_STATUS_VAL)
		   || !(banks[1] & MCI_STATUS_UC)) {
		if (banks[1] & MCI_STATUS_VAL)
			mce->status |= MCI_STATUS_OVER;
		banks[2] = mce->addr;
		banks[3] = mce->misc;
		banks[1] = mce->status;
	} else
		banks[1] |= MCI_STATUS_OVER;
	return 0;
}

static void kvm_vcpu_ioctl_x86_get_vcpu_events(struct kvm_vcpu *vcpu,
					       struct kvm_vcpu_events *events)
{
	process_nmi(vcpu);

	if (kvm_check_request(KVM_REQ_SMI, vcpu))
		process_smi(vcpu);

	/*
	 * In guest mode, payload delivery should be deferred,
	 * so that the L1 hypervisor can intercept #PF before
	 * CR2 is modified (or intercept #DB before DR6 is
	 * modified under nVMX). Unless the per-VM capability,
	 * KVM_CAP_EXCEPTION_PAYLOAD, is set, we may not defer the delivery of
	 * an exception payload and handle after a KVM_GET_VCPU_EVENTS. Since we
	 * opportunistically defer the exception payload, deliver it if the
	 * capability hasn't been requested before processing a
	 * KVM_GET_VCPU_EVENTS.
	 */
	if (!vcpu->kvm->arch.exception_payload_enabled &&
	    vcpu->arch.exception.pending && vcpu->arch.exception.has_payload)
		kvm_deliver_exception_payload(vcpu);

	/*
	 * The API doesn't provide the instruction length for software
	 * exceptions, so don't report them. As long as the guest RIP
	 * isn't advanced, we should expect to encounter the exception
	 * again.
	 */
	if (kvm_exception_is_soft(vcpu->arch.exception.nr)) {
		events->exception.injected = 0;
		events->exception.pending = 0;
	} else {
		events->exception.injected = vcpu->arch.exception.injected;
		events->exception.pending = vcpu->arch.exception.pending;
		/*
		 * For ABI compatibility, deliberately conflate
		 * pending and injected exceptions when
		 * KVM_CAP_EXCEPTION_PAYLOAD isn't enabled.
		 */
		if (!vcpu->kvm->arch.exception_payload_enabled)
			events->exception.injected |=
				vcpu->arch.exception.pending;
	}
	events->exception.nr = vcpu->arch.exception.nr;
	events->exception.has_error_code = vcpu->arch.exception.has_error_code;
	events->exception.error_code = vcpu->arch.exception.error_code;
	events->exception_has_payload = vcpu->arch.exception.has_payload;
	events->exception_payload = vcpu->arch.exception.payload;

	events->interrupt.injected =
		vcpu->arch.interrupt.injected && !vcpu->arch.interrupt.soft;
	events->interrupt.nr = vcpu->arch.interrupt.nr;
	events->interrupt.soft = 0;
	events->interrupt.shadow = static_call(kvm_x86_get_interrupt_shadow)(vcpu);

	events->nmi.injected = vcpu->arch.nmi_injected;
	events->nmi.pending = vcpu->arch.nmi_pending != 0;
	events->nmi.masked = static_call(kvm_x86_get_nmi_mask)(vcpu);
	events->nmi.pad = 0;

	events->sipi_vector = 0; /* never valid when reporting to user space */

	events->smi.smm = is_smm(vcpu);
	events->smi.pending = vcpu->arch.smi_pending;
	events->smi.smm_inside_nmi =
		!!(vcpu->arch.hflags & HF_SMM_INSIDE_NMI_MASK);
	events->smi.latched_init = kvm_lapic_latched_init(vcpu);

	events->flags = (KVM_VCPUEVENT_VALID_NMI_PENDING
			 | KVM_VCPUEVENT_VALID_SHADOW
			 | KVM_VCPUEVENT_VALID_SMM);
	if (vcpu->kvm->arch.exception_payload_enabled)
		events->flags |= KVM_VCPUEVENT_VALID_PAYLOAD;

	memset(&events->reserved, 0, sizeof(events->reserved));
}

static void kvm_smm_changed(struct kvm_vcpu *vcpu, bool entering_smm);

static int kvm_vcpu_ioctl_x86_set_vcpu_events(struct kvm_vcpu *vcpu,
					      struct kvm_vcpu_events *events)
{
	if (events->flags & ~(KVM_VCPUEVENT_VALID_NMI_PENDING
			      | KVM_VCPUEVENT_VALID_SIPI_VECTOR
			      | KVM_VCPUEVENT_VALID_SHADOW
			      | KVM_VCPUEVENT_VALID_SMM
			      | KVM_VCPUEVENT_VALID_PAYLOAD))
		return -EINVAL;

	if (events->flags & KVM_VCPUEVENT_VALID_PAYLOAD) {
		if (!vcpu->kvm->arch.exception_payload_enabled)
			return -EINVAL;
		if (events->exception.pending)
			events->exception.injected = 0;
		else
			events->exception_has_payload = 0;
	} else {
		events->exception.pending = 0;
		events->exception_has_payload = 0;
	}

	if ((events->exception.injected || events->exception.pending) &&
	    (events->exception.nr > 31 || events->exception.nr == NMI_VECTOR))
		return -EINVAL;

	/* INITs are latched while in SMM */
	if (events->flags & KVM_VCPUEVENT_VALID_SMM &&
	    (events->smi.smm || events->smi.pending) &&
	    vcpu->arch.mp_state == KVM_MP_STATE_INIT_RECEIVED)
		return -EINVAL;

	process_nmi(vcpu);
	vcpu->arch.exception.injected = events->exception.injected;
	vcpu->arch.exception.pending = events->exception.pending;
	vcpu->arch.exception.nr = events->exception.nr;
	vcpu->arch.exception.has_error_code = events->exception.has_error_code;
	vcpu->arch.exception.error_code = events->exception.error_code;
	vcpu->arch.exception.has_payload = events->exception_has_payload;
	vcpu->arch.exception.payload = events->exception_payload;

	vcpu->arch.interrupt.injected = events->interrupt.injected;
	vcpu->arch.interrupt.nr = events->interrupt.nr;
	vcpu->arch.interrupt.soft = events->interrupt.soft;
	if (events->flags & KVM_VCPUEVENT_VALID_SHADOW)
		static_call(kvm_x86_set_interrupt_shadow)(vcpu,
						events->interrupt.shadow);

	vcpu->arch.nmi_injected = events->nmi.injected;
	if (events->flags & KVM_VCPUEVENT_VALID_NMI_PENDING)
		vcpu->arch.nmi_pending = events->nmi.pending;
	static_call(kvm_x86_set_nmi_mask)(vcpu, events->nmi.masked);

	if (events->flags & KVM_VCPUEVENT_VALID_SIPI_VECTOR &&
	    lapic_in_kernel(vcpu))
		vcpu->arch.apic->sipi_vector = events->sipi_vector;

	if (events->flags & KVM_VCPUEVENT_VALID_SMM) {
		if (!!(vcpu->arch.hflags & HF_SMM_MASK) != events->smi.smm) {
			kvm_x86_ops.nested_ops->leave_nested(vcpu);
			kvm_smm_changed(vcpu, events->smi.smm);
		}

		vcpu->arch.smi_pending = events->smi.pending;

		if (events->smi.smm) {
			if (events->smi.smm_inside_nmi)
				vcpu->arch.hflags |= HF_SMM_INSIDE_NMI_MASK;
			else
				vcpu->arch.hflags &= ~HF_SMM_INSIDE_NMI_MASK;
		}

		if (lapic_in_kernel(vcpu)) {
			if (events->smi.latched_init)
				set_bit(KVM_APIC_INIT, &vcpu->arch.apic->pending_events);
			else
				clear_bit(KVM_APIC_INIT, &vcpu->arch.apic->pending_events);
		}
	}

	kvm_make_request(KVM_REQ_EVENT, vcpu);

	return 0;
}

static void kvm_vcpu_ioctl_x86_get_debugregs(struct kvm_vcpu *vcpu,
					     struct kvm_debugregs *dbgregs)
{
	unsigned long val;

	memcpy(dbgregs->db, vcpu->arch.db, sizeof(vcpu->arch.db));
	kvm_get_dr(vcpu, 6, &val);
	dbgregs->dr6 = val;
	dbgregs->dr7 = vcpu->arch.dr7;
	dbgregs->flags = 0;
	memset(&dbgregs->reserved, 0, sizeof(dbgregs->reserved));
}

static int kvm_vcpu_ioctl_x86_set_debugregs(struct kvm_vcpu *vcpu,
					    struct kvm_debugregs *dbgregs)
{
	if (dbgregs->flags)
		return -EINVAL;

	if (!kvm_dr6_valid(dbgregs->dr6))
		return -EINVAL;
	if (!kvm_dr7_valid(dbgregs->dr7))
		return -EINVAL;

	memcpy(vcpu->arch.db, dbgregs->db, sizeof(vcpu->arch.db));
	kvm_update_dr0123(vcpu);
	vcpu->arch.dr6 = dbgregs->dr6;
	vcpu->arch.dr7 = dbgregs->dr7;
	kvm_update_dr7(vcpu);

	return 0;
}

static void kvm_vcpu_ioctl_x86_get_xsave(struct kvm_vcpu *vcpu,
					 struct kvm_xsave *guest_xsave)
{
	if (fpstate_is_confidential(&vcpu->arch.guest_fpu))
		return;

	fpu_copy_guest_fpstate_to_uabi(&vcpu->arch.guest_fpu,
				       guest_xsave->region,
				       sizeof(guest_xsave->region),
				       vcpu->arch.pkru);
}

static void kvm_vcpu_ioctl_x86_get_xsave2(struct kvm_vcpu *vcpu,
					  u8 *state, unsigned int size)
{
	if (fpstate_is_confidential(&vcpu->arch.guest_fpu))
		return;

	fpu_copy_guest_fpstate_to_uabi(&vcpu->arch.guest_fpu,
				       state, size, vcpu->arch.pkru);
}

static int kvm_vcpu_ioctl_x86_set_xsave(struct kvm_vcpu *vcpu,
					struct kvm_xsave *guest_xsave)
{
	if (fpstate_is_confidential(&vcpu->arch.guest_fpu))
		return 0;

	return fpu_copy_uabi_to_guest_fpstate(&vcpu->arch.guest_fpu,
					      guest_xsave->region,
					      supported_xcr0, &vcpu->arch.pkru);
}

static void kvm_vcpu_ioctl_x86_get_xcrs(struct kvm_vcpu *vcpu,
					struct kvm_xcrs *guest_xcrs)
{
	if (!boot_cpu_has(X86_FEATURE_XSAVE)) {
		guest_xcrs->nr_xcrs = 0;
		return;
	}

	guest_xcrs->nr_xcrs = 1;
	guest_xcrs->flags = 0;
	guest_xcrs->xcrs[0].xcr = XCR_XFEATURE_ENABLED_MASK;
	guest_xcrs->xcrs[0].value = vcpu->arch.xcr0;
}

static int kvm_vcpu_ioctl_x86_set_xcrs(struct kvm_vcpu *vcpu,
				       struct kvm_xcrs *guest_xcrs)
{
	int i, r = 0;

	if (!boot_cpu_has(X86_FEATURE_XSAVE))
		return -EINVAL;

	if (guest_xcrs->nr_xcrs > KVM_MAX_XCRS || guest_xcrs->flags)
		return -EINVAL;

	for (i = 0; i < guest_xcrs->nr_xcrs; i++)
		/* Only support XCR0 currently */
		if (guest_xcrs->xcrs[i].xcr == XCR_XFEATURE_ENABLED_MASK) {
			r = __kvm_set_xcr(vcpu, XCR_XFEATURE_ENABLED_MASK,
				guest_xcrs->xcrs[i].value);
			break;
		}
	if (r)
		r = -EINVAL;
	return r;
}

/*
 * kvm_set_guest_paused() indicates to the guest kernel that it has been
 * stopped by the hypervisor.  This function will be called from the host only.
 * EINVAL is returned when the host attempts to set the flag for a guest that
 * does not support pv clocks.
 */
static int kvm_set_guest_paused(struct kvm_vcpu *vcpu)
{
	if (!vcpu->arch.pv_time.active)
		return -EINVAL;
	vcpu->arch.pvclock_set_guest_stopped_request = true;
	kvm_make_request(KVM_REQ_CLOCK_UPDATE, vcpu);
	return 0;
}

static int kvm_arch_tsc_has_attr(struct kvm_vcpu *vcpu,
				 struct kvm_device_attr *attr)
{
	int r;

	switch (attr->attr) {
	case KVM_VCPU_TSC_OFFSET:
		r = 0;
		break;
	default:
		r = -ENXIO;
	}

	return r;
}

static int kvm_arch_tsc_get_attr(struct kvm_vcpu *vcpu,
				 struct kvm_device_attr *attr)
{
	u64 __user *uaddr = kvm_get_attr_addr(attr);
	int r;

	if (IS_ERR(uaddr))
		return PTR_ERR(uaddr);

	switch (attr->attr) {
	case KVM_VCPU_TSC_OFFSET:
		r = -EFAULT;
		if (put_user(vcpu->arch.l1_tsc_offset, uaddr))
			break;
		r = 0;
		break;
	default:
		r = -ENXIO;
	}

	return r;
}

static int kvm_arch_tsc_set_attr(struct kvm_vcpu *vcpu,
				 struct kvm_device_attr *attr)
{
	u64 __user *uaddr = kvm_get_attr_addr(attr);
	struct kvm *kvm = vcpu->kvm;
	int r;

	if (IS_ERR(uaddr))
		return PTR_ERR(uaddr);

	switch (attr->attr) {
	case KVM_VCPU_TSC_OFFSET: {
		u64 offset, tsc, ns;
		unsigned long flags;
		bool matched;

		r = -EFAULT;
		if (get_user(offset, uaddr))
			break;

		raw_spin_lock_irqsave(&kvm->arch.tsc_write_lock, flags);

		matched = (vcpu->arch.virtual_tsc_khz &&
			   kvm->arch.last_tsc_khz == vcpu->arch.virtual_tsc_khz &&
			   kvm->arch.last_tsc_offset == offset);

		tsc = kvm_scale_tsc(rdtsc(), vcpu->arch.l1_tsc_scaling_ratio) + offset;
		ns = get_kvmclock_base_ns();

		__kvm_synchronize_tsc(vcpu, offset, tsc, ns, matched);
		raw_spin_unlock_irqrestore(&kvm->arch.tsc_write_lock, flags);

		r = 0;
		break;
	}
	default:
		r = -ENXIO;
	}

	return r;
}

static int kvm_vcpu_ioctl_device_attr(struct kvm_vcpu *vcpu,
				      unsigned int ioctl,
				      void __user *argp)
{
	struct kvm_device_attr attr;
	int r;

	if (copy_from_user(&attr, argp, sizeof(attr)))
		return -EFAULT;

	if (attr.group != KVM_VCPU_TSC_CTRL)
		return -ENXIO;

	switch (ioctl) {
	case KVM_HAS_DEVICE_ATTR:
		r = kvm_arch_tsc_has_attr(vcpu, &attr);
		break;
	case KVM_GET_DEVICE_ATTR:
		r = kvm_arch_tsc_get_attr(vcpu, &attr);
		break;
	case KVM_SET_DEVICE_ATTR:
		r = kvm_arch_tsc_set_attr(vcpu, &attr);
		break;
	}

	return r;
}

static int kvm_vcpu_ioctl_enable_cap(struct kvm_vcpu *vcpu,
				     struct kvm_enable_cap *cap)
{
	int r;
	uint16_t vmcs_version;
	void __user *user_ptr;

	if (cap->flags)
		return -EINVAL;

	switch (cap->cap) {
	case KVM_CAP_HYPERV_SYNIC2:
		if (cap->args[0])
			return -EINVAL;
		fallthrough;

	case KVM_CAP_HYPERV_SYNIC:
		if (!irqchip_in_kernel(vcpu->kvm))
			return -EINVAL;
		return kvm_hv_activate_synic(vcpu, cap->cap ==
					     KVM_CAP_HYPERV_SYNIC2);
	case KVM_CAP_HYPERV_ENLIGHTENED_VMCS:
		if (!kvm_x86_ops.nested_ops->enable_evmcs)
			return -ENOTTY;
		r = kvm_x86_ops.nested_ops->enable_evmcs(vcpu, &vmcs_version);
		if (!r) {
			user_ptr = (void __user *)(uintptr_t)cap->args[0];
			if (copy_to_user(user_ptr, &vmcs_version,
					 sizeof(vmcs_version)))
				r = -EFAULT;
		}
		return r;
	case KVM_CAP_HYPERV_DIRECT_TLBFLUSH:
		if (!kvm_x86_ops.enable_direct_tlbflush)
			return -ENOTTY;

		return static_call(kvm_x86_enable_direct_tlbflush)(vcpu);

	case KVM_CAP_HYPERV_ENFORCE_CPUID:
		return kvm_hv_set_enforce_cpuid(vcpu, cap->args[0]);

	case KVM_CAP_ENFORCE_PV_FEATURE_CPUID:
		vcpu->arch.pv_cpuid.enforce = cap->args[0];
		if (vcpu->arch.pv_cpuid.enforce)
			kvm_update_pv_runtime(vcpu);

		return 0;
	default:
		return -EINVAL;
	}
}

long kvm_arch_vcpu_ioctl(struct file *filp,
			 unsigned int ioctl, unsigned long arg)
{
	struct kvm_vcpu *vcpu = filp->private_data;
	void __user *argp = (void __user *)arg;
	int r;
	union {
		struct kvm_sregs2 *sregs2;
		struct kvm_lapic_state *lapic;
		struct kvm_xsave *xsave;
		struct kvm_xcrs *xcrs;
		void *buffer;
	} u;

	vcpu_load(vcpu);

	u.buffer = NULL;
	switch (ioctl) {
	case KVM_GET_LAPIC: {
		r = -EINVAL;
		if (!lapic_in_kernel(vcpu))
			goto out;
		u.lapic = kzalloc(sizeof(struct kvm_lapic_state),
				GFP_KERNEL_ACCOUNT);

		r = -ENOMEM;
		if (!u.lapic)
			goto out;
		r = kvm_vcpu_ioctl_get_lapic(vcpu, u.lapic);
		if (r)
			goto out;
		r = -EFAULT;
		if (copy_to_user(argp, u.lapic, sizeof(struct kvm_lapic_state)))
			goto out;
		r = 0;
		break;
	}
	case KVM_SET_LAPIC: {
		r = -EINVAL;
		if (!lapic_in_kernel(vcpu))
			goto out;
		u.lapic = memdup_user(argp, sizeof(*u.lapic));
		if (IS_ERR(u.lapic)) {
			r = PTR_ERR(u.lapic);
			goto out_nofree;
		}

		r = kvm_vcpu_ioctl_set_lapic(vcpu, u.lapic);
		break;
	}
	case KVM_INTERRUPT: {
		struct kvm_interrupt irq;

		r = -EFAULT;
		if (copy_from_user(&irq, argp, sizeof(irq)))
			goto out;
		r = kvm_vcpu_ioctl_interrupt(vcpu, &irq);
		break;
	}
	case KVM_NMI: {
		r = kvm_vcpu_ioctl_nmi(vcpu);
		break;
	}
	case KVM_SMI: {
		r = kvm_vcpu_ioctl_smi(vcpu);
		break;
	}
	case KVM_SET_CPUID: {
		struct kvm_cpuid __user *cpuid_arg = argp;
		struct kvm_cpuid cpuid;

		r = -EFAULT;
		if (copy_from_user(&cpuid, cpuid_arg, sizeof(cpuid)))
			goto out;
		r = kvm_vcpu_ioctl_set_cpuid(vcpu, &cpuid, cpuid_arg->entries);
		break;
	}
	case KVM_SET_CPUID2: {
		struct kvm_cpuid2 __user *cpuid_arg = argp;
		struct kvm_cpuid2 cpuid;

		r = -EFAULT;
		if (copy_from_user(&cpuid, cpuid_arg, sizeof(cpuid)))
			goto out;
		r = kvm_vcpu_ioctl_set_cpuid2(vcpu, &cpuid,
					      cpuid_arg->entries);
		break;
	}
	case KVM_GET_CPUID2: {
		struct kvm_cpuid2 __user *cpuid_arg = argp;
		struct kvm_cpuid2 cpuid;

		r = -EFAULT;
		if (copy_from_user(&cpuid, cpuid_arg, sizeof(cpuid)))
			goto out;
		r = kvm_vcpu_ioctl_get_cpuid2(vcpu, &cpuid,
					      cpuid_arg->entries);
		if (r)
			goto out;
		r = -EFAULT;
		if (copy_to_user(cpuid_arg, &cpuid, sizeof(cpuid)))
			goto out;
		r = 0;
		break;
	}
	case KVM_GET_MSRS: {
		int idx = srcu_read_lock(&vcpu->kvm->srcu);
		r = msr_io(vcpu, argp, do_get_msr, 1);
		srcu_read_unlock(&vcpu->kvm->srcu, idx);
		break;
	}
	case KVM_SET_MSRS: {
		int idx = srcu_read_lock(&vcpu->kvm->srcu);
		r = msr_io(vcpu, argp, do_set_msr, 0);
		srcu_read_unlock(&vcpu->kvm->srcu, idx);
		break;
	}
	case KVM_TPR_ACCESS_REPORTING: {
		struct kvm_tpr_access_ctl tac;

		r = -EFAULT;
		if (copy_from_user(&tac, argp, sizeof(tac)))
			goto out;
		r = vcpu_ioctl_tpr_access_reporting(vcpu, &tac);
		if (r)
			goto out;
		r = -EFAULT;
		if (copy_to_user(argp, &tac, sizeof(tac)))
			goto out;
		r = 0;
		break;
	};
	case KVM_SET_VAPIC_ADDR: {
		struct kvm_vapic_addr va;
		int idx;

		r = -EINVAL;
		if (!lapic_in_kernel(vcpu))
			goto out;
		r = -EFAULT;
		if (copy_from_user(&va, argp, sizeof(va)))
			goto out;
		idx = srcu_read_lock(&vcpu->kvm->srcu);
		r = kvm_lapic_set_vapic_addr(vcpu, va.vapic_addr);
		srcu_read_unlock(&vcpu->kvm->srcu, idx);
		break;
	}
	case KVM_X86_SETUP_MCE: {
		u64 mcg_cap;

		r = -EFAULT;
		if (copy_from_user(&mcg_cap, argp, sizeof(mcg_cap)))
			goto out;
		r = kvm_vcpu_ioctl_x86_setup_mce(vcpu, mcg_cap);
		break;
	}
	case KVM_X86_SET_MCE: {
		struct kvm_x86_mce mce;

		r = -EFAULT;
		if (copy_from_user(&mce, argp, sizeof(mce)))
			goto out;
		r = kvm_vcpu_ioctl_x86_set_mce(vcpu, &mce);
		break;
	}
	case KVM_GET_VCPU_EVENTS: {
		struct kvm_vcpu_events events;

		kvm_vcpu_ioctl_x86_get_vcpu_events(vcpu, &events);

		r = -EFAULT;
		if (copy_to_user(argp, &events, sizeof(struct kvm_vcpu_events)))
			break;
		r = 0;
		break;
	}
	case KVM_SET_VCPU_EVENTS: {
		struct kvm_vcpu_events events;

		r = -EFAULT;
		if (copy_from_user(&events, argp, sizeof(struct kvm_vcpu_events)))
			break;

		r = kvm_vcpu_ioctl_x86_set_vcpu_events(vcpu, &events);
		break;
	}
	case KVM_GET_DEBUGREGS: {
		struct kvm_debugregs dbgregs;

		kvm_vcpu_ioctl_x86_get_debugregs(vcpu, &dbgregs);

		r = -EFAULT;
		if (copy_to_user(argp, &dbgregs,
				 sizeof(struct kvm_debugregs)))
			break;
		r = 0;
		break;
	}
	case KVM_SET_DEBUGREGS: {
		struct kvm_debugregs dbgregs;

		r = -EFAULT;
		if (copy_from_user(&dbgregs, argp,
				   sizeof(struct kvm_debugregs)))
			break;

		r = kvm_vcpu_ioctl_x86_set_debugregs(vcpu, &dbgregs);
		break;
	}
	case KVM_GET_XSAVE: {
		r = -EINVAL;
		if (vcpu->arch.guest_fpu.uabi_size > sizeof(struct kvm_xsave))
			break;

		u.xsave = kzalloc(sizeof(struct kvm_xsave), GFP_KERNEL_ACCOUNT);
		r = -ENOMEM;
		if (!u.xsave)
			break;

		kvm_vcpu_ioctl_x86_get_xsave(vcpu, u.xsave);

		r = -EFAULT;
		if (copy_to_user(argp, u.xsave, sizeof(struct kvm_xsave)))
			break;
		r = 0;
		break;
	}
	case KVM_SET_XSAVE: {
		int size = vcpu->arch.guest_fpu.uabi_size;

		u.xsave = memdup_user(argp, size);
		if (IS_ERR(u.xsave)) {
			r = PTR_ERR(u.xsave);
			goto out_nofree;
		}

		r = kvm_vcpu_ioctl_x86_set_xsave(vcpu, u.xsave);
		break;
	}

	case KVM_GET_XSAVE2: {
		int size = vcpu->arch.guest_fpu.uabi_size;

		u.xsave = kzalloc(size, GFP_KERNEL_ACCOUNT);
		r = -ENOMEM;
		if (!u.xsave)
			break;

		kvm_vcpu_ioctl_x86_get_xsave2(vcpu, u.buffer, size);

		r = -EFAULT;
		if (copy_to_user(argp, u.xsave, size))
			break;

		r = 0;
		break;
	}

	case KVM_GET_XCRS: {
		u.xcrs = kzalloc(sizeof(struct kvm_xcrs), GFP_KERNEL_ACCOUNT);
		r = -ENOMEM;
		if (!u.xcrs)
			break;

		kvm_vcpu_ioctl_x86_get_xcrs(vcpu, u.xcrs);

		r = -EFAULT;
		if (copy_to_user(argp, u.xcrs,
				 sizeof(struct kvm_xcrs)))
			break;
		r = 0;
		break;
	}
	case KVM_SET_XCRS: {
		u.xcrs = memdup_user(argp, sizeof(*u.xcrs));
		if (IS_ERR(u.xcrs)) {
			r = PTR_ERR(u.xcrs);
			goto out_nofree;
		}

		r = kvm_vcpu_ioctl_x86_set_xcrs(vcpu, u.xcrs);
		break;
	}
	case KVM_SET_TSC_KHZ: {
		u32 user_tsc_khz;

		r = -EINVAL;
		user_tsc_khz = (u32)arg;

		if (kvm_has_tsc_control &&
		    user_tsc_khz >= kvm_max_guest_tsc_khz)
			goto out;

		if (user_tsc_khz == 0)
			user_tsc_khz = tsc_khz;

		if (!kvm_set_tsc_khz(vcpu, user_tsc_khz))
			r = 0;

		goto out;
	}
	case KVM_GET_TSC_KHZ: {
		r = vcpu->arch.virtual_tsc_khz;
		goto out;
	}
	case KVM_KVMCLOCK_CTRL: {
		r = kvm_set_guest_paused(vcpu);
		goto out;
	}
	case KVM_ENABLE_CAP: {
		struct kvm_enable_cap cap;

		r = -EFAULT;
		if (copy_from_user(&cap, argp, sizeof(cap)))
			goto out;
		r = kvm_vcpu_ioctl_enable_cap(vcpu, &cap);
		break;
	}
	case KVM_GET_NESTED_STATE: {
		struct kvm_nested_state __user *user_kvm_nested_state = argp;
		u32 user_data_size;

		r = -EINVAL;
		if (!kvm_x86_ops.nested_ops->get_state)
			break;

		BUILD_BUG_ON(sizeof(user_data_size) != sizeof(user_kvm_nested_state->size));
		r = -EFAULT;
		if (get_user(user_data_size, &user_kvm_nested_state->size))
			break;

		r = kvm_x86_ops.nested_ops->get_state(vcpu, user_kvm_nested_state,
						     user_data_size);
		if (r < 0)
			break;

		if (r > user_data_size) {
			if (put_user(r, &user_kvm_nested_state->size))
				r = -EFAULT;
			else
				r = -E2BIG;
			break;
		}

		r = 0;
		break;
	}
	case KVM_SET_NESTED_STATE: {
		struct kvm_nested_state __user *user_kvm_nested_state = argp;
		struct kvm_nested_state kvm_state;
		int idx;

		r = -EINVAL;
		if (!kvm_x86_ops.nested_ops->set_state)
			break;

		r = -EFAULT;
		if (copy_from_user(&kvm_state, user_kvm_nested_state, sizeof(kvm_state)))
			break;

		r = -EINVAL;
		if (kvm_state.size < sizeof(kvm_state))
			break;

		if (kvm_state.flags &
		    ~(KVM_STATE_NESTED_RUN_PENDING | KVM_STATE_NESTED_GUEST_MODE
		      | KVM_STATE_NESTED_EVMCS | KVM_STATE_NESTED_MTF_PENDING
		      | KVM_STATE_NESTED_GIF_SET))
			break;

		/* nested_run_pending implies guest_mode.  */
		if ((kvm_state.flags & KVM_STATE_NESTED_RUN_PENDING)
		    && !(kvm_state.flags & KVM_STATE_NESTED_GUEST_MODE))
			break;

		idx = srcu_read_lock(&vcpu->kvm->srcu);
		r = kvm_x86_ops.nested_ops->set_state(vcpu, user_kvm_nested_state, &kvm_state);
		srcu_read_unlock(&vcpu->kvm->srcu, idx);
		break;
	}
	case KVM_GET_SUPPORTED_HV_CPUID:
		r = kvm_ioctl_get_supported_hv_cpuid(vcpu, argp);
		break;
#ifdef CONFIG_KVM_XEN
	case KVM_XEN_VCPU_GET_ATTR: {
		struct kvm_xen_vcpu_attr xva;

		r = -EFAULT;
		if (copy_from_user(&xva, argp, sizeof(xva)))
			goto out;
		r = kvm_xen_vcpu_get_attr(vcpu, &xva);
		if (!r && copy_to_user(argp, &xva, sizeof(xva)))
			r = -EFAULT;
		break;
	}
	case KVM_XEN_VCPU_SET_ATTR: {
		struct kvm_xen_vcpu_attr xva;

		r = -EFAULT;
		if (copy_from_user(&xva, argp, sizeof(xva)))
			goto out;
		r = kvm_xen_vcpu_set_attr(vcpu, &xva);
		break;
	}
#endif
	case KVM_GET_SREGS2: {
		u.sregs2 = kzalloc(sizeof(struct kvm_sregs2), GFP_KERNEL);
		r = -ENOMEM;
		if (!u.sregs2)
			goto out;
		__get_sregs2(vcpu, u.sregs2);
		r = -EFAULT;
		if (copy_to_user(argp, u.sregs2, sizeof(struct kvm_sregs2)))
			goto out;
		r = 0;
		break;
	}
	case KVM_SET_SREGS2: {
		u.sregs2 = memdup_user(argp, sizeof(struct kvm_sregs2));
		if (IS_ERR(u.sregs2)) {
			r = PTR_ERR(u.sregs2);
			u.sregs2 = NULL;
			goto out;
		}
		r = __set_sregs2(vcpu, u.sregs2);
		break;
	}
	case KVM_HAS_DEVICE_ATTR:
	case KVM_GET_DEVICE_ATTR:
	case KVM_SET_DEVICE_ATTR:
		r = kvm_vcpu_ioctl_device_attr(vcpu, ioctl, argp);
		break;
	default:
		r = -EINVAL;
	}
out:
	kfree(u.buffer);
out_nofree:
	vcpu_put(vcpu);
	return r;
}

vm_fault_t kvm_arch_vcpu_fault(struct kvm_vcpu *vcpu, struct vm_fault *vmf)
{
	return VM_FAULT_SIGBUS;
}

static int kvm_vm_ioctl_set_tss_addr(struct kvm *kvm, unsigned long addr)
{
	int ret;

	if (addr > (unsigned int)(-3 * PAGE_SIZE))
		return -EINVAL;
	ret = static_call(kvm_x86_set_tss_addr)(kvm, addr);
	return ret;
}

static int kvm_vm_ioctl_set_identity_map_addr(struct kvm *kvm,
					      u64 ident_addr)
{
	return static_call(kvm_x86_set_identity_map_addr)(kvm, ident_addr);
}

static int kvm_vm_ioctl_set_nr_mmu_pages(struct kvm *kvm,
					 unsigned long kvm_nr_mmu_pages)
{
	if (kvm_nr_mmu_pages < KVM_MIN_ALLOC_MMU_PAGES)
		return -EINVAL;

	mutex_lock(&kvm->slots_lock);

	kvm_mmu_change_mmu_pages(kvm, kvm_nr_mmu_pages);
	kvm->arch.n_requested_mmu_pages = kvm_nr_mmu_pages;

	mutex_unlock(&kvm->slots_lock);
	return 0;
}

static unsigned long kvm_vm_ioctl_get_nr_mmu_pages(struct kvm *kvm)
{
	return kvm->arch.n_max_mmu_pages;
}

static int kvm_vm_ioctl_get_irqchip(struct kvm *kvm, struct kvm_irqchip *chip)
{
	struct kvm_pic *pic = kvm->arch.vpic;
	int r;

	r = 0;
	switch (chip->chip_id) {
	case KVM_IRQCHIP_PIC_MASTER:
		memcpy(&chip->chip.pic, &pic->pics[0],
			sizeof(struct kvm_pic_state));
		break;
	case KVM_IRQCHIP_PIC_SLAVE:
		memcpy(&chip->chip.pic, &pic->pics[1],
			sizeof(struct kvm_pic_state));
		break;
	case KVM_IRQCHIP_IOAPIC:
		kvm_get_ioapic(kvm, &chip->chip.ioapic);
		break;
	default:
		r = -EINVAL;
		break;
	}
	return r;
}

static int kvm_vm_ioctl_set_irqchip(struct kvm *kvm, struct kvm_irqchip *chip)
{
	struct kvm_pic *pic = kvm->arch.vpic;
	int r;

	r = 0;
	switch (chip->chip_id) {
	case KVM_IRQCHIP_PIC_MASTER:
		spin_lock(&pic->lock);
		memcpy(&pic->pics[0], &chip->chip.pic,
			sizeof(struct kvm_pic_state));
		spin_unlock(&pic->lock);
		break;
	case KVM_IRQCHIP_PIC_SLAVE:
		spin_lock(&pic->lock);
		memcpy(&pic->pics[1], &chip->chip.pic,
			sizeof(struct kvm_pic_state));
		spin_unlock(&pic->lock);
		break;
	case KVM_IRQCHIP_IOAPIC:
		kvm_set_ioapic(kvm, &chip->chip.ioapic);
		break;
	default:
		r = -EINVAL;
		break;
	}
	kvm_pic_update_irq(pic);
	return r;
}

static int kvm_vm_ioctl_get_pit(struct kvm *kvm, struct kvm_pit_state *ps)
{
	struct kvm_kpit_state *kps = &kvm->arch.vpit->pit_state;

	BUILD_BUG_ON(sizeof(*ps) != sizeof(kps->channels));

	mutex_lock(&kps->lock);
	memcpy(ps, &kps->channels, sizeof(*ps));
	mutex_unlock(&kps->lock);
	return 0;
}

static int kvm_vm_ioctl_set_pit(struct kvm *kvm, struct kvm_pit_state *ps)
{
	int i;
	struct kvm_pit *pit = kvm->arch.vpit;

	mutex_lock(&pit->pit_state.lock);
	memcpy(&pit->pit_state.channels, ps, sizeof(*ps));
	for (i = 0; i < 3; i++)
		kvm_pit_load_count(pit, i, ps->channels[i].count, 0);
	mutex_unlock(&pit->pit_state.lock);
	return 0;
}

static int kvm_vm_ioctl_get_pit2(struct kvm *kvm, struct kvm_pit_state2 *ps)
{
	mutex_lock(&kvm->arch.vpit->pit_state.lock);
	memcpy(ps->channels, &kvm->arch.vpit->pit_state.channels,
		sizeof(ps->channels));
	ps->flags = kvm->arch.vpit->pit_state.flags;
	mutex_unlock(&kvm->arch.vpit->pit_state.lock);
	memset(&ps->reserved, 0, sizeof(ps->reserved));
	return 0;
}

static int kvm_vm_ioctl_set_pit2(struct kvm *kvm, struct kvm_pit_state2 *ps)
{
	int start = 0;
	int i;
	u32 prev_legacy, cur_legacy;
	struct kvm_pit *pit = kvm->arch.vpit;

	mutex_lock(&pit->pit_state.lock);
	prev_legacy = pit->pit_state.flags & KVM_PIT_FLAGS_HPET_LEGACY;
	cur_legacy = ps->flags & KVM_PIT_FLAGS_HPET_LEGACY;
	if (!prev_legacy && cur_legacy)
		start = 1;
	memcpy(&pit->pit_state.channels, &ps->channels,
	       sizeof(pit->pit_state.channels));
	pit->pit_state.flags = ps->flags;
	for (i = 0; i < 3; i++)
		kvm_pit_load_count(pit, i, pit->pit_state.channels[i].count,
				   start && i == 0);
	mutex_unlock(&pit->pit_state.lock);
	return 0;
}

static int kvm_vm_ioctl_reinject(struct kvm *kvm,
				 struct kvm_reinject_control *control)
{
	struct kvm_pit *pit = kvm->arch.vpit;

	/* pit->pit_state.lock was overloaded to prevent userspace from getting
	 * an inconsistent state after running multiple KVM_REINJECT_CONTROL
	 * ioctls in parallel.  Use a separate lock if that ioctl isn't rare.
	 */
	mutex_lock(&pit->pit_state.lock);
	kvm_pit_set_reinject(pit, control->pit_reinject);
	mutex_unlock(&pit->pit_state.lock);

	return 0;
}

void kvm_arch_sync_dirty_log(struct kvm *kvm, struct kvm_memory_slot *memslot)
{

	/*
	 * Flush all CPUs' dirty log buffers to the  dirty_bitmap.  Called
	 * before reporting dirty_bitmap to userspace.  KVM flushes the buffers
	 * on all VM-Exits, thus we only need to kick running vCPUs to force a
	 * VM-Exit.
	 */
	struct kvm_vcpu *vcpu;
	unsigned long i;

	kvm_for_each_vcpu(i, vcpu, kvm)
		kvm_vcpu_kick(vcpu);
}

int kvm_vm_ioctl_irq_line(struct kvm *kvm, struct kvm_irq_level *irq_event,
			bool line_status)
{
	if (!irqchip_in_kernel(kvm))
		return -ENXIO;

	irq_event->status = kvm_set_irq(kvm, KVM_USERSPACE_IRQ_SOURCE_ID,
					irq_event->irq, irq_event->level,
					line_status);
	return 0;
}

int kvm_vm_ioctl_enable_cap(struct kvm *kvm,
			    struct kvm_enable_cap *cap)
{
	int r;

	if (cap->flags)
		return -EINVAL;

	switch (cap->cap) {
	case KVM_CAP_DISABLE_QUIRKS2:
		r = -EINVAL;
		if (cap->args[0] & ~KVM_X86_VALID_QUIRKS)
			break;
		fallthrough;
	case KVM_CAP_DISABLE_QUIRKS:
		kvm->arch.disabled_quirks = cap->args[0];
		r = 0;
		break;
	case KVM_CAP_SPLIT_IRQCHIP: {
		mutex_lock(&kvm->lock);
		r = -EINVAL;
		if (cap->args[0] > MAX_NR_RESERVED_IOAPIC_PINS)
			goto split_irqchip_unlock;
		r = -EEXIST;
		if (irqchip_in_kernel(kvm))
			goto split_irqchip_unlock;
		if (kvm->created_vcpus)
			goto split_irqchip_unlock;
		r = kvm_setup_empty_irq_routing(kvm);
		if (r)
			goto split_irqchip_unlock;
		/* Pairs with irqchip_in_kernel. */
		smp_wmb();
		kvm->arch.irqchip_mode = KVM_IRQCHIP_SPLIT;
		kvm->arch.nr_reserved_ioapic_pins = cap->args[0];
		kvm_clear_apicv_inhibit(kvm, APICV_INHIBIT_REASON_ABSENT);
		r = 0;
split_irqchip_unlock:
		mutex_unlock(&kvm->lock);
		break;
	}
	case KVM_CAP_X2APIC_API:
		r = -EINVAL;
		if (cap->args[0] & ~KVM_X2APIC_API_VALID_FLAGS)
			break;

		if (cap->args[0] & KVM_X2APIC_API_USE_32BIT_IDS)
			kvm->arch.x2apic_format = true;
		if (cap->args[0] & KVM_X2APIC_API_DISABLE_BROADCAST_QUIRK)
			kvm->arch.x2apic_broadcast_quirk_disabled = true;

		r = 0;
		break;
	case KVM_CAP_X86_DISABLE_EXITS:
		r = -EINVAL;
		if (cap->args[0] & ~KVM_X86_DISABLE_VALID_EXITS)
			break;

		if ((cap->args[0] & KVM_X86_DISABLE_EXITS_MWAIT) &&
			kvm_can_mwait_in_guest())
			kvm->arch.mwait_in_guest = true;
		if (cap->args[0] & KVM_X86_DISABLE_EXITS_HLT)
			kvm->arch.hlt_in_guest = true;
		if (cap->args[0] & KVM_X86_DISABLE_EXITS_PAUSE)
			kvm->arch.pause_in_guest = true;
		if (cap->args[0] & KVM_X86_DISABLE_EXITS_CSTATE)
			kvm->arch.cstate_in_guest = true;
		r = 0;
		break;
	case KVM_CAP_MSR_PLATFORM_INFO:
		kvm->arch.guest_can_read_msr_platform_info = cap->args[0];
		r = 0;
		break;
	case KVM_CAP_EXCEPTION_PAYLOAD:
		kvm->arch.exception_payload_enabled = cap->args[0];
		r = 0;
		break;
	case KVM_CAP_X86_USER_SPACE_MSR:
		kvm->arch.user_space_msr_mask = cap->args[0];
		r = 0;
		break;
	case KVM_CAP_X86_BUS_LOCK_EXIT:
		r = -EINVAL;
		if (cap->args[0] & ~KVM_BUS_LOCK_DETECTION_VALID_MODE)
			break;

		if ((cap->args[0] & KVM_BUS_LOCK_DETECTION_OFF) &&
		    (cap->args[0] & KVM_BUS_LOCK_DETECTION_EXIT))
			break;

		if (kvm_has_bus_lock_exit &&
		    cap->args[0] & KVM_BUS_LOCK_DETECTION_EXIT)
			kvm->arch.bus_lock_detection_enabled = true;
		r = 0;
		break;
#ifdef CONFIG_X86_SGX_KVM
	case KVM_CAP_SGX_ATTRIBUTE: {
		unsigned long allowed_attributes = 0;

		r = sgx_set_attribute(&allowed_attributes, cap->args[0]);
		if (r)
			break;

		/* KVM only supports the PROVISIONKEY privileged attribute. */
		if ((allowed_attributes & SGX_ATTR_PROVISIONKEY) &&
		    !(allowed_attributes & ~SGX_ATTR_PROVISIONKEY))
			kvm->arch.sgx_provisioning_allowed = true;
		else
			r = -EINVAL;
		break;
	}
#endif
	case KVM_CAP_VM_COPY_ENC_CONTEXT_FROM:
		r = -EINVAL;
		if (!kvm_x86_ops.vm_copy_enc_context_from)
			break;

		r = static_call(kvm_x86_vm_copy_enc_context_from)(kvm, cap->args[0]);
		break;
	case KVM_CAP_VM_MOVE_ENC_CONTEXT_FROM:
		r = -EINVAL;
		if (!kvm_x86_ops.vm_move_enc_context_from)
			break;

		r = static_call(kvm_x86_vm_move_enc_context_from)(kvm, cap->args[0]);
		break;
	case KVM_CAP_EXIT_HYPERCALL:
		if (cap->args[0] & ~KVM_EXIT_HYPERCALL_VALID_MASK) {
			r = -EINVAL;
			break;
		}
		kvm->arch.hypercall_exit_enabled = cap->args[0];
		r = 0;
		break;
	case KVM_CAP_EXIT_ON_EMULATION_FAILURE:
		r = -EINVAL;
		if (cap->args[0] & ~1)
			break;
		kvm->arch.exit_on_emulation_error = cap->args[0];
		r = 0;
		break;
	case KVM_CAP_PMU_CAPABILITY:
		r = -EINVAL;
		if (!enable_pmu || (cap->args[0] & ~KVM_CAP_PMU_VALID_MASK))
			break;

		mutex_lock(&kvm->lock);
		if (!kvm->created_vcpus) {
			kvm->arch.enable_pmu = !(cap->args[0] & KVM_PMU_CAP_DISABLE);
			r = 0;
		}
		mutex_unlock(&kvm->lock);
		break;
	default:
		r = -EINVAL;
		break;
	}
	return r;
}

static struct kvm_x86_msr_filter *kvm_alloc_msr_filter(bool default_allow)
{
	struct kvm_x86_msr_filter *msr_filter;

	msr_filter = kzalloc(sizeof(*msr_filter), GFP_KERNEL_ACCOUNT);
	if (!msr_filter)
		return NULL;

	msr_filter->default_allow = default_allow;
	return msr_filter;
}

static void kvm_free_msr_filter(struct kvm_x86_msr_filter *msr_filter)
{
	u32 i;

	if (!msr_filter)
		return;

	for (i = 0; i < msr_filter->count; i++)
		kfree(msr_filter->ranges[i].bitmap);

	kfree(msr_filter);
}

static int kvm_add_msr_filter(struct kvm_x86_msr_filter *msr_filter,
			      struct kvm_msr_filter_range *user_range)
{
	unsigned long *bitmap = NULL;
	size_t bitmap_size;

	if (!user_range->nmsrs)
		return 0;

	if (user_range->flags & ~(KVM_MSR_FILTER_READ | KVM_MSR_FILTER_WRITE))
		return -EINVAL;

	if (!user_range->flags)
		return -EINVAL;

	bitmap_size = BITS_TO_LONGS(user_range->nmsrs) * sizeof(long);
	if (!bitmap_size || bitmap_size > KVM_MSR_FILTER_MAX_BITMAP_SIZE)
		return -EINVAL;

	bitmap = memdup_user((__user u8*)user_range->bitmap, bitmap_size);
	if (IS_ERR(bitmap))
		return PTR_ERR(bitmap);

	msr_filter->ranges[msr_filter->count] = (struct msr_bitmap_range) {
		.flags = user_range->flags,
		.base = user_range->base,
		.nmsrs = user_range->nmsrs,
		.bitmap = bitmap,
	};

	msr_filter->count++;
	return 0;
}

static int kvm_vm_ioctl_set_msr_filter(struct kvm *kvm, void __user *argp)
{
	struct kvm_msr_filter __user *user_msr_filter = argp;
	struct kvm_x86_msr_filter *new_filter, *old_filter;
	struct kvm_msr_filter filter;
	bool default_allow;
	bool empty = true;
	int r = 0;
	u32 i;

	if (copy_from_user(&filter, user_msr_filter, sizeof(filter)))
		return -EFAULT;

	for (i = 0; i < ARRAY_SIZE(filter.ranges); i++)
		empty &= !filter.ranges[i].nmsrs;

	default_allow = !(filter.flags & KVM_MSR_FILTER_DEFAULT_DENY);
	if (empty && !default_allow)
		return -EINVAL;

	new_filter = kvm_alloc_msr_filter(default_allow);
	if (!new_filter)
		return -ENOMEM;

	for (i = 0; i < ARRAY_SIZE(filter.ranges); i++) {
		r = kvm_add_msr_filter(new_filter, &filter.ranges[i]);
		if (r) {
			kvm_free_msr_filter(new_filter);
			return r;
		}
	}

	mutex_lock(&kvm->lock);

	/* The per-VM filter is protected by kvm->lock... */
	old_filter = srcu_dereference_check(kvm->arch.msr_filter, &kvm->srcu, 1);

	rcu_assign_pointer(kvm->arch.msr_filter, new_filter);
	synchronize_srcu(&kvm->srcu);

	kvm_free_msr_filter(old_filter);

	kvm_make_all_cpus_request(kvm, KVM_REQ_MSR_FILTER_CHANGED);
	mutex_unlock(&kvm->lock);

	return 0;
}

#ifdef CONFIG_HAVE_KVM_PM_NOTIFIER
static int kvm_arch_suspend_notifier(struct kvm *kvm)
{
	struct kvm_vcpu *vcpu;
	unsigned long i;
	int ret = 0;

	mutex_lock(&kvm->lock);
	kvm_for_each_vcpu(i, vcpu, kvm) {
		if (!vcpu->arch.pv_time.active)
			continue;

		ret = kvm_set_guest_paused(vcpu);
		if (ret) {
			kvm_err("Failed to pause guest VCPU%d: %d\n",
				vcpu->vcpu_id, ret);
			break;
		}
	}
	mutex_unlock(&kvm->lock);

	return ret ? NOTIFY_BAD : NOTIFY_DONE;
}

int kvm_arch_pm_notifier(struct kvm *kvm, unsigned long state)
{
	switch (state) {
	case PM_HIBERNATION_PREPARE:
	case PM_SUSPEND_PREPARE:
		return kvm_arch_suspend_notifier(kvm);
	}

	return NOTIFY_DONE;
}
#endif /* CONFIG_HAVE_KVM_PM_NOTIFIER */

static int kvm_vm_ioctl_get_clock(struct kvm *kvm, void __user *argp)
{
	struct kvm_clock_data data = { 0 };

	get_kvmclock(kvm, &data);
	if (copy_to_user(argp, &data, sizeof(data)))
		return -EFAULT;

	return 0;
}

static int kvm_vm_ioctl_set_clock(struct kvm *kvm, void __user *argp)
{
	struct kvm_arch *ka = &kvm->arch;
	struct kvm_clock_data data;
	u64 now_raw_ns;

	if (copy_from_user(&data, argp, sizeof(data)))
		return -EFAULT;

	/*
	 * Only KVM_CLOCK_REALTIME is used, but allow passing the
	 * result of KVM_GET_CLOCK back to KVM_SET_CLOCK.
	 */
	if (data.flags & ~KVM_CLOCK_VALID_FLAGS)
		return -EINVAL;

	kvm_hv_request_tsc_page_update(kvm);
	kvm_start_pvclock_update(kvm);
	pvclock_update_vm_gtod_copy(kvm);

	/*
	 * This pairs with kvm_guest_time_update(): when masterclock is
	 * in use, we use master_kernel_ns + kvmclock_offset to set
	 * unsigned 'system_time' so if we use get_kvmclock_ns() (which
	 * is slightly ahead) here we risk going negative on unsigned
	 * 'system_time' when 'data.clock' is very small.
	 */
	if (data.flags & KVM_CLOCK_REALTIME) {
		u64 now_real_ns = ktime_get_real_ns();

		/*
		 * Avoid stepping the kvmclock backwards.
		 */
		if (now_real_ns > data.realtime)
			data.clock += now_real_ns - data.realtime;
	}

	if (ka->use_master_clock)
		now_raw_ns = ka->master_kernel_ns;
	else
		now_raw_ns = get_kvmclock_base_ns();
	ka->kvmclock_offset = data.clock - now_raw_ns;
	kvm_end_pvclock_update(kvm);
	return 0;
}

long kvm_arch_vm_ioctl(struct file *filp,
		       unsigned int ioctl, unsigned long arg)
{
	struct kvm *kvm = filp->private_data;
	void __user *argp = (void __user *)arg;
	int r = -ENOTTY;
	/*
	 * This union makes it completely explicit to gcc-3.x
	 * that these two variables' stack usage should be
	 * combined, not added together.
	 */
	union {
		struct kvm_pit_state ps;
		struct kvm_pit_state2 ps2;
		struct kvm_pit_config pit_config;
	} u;

	switch (ioctl) {
	case KVM_SET_TSS_ADDR:
		r = kvm_vm_ioctl_set_tss_addr(kvm, arg);
		break;
	case KVM_SET_IDENTITY_MAP_ADDR: {
		u64 ident_addr;

		mutex_lock(&kvm->lock);
		r = -EINVAL;
		if (kvm->created_vcpus)
			goto set_identity_unlock;
		r = -EFAULT;
		if (copy_from_user(&ident_addr, argp, sizeof(ident_addr)))
			goto set_identity_unlock;
		r = kvm_vm_ioctl_set_identity_map_addr(kvm, ident_addr);
set_identity_unlock:
		mutex_unlock(&kvm->lock);
		break;
	}
	case KVM_SET_NR_MMU_PAGES:
		r = kvm_vm_ioctl_set_nr_mmu_pages(kvm, arg);
		break;
	case KVM_GET_NR_MMU_PAGES:
		r = kvm_vm_ioctl_get_nr_mmu_pages(kvm);
		break;
	case KVM_CREATE_IRQCHIP: {
		mutex_lock(&kvm->lock);

		r = -EEXIST;
		if (irqchip_in_kernel(kvm))
			goto create_irqchip_unlock;

		r = -EINVAL;
		if (kvm->created_vcpus)
			goto create_irqchip_unlock;

		r = kvm_pic_init(kvm);
		if (r)
			goto create_irqchip_unlock;

		r = kvm_ioapic_init(kvm);
		if (r) {
			kvm_pic_destroy(kvm);
			goto create_irqchip_unlock;
		}

		r = kvm_setup_default_irq_routing(kvm);
		if (r) {
			kvm_ioapic_destroy(kvm);
			kvm_pic_destroy(kvm);
			goto create_irqchip_unlock;
		}
		/* Write kvm->irq_routing before enabling irqchip_in_kernel. */
		smp_wmb();
		kvm->arch.irqchip_mode = KVM_IRQCHIP_KERNEL;
		kvm_clear_apicv_inhibit(kvm, APICV_INHIBIT_REASON_ABSENT);
	create_irqchip_unlock:
		mutex_unlock(&kvm->lock);
		break;
	}
	case KVM_CREATE_PIT:
		u.pit_config.flags = KVM_PIT_SPEAKER_DUMMY;
		goto create_pit;
	case KVM_CREATE_PIT2:
		r = -EFAULT;
		if (copy_from_user(&u.pit_config, argp,
				   sizeof(struct kvm_pit_config)))
			goto out;
	create_pit:
		mutex_lock(&kvm->lock);
		r = -EEXIST;
		if (kvm->arch.vpit)
			goto create_pit_unlock;
		r = -ENOMEM;
		kvm->arch.vpit = kvm_create_pit(kvm, u.pit_config.flags);
		if (kvm->arch.vpit)
			r = 0;
	create_pit_unlock:
		mutex_unlock(&kvm->lock);
		break;
	case KVM_GET_IRQCHIP: {
		/* 0: PIC master, 1: PIC slave, 2: IOAPIC */
		struct kvm_irqchip *chip;

		chip = memdup_user(argp, sizeof(*chip));
		if (IS_ERR(chip)) {
			r = PTR_ERR(chip);
			goto out;
		}

		r = -ENXIO;
		if (!irqchip_kernel(kvm))
			goto get_irqchip_out;
		r = kvm_vm_ioctl_get_irqchip(kvm, chip);
		if (r)
			goto get_irqchip_out;
		r = -EFAULT;
		if (copy_to_user(argp, chip, sizeof(*chip)))
			goto get_irqchip_out;
		r = 0;
	get_irqchip_out:
		kfree(chip);
		break;
	}
	case KVM_SET_IRQCHIP: {
		/* 0: PIC master, 1: PIC slave, 2: IOAPIC */
		struct kvm_irqchip *chip;

		chip = memdup_user(argp, sizeof(*chip));
		if (IS_ERR(chip)) {
			r = PTR_ERR(chip);
			goto out;
		}

		r = -ENXIO;
		if (!irqchip_kernel(kvm))
			goto set_irqchip_out;
		r = kvm_vm_ioctl_set_irqchip(kvm, chip);
	set_irqchip_out:
		kfree(chip);
		break;
	}
	case KVM_GET_PIT: {
		r = -EFAULT;
		if (copy_from_user(&u.ps, argp, sizeof(struct kvm_pit_state)))
			goto out;
		r = -ENXIO;
		if (!kvm->arch.vpit)
			goto out;
		r = kvm_vm_ioctl_get_pit(kvm, &u.ps);
		if (r)
			goto out;
		r = -EFAULT;
		if (copy_to_user(argp, &u.ps, sizeof(struct kvm_pit_state)))
			goto out;
		r = 0;
		break;
	}
	case KVM_SET_PIT: {
		r = -EFAULT;
		if (copy_from_user(&u.ps, argp, sizeof(u.ps)))
			goto out;
		mutex_lock(&kvm->lock);
		r = -ENXIO;
		if (!kvm->arch.vpit)
			goto set_pit_out;
		r = kvm_vm_ioctl_set_pit(kvm, &u.ps);
set_pit_out:
		mutex_unlock(&kvm->lock);
		break;
	}
	case KVM_GET_PIT2: {
		r = -ENXIO;
		if (!kvm->arch.vpit)
			goto out;
		r = kvm_vm_ioctl_get_pit2(kvm, &u.ps2);
		if (r)
			goto out;
		r = -EFAULT;
		if (copy_to_user(argp, &u.ps2, sizeof(u.ps2)))
			goto out;
		r = 0;
		break;
	}
	case KVM_SET_PIT2: {
		r = -EFAULT;
		if (copy_from_user(&u.ps2, argp, sizeof(u.ps2)))
			goto out;
		mutex_lock(&kvm->lock);
		r = -ENXIO;
		if (!kvm->arch.vpit)
			goto set_pit2_out;
		r = kvm_vm_ioctl_set_pit2(kvm, &u.ps2);
set_pit2_out:
		mutex_unlock(&kvm->lock);
		break;
	}
	case KVM_REINJECT_CONTROL: {
		struct kvm_reinject_control control;
		r =  -EFAULT;
		if (copy_from_user(&control, argp, sizeof(control)))
			goto out;
		r = -ENXIO;
		if (!kvm->arch.vpit)
			goto out;
		r = kvm_vm_ioctl_reinject(kvm, &control);
		break;
	}
	case KVM_SET_BOOT_CPU_ID:
		r = 0;
		mutex_lock(&kvm->lock);
		if (kvm->created_vcpus)
			r = -EBUSY;
		else
			kvm->arch.bsp_vcpu_id = arg;
		mutex_unlock(&kvm->lock);
		break;
#ifdef CONFIG_KVM_XEN
	case KVM_XEN_HVM_CONFIG: {
		struct kvm_xen_hvm_config xhc;
		r = -EFAULT;
		if (copy_from_user(&xhc, argp, sizeof(xhc)))
			goto out;
		r = kvm_xen_hvm_config(kvm, &xhc);
		break;
	}
	case KVM_XEN_HVM_GET_ATTR: {
		struct kvm_xen_hvm_attr xha;

		r = -EFAULT;
		if (copy_from_user(&xha, argp, sizeof(xha)))
			goto out;
		r = kvm_xen_hvm_get_attr(kvm, &xha);
		if (!r && copy_to_user(argp, &xha, sizeof(xha)))
			r = -EFAULT;
		break;
	}
	case KVM_XEN_HVM_SET_ATTR: {
		struct kvm_xen_hvm_attr xha;

		r = -EFAULT;
		if (copy_from_user(&xha, argp, sizeof(xha)))
			goto out;
		r = kvm_xen_hvm_set_attr(kvm, &xha);
		break;
	}
	case KVM_XEN_HVM_EVTCHN_SEND: {
		struct kvm_irq_routing_xen_evtchn uxe;

		r = -EFAULT;
		if (copy_from_user(&uxe, argp, sizeof(uxe)))
			goto out;
		r = kvm_xen_hvm_evtchn_send(kvm, &uxe);
		break;
	}
#endif
	case KVM_SET_CLOCK:
		r = kvm_vm_ioctl_set_clock(kvm, argp);
		break;
	case KVM_GET_CLOCK:
		r = kvm_vm_ioctl_get_clock(kvm, argp);
		break;
	case KVM_SET_TSC_KHZ: {
		u32 user_tsc_khz;

		r = -EINVAL;
		user_tsc_khz = (u32)arg;

		if (kvm_has_tsc_control &&
		    user_tsc_khz >= kvm_max_guest_tsc_khz)
			goto out;

		if (user_tsc_khz == 0)
			user_tsc_khz = tsc_khz;

		WRITE_ONCE(kvm->arch.default_tsc_khz, user_tsc_khz);
		r = 0;

		goto out;
	}
	case KVM_GET_TSC_KHZ: {
		r = READ_ONCE(kvm->arch.default_tsc_khz);
		goto out;
	}
	case KVM_MEMORY_ENCRYPT_OP: {
		r = -ENOTTY;
		if (!kvm_x86_ops.mem_enc_ioctl)
			goto out;

		r = static_call(kvm_x86_mem_enc_ioctl)(kvm, argp);
		break;
	}
	case KVM_MEMORY_ENCRYPT_REG_REGION: {
		struct kvm_enc_region region;

		r = -EFAULT;
		if (copy_from_user(&region, argp, sizeof(region)))
			goto out;

		r = -ENOTTY;
		if (!kvm_x86_ops.mem_enc_register_region)
			goto out;

		r = static_call(kvm_x86_mem_enc_register_region)(kvm, &region);
		break;
	}
	case KVM_MEMORY_ENCRYPT_UNREG_REGION: {
		struct kvm_enc_region region;

		r = -EFAULT;
		if (copy_from_user(&region, argp, sizeof(region)))
			goto out;

		r = -ENOTTY;
		if (!kvm_x86_ops.mem_enc_unregister_region)
			goto out;

		r = static_call(kvm_x86_mem_enc_unregister_region)(kvm, &region);
		break;
	}
	case KVM_HYPERV_EVENTFD: {
		struct kvm_hyperv_eventfd hvevfd;

		r = -EFAULT;
		if (copy_from_user(&hvevfd, argp, sizeof(hvevfd)))
			goto out;
		r = kvm_vm_ioctl_hv_eventfd(kvm, &hvevfd);
		break;
	}
	case KVM_SET_PMU_EVENT_FILTER:
		r = kvm_vm_ioctl_set_pmu_event_filter(kvm, argp);
		break;
	case KVM_X86_SET_MSR_FILTER:
		r = kvm_vm_ioctl_set_msr_filter(kvm, argp);
		break;
	default:
		r = -ENOTTY;
	}
out:
	return r;
}

static void kvm_init_msr_list(void)
{
	struct x86_pmu_capability x86_pmu;
	u32 dummy[2];
	unsigned i;

	BUILD_BUG_ON_MSG(KVM_PMC_MAX_FIXED != 3,
			 "Please update the fixed PMCs in msrs_to_saved_all[]");

	perf_get_x86_pmu_capability(&x86_pmu);

	num_msrs_to_save = 0;
	num_emulated_msrs = 0;
	num_msr_based_features = 0;

	for (i = 0; i < ARRAY_SIZE(msrs_to_save_all); i++) {
		if (rdmsr_safe(msrs_to_save_all[i], &dummy[0], &dummy[1]) < 0)
			continue;

		/*
		 * Even MSRs that are valid in the host may not be exposed
		 * to the guests in some cases.
		 */
		switch (msrs_to_save_all[i]) {
		case MSR_IA32_BNDCFGS:
			if (!kvm_mpx_supported())
				continue;
			break;
		case MSR_TSC_AUX:
			if (!kvm_cpu_cap_has(X86_FEATURE_RDTSCP) &&
			    !kvm_cpu_cap_has(X86_FEATURE_RDPID))
				continue;
			break;
		case MSR_IA32_UMWAIT_CONTROL:
			if (!kvm_cpu_cap_has(X86_FEATURE_WAITPKG))
				continue;
			break;
		case MSR_IA32_RTIT_CTL:
		case MSR_IA32_RTIT_STATUS:
			if (!kvm_cpu_cap_has(X86_FEATURE_INTEL_PT))
				continue;
			break;
		case MSR_IA32_RTIT_CR3_MATCH:
			if (!kvm_cpu_cap_has(X86_FEATURE_INTEL_PT) ||
			    !intel_pt_validate_hw_cap(PT_CAP_cr3_filtering))
				continue;
			break;
		case MSR_IA32_RTIT_OUTPUT_BASE:
		case MSR_IA32_RTIT_OUTPUT_MASK:
			if (!kvm_cpu_cap_has(X86_FEATURE_INTEL_PT) ||
				(!intel_pt_validate_hw_cap(PT_CAP_topa_output) &&
				 !intel_pt_validate_hw_cap(PT_CAP_single_range_output)))
				continue;
			break;
		case MSR_IA32_RTIT_ADDR0_A ... MSR_IA32_RTIT_ADDR3_B:
			if (!kvm_cpu_cap_has(X86_FEATURE_INTEL_PT) ||
				msrs_to_save_all[i] - MSR_IA32_RTIT_ADDR0_A >=
				intel_pt_validate_hw_cap(PT_CAP_num_address_ranges) * 2)
				continue;
			break;
		case MSR_ARCH_PERFMON_PERFCTR0 ... MSR_ARCH_PERFMON_PERFCTR0 + 17:
			if (msrs_to_save_all[i] - MSR_ARCH_PERFMON_PERFCTR0 >=
			    min(INTEL_PMC_MAX_GENERIC, x86_pmu.num_counters_gp))
				continue;
			break;
		case MSR_ARCH_PERFMON_EVENTSEL0 ... MSR_ARCH_PERFMON_EVENTSEL0 + 17:
			if (msrs_to_save_all[i] - MSR_ARCH_PERFMON_EVENTSEL0 >=
			    min(INTEL_PMC_MAX_GENERIC, x86_pmu.num_counters_gp))
				continue;
			break;
		case MSR_IA32_XFD:
		case MSR_IA32_XFD_ERR:
			if (!kvm_cpu_cap_has(X86_FEATURE_XFD))
				continue;
			break;
		default:
			break;
		}

		msrs_to_save[num_msrs_to_save++] = msrs_to_save_all[i];
	}

	for (i = 0; i < ARRAY_SIZE(emulated_msrs_all); i++) {
		if (!static_call(kvm_x86_has_emulated_msr)(NULL, emulated_msrs_all[i]))
			continue;

		emulated_msrs[num_emulated_msrs++] = emulated_msrs_all[i];
	}

	for (i = 0; i < ARRAY_SIZE(msr_based_features_all); i++) {
		struct kvm_msr_entry msr;

		msr.index = msr_based_features_all[i];
		if (kvm_get_msr_feature(&msr))
			continue;

		msr_based_features[num_msr_based_features++] = msr_based_features_all[i];
	}
}

static int vcpu_mmio_write(struct kvm_vcpu *vcpu, gpa_t addr, int len,
			   const void *v)
{
	int handled = 0;
	int n;

	do {
		n = min(len, 8);
		if (!(lapic_in_kernel(vcpu) &&
		      !kvm_iodevice_write(vcpu, &vcpu->arch.apic->dev, addr, n, v))
		    && kvm_io_bus_write(vcpu, KVM_MMIO_BUS, addr, n, v))
			break;
		handled += n;
		addr += n;
		len -= n;
		v += n;
	} while (len);

	return handled;
}

static int vcpu_mmio_read(struct kvm_vcpu *vcpu, gpa_t addr, int len, void *v)
{
	int handled = 0;
	int n;

	do {
		n = min(len, 8);
		if (!(lapic_in_kernel(vcpu) &&
		      !kvm_iodevice_read(vcpu, &vcpu->arch.apic->dev,
					 addr, n, v))
		    && kvm_io_bus_read(vcpu, KVM_MMIO_BUS, addr, n, v))
			break;
		trace_kvm_mmio(KVM_TRACE_MMIO_READ, n, addr, v);
		handled += n;
		addr += n;
		len -= n;
		v += n;
	} while (len);

	return handled;
}

static void kvm_set_segment(struct kvm_vcpu *vcpu,
			struct kvm_segment *var, int seg)
{
	static_call(kvm_x86_set_segment)(vcpu, var, seg);
}

void kvm_get_segment(struct kvm_vcpu *vcpu,
		     struct kvm_segment *var, int seg)
{
	static_call(kvm_x86_get_segment)(vcpu, var, seg);
}

gpa_t translate_nested_gpa(struct kvm_vcpu *vcpu, gpa_t gpa, u64 access,
			   struct x86_exception *exception)
{
	struct kvm_mmu *mmu = vcpu->arch.mmu;
	gpa_t t_gpa;

	BUG_ON(!mmu_is_nested(vcpu));

	/* NPT walks are always user-walks */
	access |= PFERR_USER_MASK;
	t_gpa  = mmu->gva_to_gpa(vcpu, mmu, gpa, access, exception);

	return t_gpa;
}

gpa_t kvm_mmu_gva_to_gpa_read(struct kvm_vcpu *vcpu, gva_t gva,
			      struct x86_exception *exception)
{
	struct kvm_mmu *mmu = vcpu->arch.walk_mmu;

	u64 access = (static_call(kvm_x86_get_cpl)(vcpu) == 3) ? PFERR_USER_MASK : 0;
	return mmu->gva_to_gpa(vcpu, mmu, gva, access, exception);
}
EXPORT_SYMBOL_GPL(kvm_mmu_gva_to_gpa_read);

 gpa_t kvm_mmu_gva_to_gpa_fetch(struct kvm_vcpu *vcpu, gva_t gva,
				struct x86_exception *exception)
{
	struct kvm_mmu *mmu = vcpu->arch.walk_mmu;

	u64 access = (static_call(kvm_x86_get_cpl)(vcpu) == 3) ? PFERR_USER_MASK : 0;
	access |= PFERR_FETCH_MASK;
	return mmu->gva_to_gpa(vcpu, mmu, gva, access, exception);
}

gpa_t kvm_mmu_gva_to_gpa_write(struct kvm_vcpu *vcpu, gva_t gva,
			       struct x86_exception *exception)
{
	struct kvm_mmu *mmu = vcpu->arch.walk_mmu;

	u64 access = (static_call(kvm_x86_get_cpl)(vcpu) == 3) ? PFERR_USER_MASK : 0;
	access |= PFERR_WRITE_MASK;
	return mmu->gva_to_gpa(vcpu, mmu, gva, access, exception);
}
EXPORT_SYMBOL_GPL(kvm_mmu_gva_to_gpa_write);

/* uses this to access any guest's mapped memory without checking CPL */
gpa_t kvm_mmu_gva_to_gpa_system(struct kvm_vcpu *vcpu, gva_t gva,
				struct x86_exception *exception)
{
	struct kvm_mmu *mmu = vcpu->arch.walk_mmu;

	return mmu->gva_to_gpa(vcpu, mmu, gva, 0, exception);
}

static int kvm_read_guest_virt_helper(gva_t addr, void *val, unsigned int bytes,
				      struct kvm_vcpu *vcpu, u64 access,
				      struct x86_exception *exception)
{
	struct kvm_mmu *mmu = vcpu->arch.walk_mmu;
	void *data = val;
	int r = X86EMUL_CONTINUE;

	while (bytes) {
		gpa_t gpa = mmu->gva_to_gpa(vcpu, mmu, addr, access, exception);
		unsigned offset = addr & (PAGE_SIZE-1);
		unsigned toread = min(bytes, (unsigned)PAGE_SIZE - offset);
		int ret;

		if (gpa == UNMAPPED_GVA)
			return X86EMUL_PROPAGATE_FAULT;
		ret = kvm_vcpu_read_guest_page(vcpu, gpa >> PAGE_SHIFT, data,
					       offset, toread);
		if (ret < 0) {
			r = X86EMUL_IO_NEEDED;
			goto out;
		}

		bytes -= toread;
		data += toread;
		addr += toread;
	}
out:
	return r;
}

/* used for instruction fetching */
static int kvm_fetch_guest_virt(struct x86_emulate_ctxt *ctxt,
				gva_t addr, void *val, unsigned int bytes,
				struct x86_exception *exception)
{
	struct kvm_vcpu *vcpu = emul_to_vcpu(ctxt);
	struct kvm_mmu *mmu = vcpu->arch.walk_mmu;
	u64 access = (static_call(kvm_x86_get_cpl)(vcpu) == 3) ? PFERR_USER_MASK : 0;
	unsigned offset;
	int ret;

	/* Inline kvm_read_guest_virt_helper for speed.  */
	gpa_t gpa = mmu->gva_to_gpa(vcpu, mmu, addr, access|PFERR_FETCH_MASK,
				    exception);
	if (unlikely(gpa == UNMAPPED_GVA))
		return X86EMUL_PROPAGATE_FAULT;

	offset = addr & (PAGE_SIZE-1);
	if (WARN_ON(offset + bytes > PAGE_SIZE))
		bytes = (unsigned)PAGE_SIZE - offset;
	ret = kvm_vcpu_read_guest_page(vcpu, gpa >> PAGE_SHIFT, val,
				       offset, bytes);
	if (unlikely(ret < 0))
		return X86EMUL_IO_NEEDED;

	return X86EMUL_CONTINUE;
}

int kvm_read_guest_virt(struct kvm_vcpu *vcpu,
			       gva_t addr, void *val, unsigned int bytes,
			       struct x86_exception *exception)
{
	u64 access = (static_call(kvm_x86_get_cpl)(vcpu) == 3) ? PFERR_USER_MASK : 0;

	/*
	 * FIXME: this should call handle_emulation_failure if X86EMUL_IO_NEEDED
	 * is returned, but our callers are not ready for that and they blindly
	 * call kvm_inject_page_fault.  Ensure that they at least do not leak
	 * uninitialized kernel stack memory into cr2 and error code.
	 */
	memset(exception, 0, sizeof(*exception));
	return kvm_read_guest_virt_helper(addr, val, bytes, vcpu, access,
					  exception);
}
EXPORT_SYMBOL_GPL(kvm_read_guest_virt);

static int emulator_read_std(struct x86_emulate_ctxt *ctxt,
			     gva_t addr, void *val, unsigned int bytes,
			     struct x86_exception *exception, bool system)
{
	struct kvm_vcpu *vcpu = emul_to_vcpu(ctxt);
	u64 access = 0;

	if (system)
		access |= PFERR_IMPLICIT_ACCESS;
	else if (static_call(kvm_x86_get_cpl)(vcpu) == 3)
		access |= PFERR_USER_MASK;

	return kvm_read_guest_virt_helper(addr, val, bytes, vcpu, access, exception);
}

static int kvm_read_guest_phys_system(struct x86_emulate_ctxt *ctxt,
		unsigned long addr, void *val, unsigned int bytes)
{
	struct kvm_vcpu *vcpu = emul_to_vcpu(ctxt);
	int r = kvm_vcpu_read_guest(vcpu, addr, val, bytes);

	return r < 0 ? X86EMUL_IO_NEEDED : X86EMUL_CONTINUE;
}

static int kvm_write_guest_virt_helper(gva_t addr, void *val, unsigned int bytes,
				      struct kvm_vcpu *vcpu, u64 access,
				      struct x86_exception *exception)
{
	struct kvm_mmu *mmu = vcpu->arch.walk_mmu;
	void *data = val;
	int r = X86EMUL_CONTINUE;

	while (bytes) {
		gpa_t gpa = mmu->gva_to_gpa(vcpu, mmu, addr, access, exception);
		unsigned offset = addr & (PAGE_SIZE-1);
		unsigned towrite = min(bytes, (unsigned)PAGE_SIZE - offset);
		int ret;

		if (gpa == UNMAPPED_GVA)
			return X86EMUL_PROPAGATE_FAULT;
		ret = kvm_vcpu_write_guest(vcpu, gpa, data, towrite);
		if (ret < 0) {
			r = X86EMUL_IO_NEEDED;
			goto out;
		}

		bytes -= towrite;
		data += towrite;
		addr += towrite;
	}
out:
	return r;
}

static int emulator_write_std(struct x86_emulate_ctxt *ctxt, gva_t addr, void *val,
			      unsigned int bytes, struct x86_exception *exception,
			      bool system)
{
	struct kvm_vcpu *vcpu = emul_to_vcpu(ctxt);
	u64 access = PFERR_WRITE_MASK;

	if (system)
		access |= PFERR_IMPLICIT_ACCESS;
	else if (static_call(kvm_x86_get_cpl)(vcpu) == 3)
		access |= PFERR_USER_MASK;

	return kvm_write_guest_virt_helper(addr, val, bytes, vcpu,
					   access, exception);
}

int kvm_write_guest_virt_system(struct kvm_vcpu *vcpu, gva_t addr, void *val,
				unsigned int bytes, struct x86_exception *exception)
{
	/* kvm_write_guest_virt_system can pull in tons of pages. */
	vcpu->arch.l1tf_flush_l1d = true;

	return kvm_write_guest_virt_helper(addr, val, bytes, vcpu,
					   PFERR_WRITE_MASK, exception);
}
EXPORT_SYMBOL_GPL(kvm_write_guest_virt_system);

static int kvm_can_emulate_insn(struct kvm_vcpu *vcpu, int emul_type,
				void *insn, int insn_len)
{
	return static_call(kvm_x86_can_emulate_instruction)(vcpu, emul_type,
							    insn, insn_len);
}

int handle_ud(struct kvm_vcpu *vcpu)
{
	static const char kvm_emulate_prefix[] = { __KVM_EMULATE_PREFIX };
	int emul_type = EMULTYPE_TRAP_UD;
	char sig[5]; /* ud2; .ascii "kvm" */
	struct x86_exception e;

	if (unlikely(!kvm_can_emulate_insn(vcpu, emul_type, NULL, 0)))
		return 1;

	if (force_emulation_prefix &&
	    kvm_read_guest_virt(vcpu, kvm_get_linear_rip(vcpu),
				sig, sizeof(sig), &e) == 0 &&
	    memcmp(sig, kvm_emulate_prefix, sizeof(sig)) == 0) {
		kvm_rip_write(vcpu, kvm_rip_read(vcpu) + sizeof(sig));
		emul_type = EMULTYPE_TRAP_UD_FORCED;
	}

	return kvm_emulate_instruction(vcpu, emul_type);
}
EXPORT_SYMBOL_GPL(handle_ud);

static int vcpu_is_mmio_gpa(struct kvm_vcpu *vcpu, unsigned long gva,
			    gpa_t gpa, bool write)
{
	/* For APIC access vmexit */
	if ((gpa & PAGE_MASK) == APIC_DEFAULT_PHYS_BASE)
		return 1;

	if (vcpu_match_mmio_gpa(vcpu, gpa)) {
		trace_vcpu_match_mmio(gva, gpa, write, true);
		return 1;
	}

	return 0;
}

static int vcpu_mmio_gva_to_gpa(struct kvm_vcpu *vcpu, unsigned long gva,
				gpa_t *gpa, struct x86_exception *exception,
				bool write)
{
	struct kvm_mmu *mmu = vcpu->arch.walk_mmu;
	u64 access = ((static_call(kvm_x86_get_cpl)(vcpu) == 3) ? PFERR_USER_MASK : 0)
		| (write ? PFERR_WRITE_MASK : 0);

	/*
	 * currently PKRU is only applied to ept enabled guest so
	 * there is no pkey in EPT page table for L1 guest or EPT
	 * shadow page table for L2 guest.
	 */
	if (vcpu_match_mmio_gva(vcpu, gva) && (!is_paging(vcpu) ||
	    !permission_fault(vcpu, vcpu->arch.walk_mmu,
			      vcpu->arch.mmio_access, 0, access))) {
		*gpa = vcpu->arch.mmio_gfn << PAGE_SHIFT |
					(gva & (PAGE_SIZE - 1));
		trace_vcpu_match_mmio(gva, *gpa, write, false);
		return 1;
	}

	*gpa = mmu->gva_to_gpa(vcpu, mmu, gva, access, exception);

	if (*gpa == UNMAPPED_GVA)
		return -1;

	return vcpu_is_mmio_gpa(vcpu, gva, *gpa, write);
}

int emulator_write_phys(struct kvm_vcpu *vcpu, gpa_t gpa,
			const void *val, int bytes)
{
	int ret;

	ret = kvm_vcpu_write_guest(vcpu, gpa, val, bytes);
	if (ret < 0)
		return 0;
	kvm_page_track_write(vcpu, gpa, val, bytes);
	return 1;
}

struct read_write_emulator_ops {
	int (*read_write_prepare)(struct kvm_vcpu *vcpu, void *val,
				  int bytes);
	int (*read_write_emulate)(struct kvm_vcpu *vcpu, gpa_t gpa,
				  void *val, int bytes);
	int (*read_write_mmio)(struct kvm_vcpu *vcpu, gpa_t gpa,
			       int bytes, void *val);
	int (*read_write_exit_mmio)(struct kvm_vcpu *vcpu, gpa_t gpa,
				    void *val, int bytes);
	bool write;
};

static int read_prepare(struct kvm_vcpu *vcpu, void *val, int bytes)
{
	if (vcpu->mmio_read_completed) {
		trace_kvm_mmio(KVM_TRACE_MMIO_READ, bytes,
			       vcpu->mmio_fragments[0].gpa, val);
		vcpu->mmio_read_completed = 0;
		return 1;
	}

	return 0;
}

static int read_emulate(struct kvm_vcpu *vcpu, gpa_t gpa,
			void *val, int bytes)
{
	return !kvm_vcpu_read_guest(vcpu, gpa, val, bytes);
}

static int write_emulate(struct kvm_vcpu *vcpu, gpa_t gpa,
			 void *val, int bytes)
{
	return emulator_write_phys(vcpu, gpa, val, bytes);
}

static int write_mmio(struct kvm_vcpu *vcpu, gpa_t gpa, int bytes, void *val)
{
	trace_kvm_mmio(KVM_TRACE_MMIO_WRITE, bytes, gpa, val);
	return vcpu_mmio_write(vcpu, gpa, bytes, val);
}

static int read_exit_mmio(struct kvm_vcpu *vcpu, gpa_t gpa,
			  void *val, int bytes)
{
	trace_kvm_mmio(KVM_TRACE_MMIO_READ_UNSATISFIED, bytes, gpa, NULL);
	return X86EMUL_IO_NEEDED;
}

static int write_exit_mmio(struct kvm_vcpu *vcpu, gpa_t gpa,
			   void *val, int bytes)
{
	struct kvm_mmio_fragment *frag = &vcpu->mmio_fragments[0];

	memcpy(vcpu->run->mmio.data, frag->data, min(8u, frag->len));
	return X86EMUL_CONTINUE;
}

static const struct read_write_emulator_ops read_emultor = {
	.read_write_prepare = read_prepare,
	.read_write_emulate = read_emulate,
	.read_write_mmio = vcpu_mmio_read,
	.read_write_exit_mmio = read_exit_mmio,
};

static const struct read_write_emulator_ops write_emultor = {
	.read_write_emulate = write_emulate,
	.read_write_mmio = write_mmio,
	.read_write_exit_mmio = write_exit_mmio,
	.write = true,
};

static int emulator_read_write_onepage(unsigned long addr, void *val,
				       unsigned int bytes,
				       struct x86_exception *exception,
				       struct kvm_vcpu *vcpu,
				       const struct read_write_emulator_ops *ops)
{
	gpa_t gpa;
	int handled, ret;
	bool write = ops->write;
	struct kvm_mmio_fragment *frag;
	struct x86_emulate_ctxt *ctxt = vcpu->arch.emulate_ctxt;

	/*
	 * If the exit was due to a NPF we may already have a GPA.
	 * If the GPA is present, use it to avoid the GVA to GPA table walk.
	 * Note, this cannot be used on string operations since string
	 * operation using rep will only have the initial GPA from the NPF
	 * occurred.
	 */
	if (ctxt->gpa_available && emulator_can_use_gpa(ctxt) &&
	    (addr & ~PAGE_MASK) == (ctxt->gpa_val & ~PAGE_MASK)) {
		gpa = ctxt->gpa_val;
		ret = vcpu_is_mmio_gpa(vcpu, addr, gpa, write);
	} else {
		ret = vcpu_mmio_gva_to_gpa(vcpu, addr, &gpa, exception, write);
		if (ret < 0)
			return X86EMUL_PROPAGATE_FAULT;
	}

	if (!ret && ops->read_write_emulate(vcpu, gpa, val, bytes))
		return X86EMUL_CONTINUE;

	/*
	 * Is this MMIO handled locally?
	 */
	handled = ops->read_write_mmio(vcpu, gpa, bytes, val);
	if (handled == bytes)
		return X86EMUL_CONTINUE;

	gpa += handled;
	bytes -= handled;
	val += handled;

	WARN_ON(vcpu->mmio_nr_fragments >= KVM_MAX_MMIO_FRAGMENTS);
	frag = &vcpu->mmio_fragments[vcpu->mmio_nr_fragments++];
	frag->gpa = gpa;
	frag->data = val;
	frag->len = bytes;
	return X86EMUL_CONTINUE;
}

static int emulator_read_write(struct x86_emulate_ctxt *ctxt,
			unsigned long addr,
			void *val, unsigned int bytes,
			struct x86_exception *exception,
			const struct read_write_emulator_ops *ops)
{
	struct kvm_vcpu *vcpu = emul_to_vcpu(ctxt);
	gpa_t gpa;
	int rc;

	if (ops->read_write_prepare &&
		  ops->read_write_prepare(vcpu, val, bytes))
		return X86EMUL_CONTINUE;

	vcpu->mmio_nr_fragments = 0;

	/* Crossing a page boundary? */
	if (((addr + bytes - 1) ^ addr) & PAGE_MASK) {
		int now;

		now = -addr & ~PAGE_MASK;
		rc = emulator_read_write_onepage(addr, val, now, exception,
						 vcpu, ops);

		if (rc != X86EMUL_CONTINUE)
			return rc;
		addr += now;
		if (ctxt->mode != X86EMUL_MODE_PROT64)
			addr = (u32)addr;
		val += now;
		bytes -= now;
	}

	rc = emulator_read_write_onepage(addr, val, bytes, exception,
					 vcpu, ops);
	if (rc != X86EMUL_CONTINUE)
		return rc;

	if (!vcpu->mmio_nr_fragments)
		return rc;

	gpa = vcpu->mmio_fragments[0].gpa;

	vcpu->mmio_needed = 1;
	vcpu->mmio_cur_fragment = 0;

	vcpu->run->mmio.len = min(8u, vcpu->mmio_fragments[0].len);
	vcpu->run->mmio.is_write = vcpu->mmio_is_write = ops->write;
	vcpu->run->exit_reason = KVM_EXIT_MMIO;
	vcpu->run->mmio.phys_addr = gpa;

	return ops->read_write_exit_mmio(vcpu, gpa, val, bytes);
}

static int emulator_read_emulated(struct x86_emulate_ctxt *ctxt,
				  unsigned long addr,
				  void *val,
				  unsigned int bytes,
				  struct x86_exception *exception)
{
	return emulator_read_write(ctxt, addr, val, bytes,
				   exception, &read_emultor);
}

static int emulator_write_emulated(struct x86_emulate_ctxt *ctxt,
			    unsigned long addr,
			    const void *val,
			    unsigned int bytes,
			    struct x86_exception *exception)
{
	return emulator_read_write(ctxt, addr, (void *)val, bytes,
				   exception, &write_emultor);
}

#define emulator_try_cmpxchg_user(t, ptr, old, new) \
	(__try_cmpxchg_user((t __user *)(ptr), (t *)(old), *(t *)(new), efault ## t))

static int emulator_cmpxchg_emulated(struct x86_emulate_ctxt *ctxt,
				     unsigned long addr,
				     const void *old,
				     const void *new,
				     unsigned int bytes,
				     struct x86_exception *exception)
{
	struct kvm_vcpu *vcpu = emul_to_vcpu(ctxt);
	u64 page_line_mask;
	unsigned long hva;
	gpa_t gpa;
	int r;

	/* guests cmpxchg8b have to be emulated atomically */
	if (bytes > 8 || (bytes & (bytes - 1)))
		goto emul_write;

	gpa = kvm_mmu_gva_to_gpa_write(vcpu, addr, NULL);

	if (gpa == UNMAPPED_GVA ||
	    (gpa & PAGE_MASK) == APIC_DEFAULT_PHYS_BASE)
		goto emul_write;

	/*
	 * Emulate the atomic as a straight write to avoid #AC if SLD is
	 * enabled in the host and the access splits a cache line.
	 */
	if (boot_cpu_has(X86_FEATURE_SPLIT_LOCK_DETECT))
		page_line_mask = ~(cache_line_size() - 1);
	else
		page_line_mask = PAGE_MASK;

	if (((gpa + bytes - 1) & page_line_mask) != (gpa & page_line_mask))
		goto emul_write;

	hva = kvm_vcpu_gfn_to_hva(vcpu, gpa_to_gfn(gpa));
	if (kvm_is_error_hva(hva))
		goto emul_write;

	hva += offset_in_page(gpa);

	switch (bytes) {
	case 1:
		r = emulator_try_cmpxchg_user(u8, hva, old, new);
		break;
	case 2:
		r = emulator_try_cmpxchg_user(u16, hva, old, new);
		break;
	case 4:
		r = emulator_try_cmpxchg_user(u32, hva, old, new);
		break;
	case 8:
		r = emulator_try_cmpxchg_user(u64, hva, old, new);
		break;
	default:
		BUG();
	}

	if (r < 0)
		return X86EMUL_UNHANDLEABLE;
	if (r)
		return X86EMUL_CMPXCHG_FAILED;

	kvm_page_track_write(vcpu, gpa, new, bytes);

	return X86EMUL_CONTINUE;

emul_write:
	printk_once(KERN_WARNING "kvm: emulating exchange as write\n");

	return emulator_write_emulated(ctxt, addr, new, bytes, exception);
}

static int kernel_pio(struct kvm_vcpu *vcpu, void *pd)
{
	int r = 0, i;

	for (i = 0; i < vcpu->arch.pio.count; i++) {
		if (vcpu->arch.pio.in)
			r = kvm_io_bus_read(vcpu, KVM_PIO_BUS, vcpu->arch.pio.port,
					    vcpu->arch.pio.size, pd);
		else
			r = kvm_io_bus_write(vcpu, KVM_PIO_BUS,
					     vcpu->arch.pio.port, vcpu->arch.pio.size,
					     pd);
		if (r)
			break;
		pd += vcpu->arch.pio.size;
	}
	return r;
}

static int emulator_pio_in_out(struct kvm_vcpu *vcpu, int size,
			       unsigned short port,
			       unsigned int count, bool in)
{
	vcpu->arch.pio.port = port;
	vcpu->arch.pio.in = in;
	vcpu->arch.pio.count  = count;
	vcpu->arch.pio.size = size;

	if (!kernel_pio(vcpu, vcpu->arch.pio_data))
		return 1;

	vcpu->run->exit_reason = KVM_EXIT_IO;
	vcpu->run->io.direction = in ? KVM_EXIT_IO_IN : KVM_EXIT_IO_OUT;
	vcpu->run->io.size = size;
	vcpu->run->io.data_offset = KVM_PIO_PAGE_OFFSET * PAGE_SIZE;
	vcpu->run->io.count = count;
	vcpu->run->io.port = port;

	return 0;
}

static int __emulator_pio_in(struct kvm_vcpu *vcpu, int size,
			     unsigned short port, unsigned int count)
{
	WARN_ON(vcpu->arch.pio.count);
	memset(vcpu->arch.pio_data, 0, size * count);
	return emulator_pio_in_out(vcpu, size, port, count, true);
}

static void complete_emulator_pio_in(struct kvm_vcpu *vcpu, void *val)
{
	int size = vcpu->arch.pio.size;
	unsigned count = vcpu->arch.pio.count;
	memcpy(val, vcpu->arch.pio_data, size * count);
	trace_kvm_pio(KVM_PIO_IN, vcpu->arch.pio.port, size, count, vcpu->arch.pio_data);
	vcpu->arch.pio.count = 0;
}

static int emulator_pio_in(struct kvm_vcpu *vcpu, int size,
			   unsigned short port, void *val, unsigned int count)
{
	if (vcpu->arch.pio.count) {
		/*
		 * Complete a previous iteration that required userspace I/O.
		 * Note, @count isn't guaranteed to match pio.count as userspace
		 * can modify ECX before rerunning the vCPU.  Ignore any such
		 * shenanigans as KVM doesn't support modifying the rep count,
		 * and the emulator ensures @count doesn't overflow the buffer.
		 */
	} else {
		int r = __emulator_pio_in(vcpu, size, port, count);
		if (!r)
			return r;

		/* Results already available, fall through.  */
	}

	complete_emulator_pio_in(vcpu, val);
	return 1;
}

static int emulator_pio_in_emulated(struct x86_emulate_ctxt *ctxt,
				    int size, unsigned short port, void *val,
				    unsigned int count)
{
	return emulator_pio_in(emul_to_vcpu(ctxt), size, port, val, count);

}

static int emulator_pio_out(struct kvm_vcpu *vcpu, int size,
			    unsigned short port, const void *val,
			    unsigned int count)
{
	int ret;

	memcpy(vcpu->arch.pio_data, val, size * count);
	trace_kvm_pio(KVM_PIO_OUT, port, size, count, vcpu->arch.pio_data);
	ret = emulator_pio_in_out(vcpu, size, port, count, false);
	if (ret)
                vcpu->arch.pio.count = 0;

        return ret;
}

static int emulator_pio_out_emulated(struct x86_emulate_ctxt *ctxt,
				     int size, unsigned short port,
				     const void *val, unsigned int count)
{
	return emulator_pio_out(emul_to_vcpu(ctxt), size, port, val, count);
}

static unsigned long get_segment_base(struct kvm_vcpu *vcpu, int seg)
{
	return static_call(kvm_x86_get_segment_base)(vcpu, seg);
}

static void emulator_invlpg(struct x86_emulate_ctxt *ctxt, ulong address)
{
	kvm_mmu_invlpg(emul_to_vcpu(ctxt), address);
}

static int kvm_emulate_wbinvd_noskip(struct kvm_vcpu *vcpu)
{
	if (!need_emulate_wbinvd(vcpu))
		return X86EMUL_CONTINUE;

	if (static_call(kvm_x86_has_wbinvd_exit)()) {
		int cpu = get_cpu();

		cpumask_set_cpu(cpu, vcpu->arch.wbinvd_dirty_mask);
		on_each_cpu_mask(vcpu->arch.wbinvd_dirty_mask,
				wbinvd_ipi, NULL, 1);
		put_cpu();
		cpumask_clear(vcpu->arch.wbinvd_dirty_mask);
	} else
		wbinvd();
	return X86EMUL_CONTINUE;
}

int kvm_emulate_wbinvd(struct kvm_vcpu *vcpu)
{
	kvm_emulate_wbinvd_noskip(vcpu);
	return kvm_skip_emulated_instruction(vcpu);
}
EXPORT_SYMBOL_GPL(kvm_emulate_wbinvd);



static void emulator_wbinvd(struct x86_emulate_ctxt *ctxt)
{
	kvm_emulate_wbinvd_noskip(emul_to_vcpu(ctxt));
}

static void emulator_get_dr(struct x86_emulate_ctxt *ctxt, int dr,
			    unsigned long *dest)
{
	kvm_get_dr(emul_to_vcpu(ctxt), dr, dest);
}

static int emulator_set_dr(struct x86_emulate_ctxt *ctxt, int dr,
			   unsigned long value)
{

	return kvm_set_dr(emul_to_vcpu(ctxt), dr, value);
}

static u64 mk_cr_64(u64 curr_cr, u32 new_val)
{
	return (curr_cr & ~((1ULL << 32) - 1)) | new_val;
}

static unsigned long emulator_get_cr(struct x86_emulate_ctxt *ctxt, int cr)
{
	struct kvm_vcpu *vcpu = emul_to_vcpu(ctxt);
	unsigned long value;

	switch (cr) {
	case 0:
		value = kvm_read_cr0(vcpu);
		break;
	case 2:
		value = vcpu->arch.cr2;
		break;
	case 3:
		value = kvm_read_cr3(vcpu);
		break;
	case 4:
		value = kvm_read_cr4(vcpu);
		break;
	case 8:
		value = kvm_get_cr8(vcpu);
		break;
	default:
		kvm_err("%s: unexpected cr %u\n", __func__, cr);
		return 0;
	}

	return value;
}

static int emulator_set_cr(struct x86_emulate_ctxt *ctxt, int cr, ulong val)
{
	struct kvm_vcpu *vcpu = emul_to_vcpu(ctxt);
	int res = 0;

	switch (cr) {
	case 0:
		res = kvm_set_cr0(vcpu, mk_cr_64(kvm_read_cr0(vcpu), val));
		break;
	case 2:
		vcpu->arch.cr2 = val;
		break;
	case 3:
		res = kvm_set_cr3(vcpu, val);
		break;
	case 4:
		res = kvm_set_cr4(vcpu, mk_cr_64(kvm_read_cr4(vcpu), val));
		break;
	case 8:
		res = kvm_set_cr8(vcpu, val);
		break;
	default:
		kvm_err("%s: unexpected cr %u\n", __func__, cr);
		res = -1;
	}

	return res;
}

static int emulator_get_cpl(struct x86_emulate_ctxt *ctxt)
{
	return static_call(kvm_x86_get_cpl)(emul_to_vcpu(ctxt));
}

static void emulator_get_gdt(struct x86_emulate_ctxt *ctxt, struct desc_ptr *dt)
{
	static_call(kvm_x86_get_gdt)(emul_to_vcpu(ctxt), dt);
}

static void emulator_get_idt(struct x86_emulate_ctxt *ctxt, struct desc_ptr *dt)
{
	static_call(kvm_x86_get_idt)(emul_to_vcpu(ctxt), dt);
}

static void emulator_set_gdt(struct x86_emulate_ctxt *ctxt, struct desc_ptr *dt)
{
	static_call(kvm_x86_set_gdt)(emul_to_vcpu(ctxt), dt);
}

static void emulator_set_idt(struct x86_emulate_ctxt *ctxt, struct desc_ptr *dt)
{
	static_call(kvm_x86_set_idt)(emul_to_vcpu(ctxt), dt);
}

static unsigned long emulator_get_cached_segment_base(
	struct x86_emulate_ctxt *ctxt, int seg)
{
	return get_segment_base(emul_to_vcpu(ctxt), seg);
}

static bool emulator_get_segment(struct x86_emulate_ctxt *ctxt, u16 *selector,
				 struct desc_struct *desc, u32 *base3,
				 int seg)
{
	struct kvm_segment var;

	kvm_get_segment(emul_to_vcpu(ctxt), &var, seg);
	*selector = var.selector;

	if (var.unusable) {
		memset(desc, 0, sizeof(*desc));
		if (base3)
			*base3 = 0;
		return false;
	}

	if (var.g)
		var.limit >>= 12;
	set_desc_limit(desc, var.limit);
	set_desc_base(desc, (unsigned long)var.base);
#ifdef CONFIG_X86_64
	if (base3)
		*base3 = var.base >> 32;
#endif
	desc->type = var.type;
	desc->s = var.s;
	desc->dpl = var.dpl;
	desc->p = var.present;
	desc->avl = var.avl;
	desc->l = var.l;
	desc->d = var.db;
	desc->g = var.g;

	return true;
}

static void emulator_set_segment(struct x86_emulate_ctxt *ctxt, u16 selector,
				 struct desc_struct *desc, u32 base3,
				 int seg)
{
	struct kvm_vcpu *vcpu = emul_to_vcpu(ctxt);
	struct kvm_segment var;

	var.selector = selector;
	var.base = get_desc_base(desc);
#ifdef CONFIG_X86_64
	var.base |= ((u64)base3) << 32;
#endif
	var.limit = get_desc_limit(desc);
	if (desc->g)
		var.limit = (var.limit << 12) | 0xfff;
	var.type = desc->type;
	var.dpl = desc->dpl;
	var.db = desc->d;
	var.s = desc->s;
	var.l = desc->l;
	var.g = desc->g;
	var.avl = desc->avl;
	var.present = desc->p;
	var.unusable = !var.present;
	var.padding = 0;

	kvm_set_segment(vcpu, &var, seg);
	return;
}

static int emulator_get_msr_with_filter(struct x86_emulate_ctxt *ctxt,
					u32 msr_index, u64 *pdata)
{
	struct kvm_vcpu *vcpu = emul_to_vcpu(ctxt);
	int r;

	r = kvm_get_msr_with_filter(vcpu, msr_index, pdata);

	if (r && kvm_msr_user_space(vcpu, msr_index, KVM_EXIT_X86_RDMSR, 0,
				    complete_emulated_rdmsr, r)) {
		/* Bounce to user space */
		return X86EMUL_IO_NEEDED;
	}

	return r;
}

static int emulator_set_msr_with_filter(struct x86_emulate_ctxt *ctxt,
					u32 msr_index, u64 data)
{
	struct kvm_vcpu *vcpu = emul_to_vcpu(ctxt);
	int r;

	r = kvm_set_msr_with_filter(vcpu, msr_index, data);

	if (r && kvm_msr_user_space(vcpu, msr_index, KVM_EXIT_X86_WRMSR, data,
				    complete_emulated_msr_access, r)) {
		/* Bounce to user space */
		return X86EMUL_IO_NEEDED;
	}

	return r;
}

static int emulator_get_msr(struct x86_emulate_ctxt *ctxt,
			    u32 msr_index, u64 *pdata)
{
	return kvm_get_msr(emul_to_vcpu(ctxt), msr_index, pdata);
}

static int emulator_set_msr(struct x86_emulate_ctxt *ctxt,
			    u32 msr_index, u64 data)
{
	return kvm_set_msr(emul_to_vcpu(ctxt), msr_index, data);
}

static u64 emulator_get_smbase(struct x86_emulate_ctxt *ctxt)
{
	struct kvm_vcpu *vcpu = emul_to_vcpu(ctxt);

	return vcpu->arch.smbase;
}

static void emulator_set_smbase(struct x86_emulate_ctxt *ctxt, u64 smbase)
{
	struct kvm_vcpu *vcpu = emul_to_vcpu(ctxt);

	vcpu->arch.smbase = smbase;
}

static int emulator_check_pmc(struct x86_emulate_ctxt *ctxt,
			      u32 pmc)
{
	if (kvm_pmu_is_valid_rdpmc_ecx(emul_to_vcpu(ctxt), pmc))
		return 0;
	return -EINVAL;
}

static int emulator_read_pmc(struct x86_emulate_ctxt *ctxt,
			     u32 pmc, u64 *pdata)
{
	return kvm_pmu_rdpmc(emul_to_vcpu(ctxt), pmc, pdata);
}

static void emulator_halt(struct x86_emulate_ctxt *ctxt)
{
	emul_to_vcpu(ctxt)->arch.halt_request = 1;
}

static int emulator_intercept(struct x86_emulate_ctxt *ctxt,
			      struct x86_instruction_info *info,
			      enum x86_intercept_stage stage)
{
	return static_call(kvm_x86_check_intercept)(emul_to_vcpu(ctxt), info, stage,
					    &ctxt->exception);
}

static bool emulator_get_cpuid(struct x86_emulate_ctxt *ctxt,
			      u32 *eax, u32 *ebx, u32 *ecx, u32 *edx,
			      bool exact_only)
{
	return kvm_cpuid(emul_to_vcpu(ctxt), eax, ebx, ecx, edx, exact_only);
}

static bool emulator_guest_has_long_mode(struct x86_emulate_ctxt *ctxt)
{
	return guest_cpuid_has(emul_to_vcpu(ctxt), X86_FEATURE_LM);
}

static bool emulator_guest_has_movbe(struct x86_emulate_ctxt *ctxt)
{
	return guest_cpuid_has(emul_to_vcpu(ctxt), X86_FEATURE_MOVBE);
}

static bool emulator_guest_has_fxsr(struct x86_emulate_ctxt *ctxt)
{
	return guest_cpuid_has(emul_to_vcpu(ctxt), X86_FEATURE_FXSR);
}

static bool emulator_guest_has_rdpid(struct x86_emulate_ctxt *ctxt)
{
	return guest_cpuid_has(emul_to_vcpu(ctxt), X86_FEATURE_RDPID);
}

static ulong emulator_read_gpr(struct x86_emulate_ctxt *ctxt, unsigned reg)
{
	return kvm_register_read_raw(emul_to_vcpu(ctxt), reg);
}

static void emulator_write_gpr(struct x86_emulate_ctxt *ctxt, unsigned reg, ulong val)
{
	kvm_register_write_raw(emul_to_vcpu(ctxt), reg, val);
}

static void emulator_set_nmi_mask(struct x86_emulate_ctxt *ctxt, bool masked)
{
	static_call(kvm_x86_set_nmi_mask)(emul_to_vcpu(ctxt), masked);
}

static unsigned emulator_get_hflags(struct x86_emulate_ctxt *ctxt)
{
	return emul_to_vcpu(ctxt)->arch.hflags;
}

static void emulator_exiting_smm(struct x86_emulate_ctxt *ctxt)
{
	struct kvm_vcpu *vcpu = emul_to_vcpu(ctxt);

	kvm_smm_changed(vcpu, false);
}

static int emulator_leave_smm(struct x86_emulate_ctxt *ctxt,
				  const char *smstate)
{
	return static_call(kvm_x86_leave_smm)(emul_to_vcpu(ctxt), smstate);
}

static void emulator_triple_fault(struct x86_emulate_ctxt *ctxt)
{
	kvm_make_request(KVM_REQ_TRIPLE_FAULT, emul_to_vcpu(ctxt));
}

static int emulator_set_xcr(struct x86_emulate_ctxt *ctxt, u32 index, u64 xcr)
{
	return __kvm_set_xcr(emul_to_vcpu(ctxt), index, xcr);
}

static const struct x86_emulate_ops emulate_ops = {
	.read_gpr            = emulator_read_gpr,
	.write_gpr           = emulator_write_gpr,
	.read_std            = emulator_read_std,
	.write_std           = emulator_write_std,
	.read_phys           = kvm_read_guest_phys_system,
	.fetch               = kvm_fetch_guest_virt,
	.read_emulated       = emulator_read_emulated,
	.write_emulated      = emulator_write_emulated,
	.cmpxchg_emulated    = emulator_cmpxchg_emulated,
	.invlpg              = emulator_invlpg,
	.pio_in_emulated     = emulator_pio_in_emulated,
	.pio_out_emulated    = emulator_pio_out_emulated,
	.get_segment         = emulator_get_segment,
	.set_segment         = emulator_set_segment,
	.get_cached_segment_base = emulator_get_cached_segment_base,
	.get_gdt             = emulator_get_gdt,
	.get_idt	     = emulator_get_idt,
	.set_gdt             = emulator_set_gdt,
	.set_idt	     = emulator_set_idt,
	.get_cr              = emulator_get_cr,
	.set_cr              = emulator_set_cr,
	.cpl                 = emulator_get_cpl,
	.get_dr              = emulator_get_dr,
	.set_dr              = emulator_set_dr,
	.get_smbase          = emulator_get_smbase,
	.set_smbase          = emulator_set_smbase,
	.set_msr_with_filter = emulator_set_msr_with_filter,
	.get_msr_with_filter = emulator_get_msr_with_filter,
	.set_msr             = emulator_set_msr,
	.get_msr             = emulator_get_msr,
	.check_pmc	     = emulator_check_pmc,
	.read_pmc            = emulator_read_pmc,
	.halt                = emulator_halt,
	.wbinvd              = emulator_wbinvd,
	.fix_hypercall       = emulator_fix_hypercall,
	.intercept           = emulator_intercept,
	.get_cpuid           = emulator_get_cpuid,
	.guest_has_long_mode = emulator_guest_has_long_mode,
	.guest_has_movbe     = emulator_guest_has_movbe,
	.guest_has_fxsr      = emulator_guest_has_fxsr,
	.guest_has_rdpid     = emulator_guest_has_rdpid,
	.set_nmi_mask        = emulator_set_nmi_mask,
	.get_hflags          = emulator_get_hflags,
	.exiting_smm         = emulator_exiting_smm,
	.leave_smm           = emulator_leave_smm,
	.triple_fault        = emulator_triple_fault,
	.set_xcr             = emulator_set_xcr,
};

static void toggle_interruptibility(struct kvm_vcpu *vcpu, u32 mask)
{
	u32 int_shadow = static_call(kvm_x86_get_interrupt_shadow)(vcpu);
	/*
	 * an sti; sti; sequence only disable interrupts for the first
	 * instruction. So, if the last instruction, be it emulated or
	 * not, left the system with the INT_STI flag enabled, it
	 * means that the last instruction is an sti. We should not
	 * leave the flag on in this case. The same goes for mov ss
	 */
	if (int_shadow & mask)
		mask = 0;
	if (unlikely(int_shadow || mask)) {
		static_call(kvm_x86_set_interrupt_shadow)(vcpu, mask);
		if (!mask)
			kvm_make_request(KVM_REQ_EVENT, vcpu);
	}
}

static bool inject_emulated_exception(struct kvm_vcpu *vcpu)
{
	struct x86_emulate_ctxt *ctxt = vcpu->arch.emulate_ctxt;
	if (ctxt->exception.vector == PF_VECTOR)
		return kvm_inject_emulated_page_fault(vcpu, &ctxt->exception);

	if (ctxt->exception.error_code_valid)
		kvm_queue_exception_e(vcpu, ctxt->exception.vector,
				      ctxt->exception.error_code);
	else
		kvm_queue_exception(vcpu, ctxt->exception.vector);
	return false;
}

static struct x86_emulate_ctxt *alloc_emulate_ctxt(struct kvm_vcpu *vcpu)
{
	struct x86_emulate_ctxt *ctxt;

	ctxt = kmem_cache_zalloc(x86_emulator_cache, GFP_KERNEL_ACCOUNT);
	if (!ctxt) {
		pr_err("kvm: failed to allocate vcpu's emulator\n");
		return NULL;
	}

	ctxt->vcpu = vcpu;
	ctxt->ops = &emulate_ops;
	vcpu->arch.emulate_ctxt = ctxt;

	return ctxt;
}

static void init_emulate_ctxt(struct kvm_vcpu *vcpu)
{
	struct x86_emulate_ctxt *ctxt = vcpu->arch.emulate_ctxt;
	int cs_db, cs_l;

	static_call(kvm_x86_get_cs_db_l_bits)(vcpu, &cs_db, &cs_l);

	ctxt->gpa_available = false;
	ctxt->eflags = kvm_get_rflags(vcpu);
	ctxt->tf = (ctxt->eflags & X86_EFLAGS_TF) != 0;

	ctxt->eip = kvm_rip_read(vcpu);
	ctxt->mode = (!is_protmode(vcpu))		? X86EMUL_MODE_REAL :
		     (ctxt->eflags & X86_EFLAGS_VM)	? X86EMUL_MODE_VM86 :
		     (cs_l && is_long_mode(vcpu))	? X86EMUL_MODE_PROT64 :
		     cs_db				? X86EMUL_MODE_PROT32 :
							  X86EMUL_MODE_PROT16;
	BUILD_BUG_ON(HF_GUEST_MASK != X86EMUL_GUEST_MASK);
	BUILD_BUG_ON(HF_SMM_MASK != X86EMUL_SMM_MASK);
	BUILD_BUG_ON(HF_SMM_INSIDE_NMI_MASK != X86EMUL_SMM_INSIDE_NMI_MASK);

	ctxt->interruptibility = 0;
	ctxt->have_exception = false;
	ctxt->exception.vector = -1;
	ctxt->perm_ok = false;

	init_decode_cache(ctxt);
	vcpu->arch.emulate_regs_need_sync_from_vcpu = false;
}

void kvm_inject_realmode_interrupt(struct kvm_vcpu *vcpu, int irq, int inc_eip)
{
	struct x86_emulate_ctxt *ctxt = vcpu->arch.emulate_ctxt;
	int ret;

	init_emulate_ctxt(vcpu);

	ctxt->op_bytes = 2;
	ctxt->ad_bytes = 2;
	ctxt->_eip = ctxt->eip + inc_eip;
	ret = emulate_int_real(ctxt, irq);

	if (ret != X86EMUL_CONTINUE) {
		kvm_make_request(KVM_REQ_TRIPLE_FAULT, vcpu);
	} else {
		ctxt->eip = ctxt->_eip;
		kvm_rip_write(vcpu, ctxt->eip);
		kvm_set_rflags(vcpu, ctxt->eflags);
	}
}
EXPORT_SYMBOL_GPL(kvm_inject_realmode_interrupt);

static void prepare_emulation_failure_exit(struct kvm_vcpu *vcpu, u64 *data,
					   u8 ndata, u8 *insn_bytes, u8 insn_size)
{
	struct kvm_run *run = vcpu->run;
	u64 info[5];
	u8 info_start;

	/*
	 * Zero the whole array used to retrieve the exit info, as casting to
	 * u32 for select entries will leave some chunks uninitialized.
	 */
	memset(&info, 0, sizeof(info));

	static_call(kvm_x86_get_exit_info)(vcpu, (u32 *)&info[0], &info[1],
					   &info[2], (u32 *)&info[3],
					   (u32 *)&info[4]);

	run->exit_reason = KVM_EXIT_INTERNAL_ERROR;
	run->emulation_failure.suberror = KVM_INTERNAL_ERROR_EMULATION;

	/*
	 * There's currently space for 13 entries, but 5 are used for the exit
	 * reason and info.  Restrict to 4 to reduce the maintenance burden
	 * when expanding kvm_run.emulation_failure in the future.
	 */
	if (WARN_ON_ONCE(ndata > 4))
		ndata = 4;

	/* Always include the flags as a 'data' entry. */
	info_start = 1;
	run->emulation_failure.flags = 0;

	if (insn_size) {
		BUILD_BUG_ON((sizeof(run->emulation_failure.insn_size) +
			      sizeof(run->emulation_failure.insn_bytes) != 16));
		info_start += 2;
		run->emulation_failure.flags |=
			KVM_INTERNAL_ERROR_EMULATION_FLAG_INSTRUCTION_BYTES;
		run->emulation_failure.insn_size = insn_size;
		memset(run->emulation_failure.insn_bytes, 0x90,
		       sizeof(run->emulation_failure.insn_bytes));
		memcpy(run->emulation_failure.insn_bytes, insn_bytes, insn_size);
	}

	memcpy(&run->internal.data[info_start], info, sizeof(info));
	memcpy(&run->internal.data[info_start + ARRAY_SIZE(info)], data,
	       ndata * sizeof(data[0]));

	run->emulation_failure.ndata = info_start + ARRAY_SIZE(info) + ndata;
}

static void prepare_emulation_ctxt_failure_exit(struct kvm_vcpu *vcpu)
{
	struct x86_emulate_ctxt *ctxt = vcpu->arch.emulate_ctxt;

	prepare_emulation_failure_exit(vcpu, NULL, 0, ctxt->fetch.data,
				       ctxt->fetch.end - ctxt->fetch.data);
}

void __kvm_prepare_emulation_failure_exit(struct kvm_vcpu *vcpu, u64 *data,
					  u8 ndata)
{
	prepare_emulation_failure_exit(vcpu, data, ndata, NULL, 0);
}
EXPORT_SYMBOL_GPL(__kvm_prepare_emulation_failure_exit);

void kvm_prepare_emulation_failure_exit(struct kvm_vcpu *vcpu)
{
	__kvm_prepare_emulation_failure_exit(vcpu, NULL, 0);
}
EXPORT_SYMBOL_GPL(kvm_prepare_emulation_failure_exit);

static int handle_emulation_failure(struct kvm_vcpu *vcpu, int emulation_type)
{
	struct kvm *kvm = vcpu->kvm;

	++vcpu->stat.insn_emulation_fail;
	trace_kvm_emulate_insn_failed(vcpu);

	if (emulation_type & EMULTYPE_VMWARE_GP) {
		kvm_queue_exception_e(vcpu, GP_VECTOR, 0);
		return 1;
	}

	if (kvm->arch.exit_on_emulation_error ||
	    (emulation_type & EMULTYPE_SKIP)) {
		prepare_emulation_ctxt_failure_exit(vcpu);
		return 0;
	}

	kvm_queue_exception(vcpu, UD_VECTOR);

	if (!is_guest_mode(vcpu) && static_call(kvm_x86_get_cpl)(vcpu) == 0) {
		prepare_emulation_ctxt_failure_exit(vcpu);
		return 0;
	}

	return 1;
}

static bool reexecute_instruction(struct kvm_vcpu *vcpu, gpa_t cr2_or_gpa,
				  bool write_fault_to_shadow_pgtable,
				  int emulation_type)
{
	gpa_t gpa = cr2_or_gpa;
	kvm_pfn_t pfn;

	if (!(emulation_type & EMULTYPE_ALLOW_RETRY_PF))
		return false;

	if (WARN_ON_ONCE(is_guest_mode(vcpu)) ||
	    WARN_ON_ONCE(!(emulation_type & EMULTYPE_PF)))
		return false;

	if (!vcpu->arch.mmu->root_role.direct) {
		/*
		 * Write permission should be allowed since only
		 * write access need to be emulated.
		 */
		gpa = kvm_mmu_gva_to_gpa_write(vcpu, cr2_or_gpa, NULL);

		/*
		 * If the mapping is invalid in guest, let cpu retry
		 * it to generate fault.
		 */
		if (gpa == UNMAPPED_GVA)
			return true;
	}

	/*
	 * Do not retry the unhandleable instruction if it faults on the
	 * readonly host memory, otherwise it will goto a infinite loop:
	 * retry instruction -> write #PF -> emulation fail -> retry
	 * instruction -> ...
	 */
	pfn = gfn_to_pfn(vcpu->kvm, gpa_to_gfn(gpa));

	/*
	 * If the instruction failed on the error pfn, it can not be fixed,
	 * report the error to userspace.
	 */
	if (is_error_noslot_pfn(pfn))
		return false;

	kvm_release_pfn_clean(pfn);

	/* The instructions are well-emulated on direct mmu. */
	if (vcpu->arch.mmu->root_role.direct) {
		unsigned int indirect_shadow_pages;

		write_lock(&vcpu->kvm->mmu_lock);
		indirect_shadow_pages = vcpu->kvm->arch.indirect_shadow_pages;
		write_unlock(&vcpu->kvm->mmu_lock);

		if (indirect_shadow_pages)
			kvm_mmu_unprotect_page(vcpu->kvm, gpa_to_gfn(gpa));

		return true;
	}

	/*
	 * if emulation was due to access to shadowed page table
	 * and it failed try to unshadow page and re-enter the
	 * guest to let CPU execute the instruction.
	 */
	kvm_mmu_unprotect_page(vcpu->kvm, gpa_to_gfn(gpa));

	/*
	 * If the access faults on its page table, it can not
	 * be fixed by unprotecting shadow page and it should
	 * be reported to userspace.
	 */
	return !write_fault_to_shadow_pgtable;
}

static bool retry_instruction(struct x86_emulate_ctxt *ctxt,
			      gpa_t cr2_or_gpa,  int emulation_type)
{
	struct kvm_vcpu *vcpu = emul_to_vcpu(ctxt);
	unsigned long last_retry_eip, last_retry_addr, gpa = cr2_or_gpa;

	last_retry_eip = vcpu->arch.last_retry_eip;
	last_retry_addr = vcpu->arch.last_retry_addr;

	/*
	 * If the emulation is caused by #PF and it is non-page_table
	 * writing instruction, it means the VM-EXIT is caused by shadow
	 * page protected, we can zap the shadow page and retry this
	 * instruction directly.
	 *
	 * Note: if the guest uses a non-page-table modifying instruction
	 * on the PDE that points to the instruction, then we will unmap
	 * the instruction and go to an infinite loop. So, we cache the
	 * last retried eip and the last fault address, if we meet the eip
	 * and the address again, we can break out of the potential infinite
	 * loop.
	 */
	vcpu->arch.last_retry_eip = vcpu->arch.last_retry_addr = 0;

	if (!(emulation_type & EMULTYPE_ALLOW_RETRY_PF))
		return false;

	if (WARN_ON_ONCE(is_guest_mode(vcpu)) ||
	    WARN_ON_ONCE(!(emulation_type & EMULTYPE_PF)))
		return false;

	if (x86_page_table_writing_insn(ctxt))
		return false;

	if (ctxt->eip == last_retry_eip && last_retry_addr == cr2_or_gpa)
		return false;

	vcpu->arch.last_retry_eip = ctxt->eip;
	vcpu->arch.last_retry_addr = cr2_or_gpa;

	if (!vcpu->arch.mmu->root_role.direct)
		gpa = kvm_mmu_gva_to_gpa_write(vcpu, cr2_or_gpa, NULL);

	kvm_mmu_unprotect_page(vcpu->kvm, gpa_to_gfn(gpa));

	return true;
}

static int complete_emulated_mmio(struct kvm_vcpu *vcpu);
static int complete_emulated_pio(struct kvm_vcpu *vcpu);

static void kvm_smm_changed(struct kvm_vcpu *vcpu, bool entering_smm)
{
	trace_kvm_smm_transition(vcpu->vcpu_id, vcpu->arch.smbase, entering_smm);

	if (entering_smm) {
		vcpu->arch.hflags |= HF_SMM_MASK;
	} else {
		vcpu->arch.hflags &= ~(HF_SMM_MASK | HF_SMM_INSIDE_NMI_MASK);

		/* Process a latched INIT or SMI, if any.  */
		kvm_make_request(KVM_REQ_EVENT, vcpu);

		/*
		 * Even if KVM_SET_SREGS2 loaded PDPTRs out of band,
		 * on SMM exit we still need to reload them from
		 * guest memory
		 */
		vcpu->arch.pdptrs_from_userspace = false;
	}

	kvm_mmu_reset_context(vcpu);
}

static int kvm_vcpu_check_hw_bp(unsigned long addr, u32 type, u32 dr7,
				unsigned long *db)
{
	u32 dr6 = 0;
	int i;
	u32 enable, rwlen;

	enable = dr7;
	rwlen = dr7 >> 16;
	for (i = 0; i < 4; i++, enable >>= 2, rwlen >>= 4)
		if ((enable & 3) && (rwlen & 15) == type && db[i] == addr)
			dr6 |= (1 << i);
	return dr6;
}

static int kvm_vcpu_do_singlestep(struct kvm_vcpu *vcpu)
{
	struct kvm_run *kvm_run = vcpu->run;

	if (vcpu->guest_debug & KVM_GUESTDBG_SINGLESTEP) {
		kvm_run->debug.arch.dr6 = DR6_BS | DR6_ACTIVE_LOW;
		kvm_run->debug.arch.pc = kvm_get_linear_rip(vcpu);
		kvm_run->debug.arch.exception = DB_VECTOR;
		kvm_run->exit_reason = KVM_EXIT_DEBUG;
		return 0;
	}
	kvm_queue_exception_p(vcpu, DB_VECTOR, DR6_BS);
	return 1;
}

int kvm_skip_emulated_instruction(struct kvm_vcpu *vcpu)
{
	unsigned long rflags = static_call(kvm_x86_get_rflags)(vcpu);
	int r;

	r = static_call(kvm_x86_skip_emulated_instruction)(vcpu);
	if (unlikely(!r))
		return 0;

	kvm_pmu_trigger_event(vcpu, PERF_COUNT_HW_INSTRUCTIONS);

	/*
	 * rflags is the old, "raw" value of the flags.  The new value has
	 * not been saved yet.
	 *
	 * This is correct even for TF set by the guest, because "the
	 * processor will not generate this exception after the instruction
	 * that sets the TF flag".
	 */
	if (unlikely(rflags & X86_EFLAGS_TF))
		r = kvm_vcpu_do_singlestep(vcpu);
	return r;
}
EXPORT_SYMBOL_GPL(kvm_skip_emulated_instruction);

static bool kvm_vcpu_check_code_breakpoint(struct kvm_vcpu *vcpu, int *r)
{
	if (unlikely(vcpu->guest_debug & KVM_GUESTDBG_USE_HW_BP) &&
	    (vcpu->arch.guest_debug_dr7 & DR7_BP_EN_MASK)) {
		struct kvm_run *kvm_run = vcpu->run;
		unsigned long eip = kvm_get_linear_rip(vcpu);
		u32 dr6 = kvm_vcpu_check_hw_bp(eip, 0,
					   vcpu->arch.guest_debug_dr7,
					   vcpu->arch.eff_db);

		if (dr6 != 0) {
			kvm_run->debug.arch.dr6 = dr6 | DR6_ACTIVE_LOW;
			kvm_run->debug.arch.pc = eip;
			kvm_run->debug.arch.exception = DB_VECTOR;
			kvm_run->exit_reason = KVM_EXIT_DEBUG;
			*r = 0;
			return true;
		}
	}

	if (unlikely(vcpu->arch.dr7 & DR7_BP_EN_MASK) &&
	    !(kvm_get_rflags(vcpu) & X86_EFLAGS_RF)) {
		unsigned long eip = kvm_get_linear_rip(vcpu);
		u32 dr6 = kvm_vcpu_check_hw_bp(eip, 0,
					   vcpu->arch.dr7,
					   vcpu->arch.db);

		if (dr6 != 0) {
			kvm_queue_exception_p(vcpu, DB_VECTOR, dr6);
			*r = 1;
			return true;
		}
	}

	return false;
}

static bool is_vmware_backdoor_opcode(struct x86_emulate_ctxt *ctxt)
{
	switch (ctxt->opcode_len) {
	case 1:
		switch (ctxt->b) {
		case 0xe4:	/* IN */
		case 0xe5:
		case 0xec:
		case 0xed:
		case 0xe6:	/* OUT */
		case 0xe7:
		case 0xee:
		case 0xef:
		case 0x6c:	/* INS */
		case 0x6d:
		case 0x6e:	/* OUTS */
		case 0x6f:
			return true;
		}
		break;
	case 2:
		switch (ctxt->b) {
		case 0x33:	/* RDPMC */
			return true;
		}
		break;
	}

	return false;
}

/*
 * Decode an instruction for emulation.  The caller is responsible for handling
 * code breakpoints.  Note, manually detecting code breakpoints is unnecessary
 * (and wrong) when emulating on an intercepted fault-like exception[*], as
 * code breakpoints have higher priority and thus have already been done by
 * hardware.
 *
 * [*] Except #MC, which is higher priority, but KVM should never emulate in
 *     response to a machine check.
 */
int x86_decode_emulated_instruction(struct kvm_vcpu *vcpu, int emulation_type,
				    void *insn, int insn_len)
{
	struct x86_emulate_ctxt *ctxt = vcpu->arch.emulate_ctxt;
	int r;

	init_emulate_ctxt(vcpu);

	r = x86_decode_insn(ctxt, insn, insn_len, emulation_type);

	trace_kvm_emulate_insn_start(vcpu);
	++vcpu->stat.insn_emulation;

	return r;
}
EXPORT_SYMBOL_GPL(x86_decode_emulated_instruction);

int x86_emulate_instruction(struct kvm_vcpu *vcpu, gpa_t cr2_or_gpa,
			    int emulation_type, void *insn, int insn_len)
{
	int r;
	struct x86_emulate_ctxt *ctxt = vcpu->arch.emulate_ctxt;
	bool writeback = true;
	bool write_fault_to_spt;

	if (unlikely(!kvm_can_emulate_insn(vcpu, emulation_type, insn, insn_len)))
		return 1;

	vcpu->arch.l1tf_flush_l1d = true;

	/*
	 * Clear write_fault_to_shadow_pgtable here to ensure it is
	 * never reused.
	 */
	write_fault_to_spt = vcpu->arch.write_fault_to_shadow_pgtable;
	vcpu->arch.write_fault_to_shadow_pgtable = false;

	if (!(emulation_type & EMULTYPE_NO_DECODE)) {
		kvm_clear_exception_queue(vcpu);

		/*
		 * Return immediately if RIP hits a code breakpoint, such #DBs
		 * are fault-like and are higher priority than any faults on
		 * the code fetch itself.
		 */
		if (!(emulation_type & EMULTYPE_SKIP) &&
		    kvm_vcpu_check_code_breakpoint(vcpu, &r))
			return r;

		r = x86_decode_emulated_instruction(vcpu, emulation_type,
						    insn, insn_len);
		if (r != EMULATION_OK)  {
			if ((emulation_type & EMULTYPE_TRAP_UD) ||
			    (emulation_type & EMULTYPE_TRAP_UD_FORCED)) {
				kvm_queue_exception(vcpu, UD_VECTOR);
				return 1;
			}
			if (reexecute_instruction(vcpu, cr2_or_gpa,
						  write_fault_to_spt,
						  emulation_type))
				return 1;
			if (ctxt->have_exception) {
				/*
				 * #UD should result in just EMULATION_FAILED, and trap-like
				 * exception should not be encountered during decode.
				 */
				WARN_ON_ONCE(ctxt->exception.vector == UD_VECTOR ||
					     exception_type(ctxt->exception.vector) == EXCPT_TRAP);
				inject_emulated_exception(vcpu);
				return 1;
			}
			return handle_emulation_failure(vcpu, emulation_type);
		}
	}

	if ((emulation_type & EMULTYPE_VMWARE_GP) &&
	    !is_vmware_backdoor_opcode(ctxt)) {
		kvm_queue_exception_e(vcpu, GP_VECTOR, 0);
		return 1;
	}

	/*
	 * EMULTYPE_SKIP without EMULTYPE_COMPLETE_USER_EXIT is intended for
	 * use *only* by vendor callbacks for kvm_skip_emulated_instruction().
	 * The caller is responsible for updating interruptibility state and
	 * injecting single-step #DBs.
	 */
	if (emulation_type & EMULTYPE_SKIP) {
		if (ctxt->mode != X86EMUL_MODE_PROT64)
			ctxt->eip = (u32)ctxt->_eip;
		else
			ctxt->eip = ctxt->_eip;

		if (emulation_type & EMULTYPE_COMPLETE_USER_EXIT) {
			r = 1;
			goto writeback;
		}

		kvm_rip_write(vcpu, ctxt->eip);
		if (ctxt->eflags & X86_EFLAGS_RF)
			kvm_set_rflags(vcpu, ctxt->eflags & ~X86_EFLAGS_RF);
		return 1;
	}

	if (retry_instruction(ctxt, cr2_or_gpa, emulation_type))
		return 1;

	/* this is needed for vmware backdoor interface to work since it
	   changes registers values  during IO operation */
	if (vcpu->arch.emulate_regs_need_sync_from_vcpu) {
		vcpu->arch.emulate_regs_need_sync_from_vcpu = false;
		emulator_invalidate_register_cache(ctxt);
	}

restart:
	if (emulation_type & EMULTYPE_PF) {
		/* Save the faulting GPA (cr2) in the address field */
		ctxt->exception.address = cr2_or_gpa;

		/* With shadow page tables, cr2 contains a GVA or nGPA. */
		if (vcpu->arch.mmu->root_role.direct) {
			ctxt->gpa_available = true;
			ctxt->gpa_val = cr2_or_gpa;
		}
	} else {
		/* Sanitize the address out of an abundance of paranoia. */
		ctxt->exception.address = 0;
	}

	r = x86_emulate_insn(ctxt);

	if (r == EMULATION_INTERCEPTED)
		return 1;

	if (r == EMULATION_FAILED) {
		if (reexecute_instruction(vcpu, cr2_or_gpa, write_fault_to_spt,
					emulation_type))
			return 1;

		return handle_emulation_failure(vcpu, emulation_type);
	}

	if (ctxt->have_exception) {
		r = 1;
		if (inject_emulated_exception(vcpu))
			return r;
	} else if (vcpu->arch.pio.count) {
		if (!vcpu->arch.pio.in) {
			/* FIXME: return into emulator if single-stepping.  */
			vcpu->arch.pio.count = 0;
		} else {
			writeback = false;
			vcpu->arch.complete_userspace_io = complete_emulated_pio;
		}
		r = 0;
	} else if (vcpu->mmio_needed) {
		++vcpu->stat.mmio_exits;

		if (!vcpu->mmio_is_write)
			writeback = false;
		r = 0;
		vcpu->arch.complete_userspace_io = complete_emulated_mmio;
	} else if (vcpu->arch.complete_userspace_io) {
		writeback = false;
		r = 0;
	} else if (r == EMULATION_RESTART)
		goto restart;
	else
		r = 1;

writeback:
	if (writeback) {
		unsigned long rflags = static_call(kvm_x86_get_rflags)(vcpu);
		toggle_interruptibility(vcpu, ctxt->interruptibility);
		vcpu->arch.emulate_regs_need_sync_to_vcpu = false;
		if (!ctxt->have_exception ||
		    exception_type(ctxt->exception.vector) == EXCPT_TRAP) {
			kvm_pmu_trigger_event(vcpu, PERF_COUNT_HW_INSTRUCTIONS);
			if (ctxt->is_branch)
				kvm_pmu_trigger_event(vcpu, PERF_COUNT_HW_BRANCH_INSTRUCTIONS);
			kvm_rip_write(vcpu, ctxt->eip);
			if (r && (ctxt->tf || (vcpu->guest_debug & KVM_GUESTDBG_SINGLESTEP)))
				r = kvm_vcpu_do_singlestep(vcpu);
			static_call_cond(kvm_x86_update_emulated_instruction)(vcpu);
			__kvm_set_rflags(vcpu, ctxt->eflags);
		}

		/*
		 * For STI, interrupts are shadowed; so KVM_REQ_EVENT will
		 * do nothing, and it will be requested again as soon as
		 * the shadow expires.  But we still need to check here,
		 * because POPF has no interrupt shadow.
		 */
		if (unlikely((ctxt->eflags & ~rflags) & X86_EFLAGS_IF))
			kvm_make_request(KVM_REQ_EVENT, vcpu);
	} else
		vcpu->arch.emulate_regs_need_sync_to_vcpu = true;

	return r;
}

int kvm_emulate_instruction(struct kvm_vcpu *vcpu, int emulation_type)
{
	return x86_emulate_instruction(vcpu, 0, emulation_type, NULL, 0);
}
EXPORT_SYMBOL_GPL(kvm_emulate_instruction);

int kvm_emulate_instruction_from_buffer(struct kvm_vcpu *vcpu,
					void *insn, int insn_len)
{
	return x86_emulate_instruction(vcpu, 0, 0, insn, insn_len);
}
EXPORT_SYMBOL_GPL(kvm_emulate_instruction_from_buffer);

static int complete_fast_pio_out_port_0x7e(struct kvm_vcpu *vcpu)
{
	vcpu->arch.pio.count = 0;
	return 1;
}

static int complete_fast_pio_out(struct kvm_vcpu *vcpu)
{
	vcpu->arch.pio.count = 0;

	if (unlikely(!kvm_is_linear_rip(vcpu, vcpu->arch.pio.linear_rip)))
		return 1;

	return kvm_skip_emulated_instruction(vcpu);
}

static int kvm_fast_pio_out(struct kvm_vcpu *vcpu, int size,
			    unsigned short port)
{
	unsigned long val = kvm_rax_read(vcpu);
	int ret = emulator_pio_out(vcpu, size, port, &val, 1);

	if (ret)
		return ret;

	/*
	 * Workaround userspace that relies on old KVM behavior of %rip being
	 * incremented prior to exiting to userspace to handle "OUT 0x7e".
	 */
	if (port == 0x7e &&
	    kvm_check_has_quirk(vcpu->kvm, KVM_X86_QUIRK_OUT_7E_INC_RIP)) {
		vcpu->arch.complete_userspace_io =
			complete_fast_pio_out_port_0x7e;
		kvm_skip_emulated_instruction(vcpu);
	} else {
		vcpu->arch.pio.linear_rip = kvm_get_linear_rip(vcpu);
		vcpu->arch.complete_userspace_io = complete_fast_pio_out;
	}
	return 0;
}

static int complete_fast_pio_in(struct kvm_vcpu *vcpu)
{
	unsigned long val;

	/* We should only ever be called with arch.pio.count equal to 1 */
	BUG_ON(vcpu->arch.pio.count != 1);

	if (unlikely(!kvm_is_linear_rip(vcpu, vcpu->arch.pio.linear_rip))) {
		vcpu->arch.pio.count = 0;
		return 1;
	}

	/* For size less than 4 we merge, else we zero extend */
	val = (vcpu->arch.pio.size < 4) ? kvm_rax_read(vcpu) : 0;

	/*
	 * Since vcpu->arch.pio.count == 1 let emulator_pio_in perform
	 * the copy and tracing
	 */
	emulator_pio_in(vcpu, vcpu->arch.pio.size, vcpu->arch.pio.port, &val, 1);
	kvm_rax_write(vcpu, val);

	return kvm_skip_emulated_instruction(vcpu);
}

static int kvm_fast_pio_in(struct kvm_vcpu *vcpu, int size,
			   unsigned short port)
{
	unsigned long val;
	int ret;

	/* For size less than 4 we merge, else we zero extend */
	val = (size < 4) ? kvm_rax_read(vcpu) : 0;

	ret = emulator_pio_in(vcpu, size, port, &val, 1);
	if (ret) {
		kvm_rax_write(vcpu, val);
		return ret;
	}

	vcpu->arch.pio.linear_rip = kvm_get_linear_rip(vcpu);
	vcpu->arch.complete_userspace_io = complete_fast_pio_in;

	return 0;
}

int kvm_fast_pio(struct kvm_vcpu *vcpu, int size, unsigned short port, int in)
{
	int ret;

	if (in)
		ret = kvm_fast_pio_in(vcpu, size, port);
	else
		ret = kvm_fast_pio_out(vcpu, size, port);
	return ret && kvm_skip_emulated_instruction(vcpu);
}
EXPORT_SYMBOL_GPL(kvm_fast_pio);

static int kvmclock_cpu_down_prep(unsigned int cpu)
{
	__this_cpu_write(cpu_tsc_khz, 0);
	return 0;
}

static void tsc_khz_changed(void *data)
{
	struct cpufreq_freqs *freq = data;
	unsigned long khz = 0;

	if (data)
		khz = freq->new;
	else if (!boot_cpu_has(X86_FEATURE_CONSTANT_TSC))
		khz = cpufreq_quick_get(raw_smp_processor_id());
	if (!khz)
		khz = tsc_khz;
	__this_cpu_write(cpu_tsc_khz, khz);
}

#ifdef CONFIG_X86_64
static void kvm_hyperv_tsc_notifier(void)
{
	struct kvm *kvm;
	int cpu;

	mutex_lock(&kvm_lock);
	list_for_each_entry(kvm, &vm_list, vm_list)
		kvm_make_mclock_inprogress_request(kvm);

	/* no guest entries from this point */
	hyperv_stop_tsc_emulation();

	/* TSC frequency always matches when on Hyper-V */
	for_each_present_cpu(cpu)
		per_cpu(cpu_tsc_khz, cpu) = tsc_khz;
	kvm_max_guest_tsc_khz = tsc_khz;

	list_for_each_entry(kvm, &vm_list, vm_list) {
		__kvm_start_pvclock_update(kvm);
		pvclock_update_vm_gtod_copy(kvm);
		kvm_end_pvclock_update(kvm);
	}

	mutex_unlock(&kvm_lock);
}
#endif

static void __kvmclock_cpufreq_notifier(struct cpufreq_freqs *freq, int cpu)
{
	struct kvm *kvm;
	struct kvm_vcpu *vcpu;
	int send_ipi = 0;
	unsigned long i;

	/*
	 * We allow guests to temporarily run on slowing clocks,
	 * provided we notify them after, or to run on accelerating
	 * clocks, provided we notify them before.  Thus time never
	 * goes backwards.
	 *
	 * However, we have a problem.  We can't atomically update
	 * the frequency of a given CPU from this function; it is
	 * merely a notifier, which can be called from any CPU.
	 * Changing the TSC frequency at arbitrary points in time
	 * requires a recomputation of local variables related to
	 * the TSC for each VCPU.  We must flag these local variables
	 * to be updated and be sure the update takes place with the
	 * new frequency before any guests proceed.
	 *
	 * Unfortunately, the combination of hotplug CPU and frequency
	 * change creates an intractable locking scenario; the order
	 * of when these callouts happen is undefined with respect to
	 * CPU hotplug, and they can race with each other.  As such,
	 * merely setting per_cpu(cpu_tsc_khz) = X during a hotadd is
	 * undefined; you can actually have a CPU frequency change take
	 * place in between the computation of X and the setting of the
	 * variable.  To protect against this problem, all updates of
	 * the per_cpu tsc_khz variable are done in an interrupt
	 * protected IPI, and all callers wishing to update the value
	 * must wait for a synchronous IPI to complete (which is trivial
	 * if the caller is on the CPU already).  This establishes the
	 * necessary total order on variable updates.
	 *
	 * Note that because a guest time update may take place
	 * anytime after the setting of the VCPU's request bit, the
	 * correct TSC value must be set before the request.  However,
	 * to ensure the update actually makes it to any guest which
	 * starts running in hardware virtualization between the set
	 * and the acquisition of the spinlock, we must also ping the
	 * CPU after setting the request bit.
	 *
	 */

	smp_call_function_single(cpu, tsc_khz_changed, freq, 1);

	mutex_lock(&kvm_lock);
	list_for_each_entry(kvm, &vm_list, vm_list) {
		kvm_for_each_vcpu(i, vcpu, kvm) {
			if (vcpu->cpu != cpu)
				continue;
			kvm_make_request(KVM_REQ_CLOCK_UPDATE, vcpu);
			if (vcpu->cpu != raw_smp_processor_id())
				send_ipi = 1;
		}
	}
	mutex_unlock(&kvm_lock);

	if (freq->old < freq->new && send_ipi) {
		/*
		 * We upscale the frequency.  Must make the guest
		 * doesn't see old kvmclock values while running with
		 * the new frequency, otherwise we risk the guest sees
		 * time go backwards.
		 *
		 * In case we update the frequency for another cpu
		 * (which might be in guest context) send an interrupt
		 * to kick the cpu out of guest context.  Next time
		 * guest context is entered kvmclock will be updated,
		 * so the guest will not see stale values.
		 */
		smp_call_function_single(cpu, tsc_khz_changed, freq, 1);
	}
}

static int kvmclock_cpufreq_notifier(struct notifier_block *nb, unsigned long val,
				     void *data)
{
	struct cpufreq_freqs *freq = data;
	int cpu;

	if (val == CPUFREQ_PRECHANGE && freq->old > freq->new)
		return 0;
	if (val == CPUFREQ_POSTCHANGE && freq->old < freq->new)
		return 0;

	for_each_cpu(cpu, freq->policy->cpus)
		__kvmclock_cpufreq_notifier(freq, cpu);

	return 0;
}

static struct notifier_block kvmclock_cpufreq_notifier_block = {
	.notifier_call  = kvmclock_cpufreq_notifier
};

static int kvmclock_cpu_online(unsigned int cpu)
{
	tsc_khz_changed(NULL);
	return 0;
}

static void kvm_timer_init(void)
{
	if (!boot_cpu_has(X86_FEATURE_CONSTANT_TSC)) {
		max_tsc_khz = tsc_khz;

		if (IS_ENABLED(CONFIG_CPU_FREQ)) {
			struct cpufreq_policy *policy;
			int cpu;

			cpu = get_cpu();
			policy = cpufreq_cpu_get(cpu);
			if (policy) {
				if (policy->cpuinfo.max_freq)
					max_tsc_khz = policy->cpuinfo.max_freq;
				cpufreq_cpu_put(policy);
			}
			put_cpu();
		}
		cpufreq_register_notifier(&kvmclock_cpufreq_notifier_block,
					  CPUFREQ_TRANSITION_NOTIFIER);
	}

	cpuhp_setup_state(CPUHP_AP_X86_KVM_CLK_ONLINE, "x86/kvm/clk:online",
			  kvmclock_cpu_online, kvmclock_cpu_down_prep);
}

#ifdef CONFIG_X86_64
static void pvclock_gtod_update_fn(struct work_struct *work)
{
	struct kvm *kvm;
	struct kvm_vcpu *vcpu;
	unsigned long i;

	mutex_lock(&kvm_lock);
	list_for_each_entry(kvm, &vm_list, vm_list)
		kvm_for_each_vcpu(i, vcpu, kvm)
			kvm_make_request(KVM_REQ_MASTERCLOCK_UPDATE, vcpu);
	atomic_set(&kvm_guest_has_master_clock, 0);
	mutex_unlock(&kvm_lock);
}

static DECLARE_WORK(pvclock_gtod_work, pvclock_gtod_update_fn);

/*
 * Indirection to move queue_work() out of the tk_core.seq write held
 * region to prevent possible deadlocks against time accessors which
 * are invoked with work related locks held.
 */
static void pvclock_irq_work_fn(struct irq_work *w)
{
	queue_work(system_long_wq, &pvclock_gtod_work);
}

static DEFINE_IRQ_WORK(pvclock_irq_work, pvclock_irq_work_fn);

/*
 * Notification about pvclock gtod data update.
 */
static int pvclock_gtod_notify(struct notifier_block *nb, unsigned long unused,
			       void *priv)
{
	struct pvclock_gtod_data *gtod = &pvclock_gtod_data;
	struct timekeeper *tk = priv;

	update_pvclock_gtod(tk);

	/*
	 * Disable master clock if host does not trust, or does not use,
	 * TSC based clocksource. Delegate queue_work() to irq_work as
	 * this is invoked with tk_core.seq write held.
	 */
	if (!gtod_is_based_on_tsc(gtod->clock.vclock_mode) &&
	    atomic_read(&kvm_guest_has_master_clock) != 0)
		irq_work_queue(&pvclock_irq_work);
	return 0;
}

static struct notifier_block pvclock_gtod_notifier = {
	.notifier_call = pvclock_gtod_notify,
};
#endif

int kvm_arch_init(void *opaque)
{
	struct kvm_x86_init_ops *ops = opaque;
	int r;

	if (kvm_x86_ops.hardware_enable) {
		pr_err("kvm: already loaded vendor module '%s'\n", kvm_x86_ops.name);
		r = -EEXIST;
		goto out;
	}

	if (!ops->cpu_has_kvm_support()) {
		pr_err_ratelimited("kvm: no hardware support for '%s'\n",
				   ops->runtime_ops->name);
		r = -EOPNOTSUPP;
		goto out;
	}
	if (ops->disabled_by_bios()) {
		pr_err_ratelimited("kvm: support for '%s' disabled by bios\n",
				   ops->runtime_ops->name);
		r = -EOPNOTSUPP;
		goto out;
	}

	/*
	 * KVM explicitly assumes that the guest has an FPU and
	 * FXSAVE/FXRSTOR. For example, the KVM_GET_FPU explicitly casts the
	 * vCPU's FPU state as a fxregs_state struct.
	 */
	if (!boot_cpu_has(X86_FEATURE_FPU) || !boot_cpu_has(X86_FEATURE_FXSR)) {
		printk(KERN_ERR "kvm: inadequate fpu\n");
		r = -EOPNOTSUPP;
		goto out;
	}

	if (IS_ENABLED(CONFIG_PREEMPT_RT) && !boot_cpu_has(X86_FEATURE_CONSTANT_TSC)) {
		pr_err("RT requires X86_FEATURE_CONSTANT_TSC\n");
		r = -EOPNOTSUPP;
		goto out;
	}

	r = -ENOMEM;

	x86_emulator_cache = kvm_alloc_emulator_cache();
	if (!x86_emulator_cache) {
		pr_err("kvm: failed to allocate cache for x86 emulator\n");
		goto out;
	}

	user_return_msrs = alloc_percpu(struct kvm_user_return_msrs);
	if (!user_return_msrs) {
		printk(KERN_ERR "kvm: failed to allocate percpu kvm_user_return_msrs\n");
		goto out_free_x86_emulator_cache;
	}
	kvm_nr_uret_msrs = 0;

	r = kvm_mmu_vendor_module_init();
	if (r)
		goto out_free_percpu;

	kvm_timer_init();

	if (boot_cpu_has(X86_FEATURE_XSAVE)) {
		host_xcr0 = xgetbv(XCR_XFEATURE_ENABLED_MASK);
		supported_xcr0 = host_xcr0 & KVM_SUPPORTED_XCR0;
	}

	if (pi_inject_timer == -1)
		pi_inject_timer = housekeeping_enabled(HK_TYPE_TIMER);
#ifdef CONFIG_X86_64
	pvclock_gtod_register_notifier(&pvclock_gtod_notifier);

	if (hypervisor_is_type(X86_HYPER_MS_HYPERV))
		set_hv_tscchange_cb(kvm_hyperv_tsc_notifier);
#endif

	return 0;

out_free_percpu:
	free_percpu(user_return_msrs);
out_free_x86_emulator_cache:
	kmem_cache_destroy(x86_emulator_cache);
out:
	return r;
}

void kvm_arch_exit(void)
{
#ifdef CONFIG_X86_64
	if (hypervisor_is_type(X86_HYPER_MS_HYPERV))
		clear_hv_tscchange_cb();
#endif
	kvm_lapic_exit();

	if (!boot_cpu_has(X86_FEATURE_CONSTANT_TSC))
		cpufreq_unregister_notifier(&kvmclock_cpufreq_notifier_block,
					    CPUFREQ_TRANSITION_NOTIFIER);
	cpuhp_remove_state_nocalls(CPUHP_AP_X86_KVM_CLK_ONLINE);
#ifdef CONFIG_X86_64
	pvclock_gtod_unregister_notifier(&pvclock_gtod_notifier);
	irq_work_sync(&pvclock_irq_work);
	cancel_work_sync(&pvclock_gtod_work);
#endif
	kvm_x86_ops.hardware_enable = NULL;
	kvm_mmu_vendor_module_exit();
	free_percpu(user_return_msrs);
	kmem_cache_destroy(x86_emulator_cache);
#ifdef CONFIG_KVM_XEN
	static_key_deferred_flush(&kvm_xen_enabled);
	WARN_ON(static_branch_unlikely(&kvm_xen_enabled.key));
#endif
}

static int __kvm_emulate_halt(struct kvm_vcpu *vcpu, int state, int reason)
{
	/*
	 * The vCPU has halted, e.g. executed HLT.  Update the run state if the
	 * local APIC is in-kernel, the run loop will detect the non-runnable
	 * state and halt the vCPU.  Exit to userspace if the local APIC is
	 * managed by userspace, in which case userspace is responsible for
	 * handling wake events.
	 */
	++vcpu->stat.halt_exits;
	if (lapic_in_kernel(vcpu)) {
		vcpu->arch.mp_state = state;
		return 1;
	} else {
		vcpu->run->exit_reason = reason;
		return 0;
	}
}

int kvm_emulate_halt_noskip(struct kvm_vcpu *vcpu)
{
	return __kvm_emulate_halt(vcpu, KVM_MP_STATE_HALTED, KVM_EXIT_HLT);
}
EXPORT_SYMBOL_GPL(kvm_emulate_halt_noskip);

int kvm_emulate_halt(struct kvm_vcpu *vcpu)
{
	int ret = kvm_skip_emulated_instruction(vcpu);
	/*
	 * TODO: we might be squashing a GUESTDBG_SINGLESTEP-triggered
	 * KVM_EXIT_DEBUG here.
	 */
	return kvm_emulate_halt_noskip(vcpu) && ret;
}
EXPORT_SYMBOL_GPL(kvm_emulate_halt);

int kvm_emulate_ap_reset_hold(struct kvm_vcpu *vcpu)
{
	int ret = kvm_skip_emulated_instruction(vcpu);

	return __kvm_emulate_halt(vcpu, KVM_MP_STATE_AP_RESET_HOLD,
					KVM_EXIT_AP_RESET_HOLD) && ret;
}
EXPORT_SYMBOL_GPL(kvm_emulate_ap_reset_hold);

#ifdef CONFIG_X86_64
static int kvm_pv_clock_pairing(struct kvm_vcpu *vcpu, gpa_t paddr,
			        unsigned long clock_type)
{
	struct kvm_clock_pairing clock_pairing;
	struct timespec64 ts;
	u64 cycle;
	int ret;

	if (clock_type != KVM_CLOCK_PAIRING_WALLCLOCK)
		return -KVM_EOPNOTSUPP;

	/*
	 * When tsc is in permanent catchup mode guests won't be able to use
	 * pvclock_read_retry loop to get consistent view of pvclock
	 */
	if (vcpu->arch.tsc_always_catchup)
		return -KVM_EOPNOTSUPP;

	if (!kvm_get_walltime_and_clockread(&ts, &cycle))
		return -KVM_EOPNOTSUPP;

	clock_pairing.sec = ts.tv_sec;
	clock_pairing.nsec = ts.tv_nsec;
	clock_pairing.tsc = kvm_read_l1_tsc(vcpu, cycle);
	clock_pairing.flags = 0;
	memset(&clock_pairing.pad, 0, sizeof(clock_pairing.pad));

	ret = 0;
	if (kvm_write_guest(vcpu->kvm, paddr, &clock_pairing,
			    sizeof(struct kvm_clock_pairing)))
		ret = -KVM_EFAULT;

	return ret;
}
#endif

/*
 * kvm_pv_kick_cpu_op:  Kick a vcpu.
 *
 * @apicid - apicid of vcpu to be kicked.
 */
static void kvm_pv_kick_cpu_op(struct kvm *kvm, int apicid)
{
	struct kvm_lapic_irq lapic_irq;

	lapic_irq.shorthand = APIC_DEST_NOSHORT;
	lapic_irq.dest_mode = APIC_DEST_PHYSICAL;
	lapic_irq.level = 0;
	lapic_irq.dest_id = apicid;
	lapic_irq.msi_redir_hint = false;

	lapic_irq.delivery_mode = APIC_DM_REMRD;
	kvm_irq_delivery_to_apic(kvm, NULL, &lapic_irq, NULL);
}

bool kvm_apicv_activated(struct kvm *kvm)
{
	return (READ_ONCE(kvm->arch.apicv_inhibit_reasons) == 0);
}
EXPORT_SYMBOL_GPL(kvm_apicv_activated);

<<<<<<< HEAD
=======
bool kvm_vcpu_apicv_activated(struct kvm_vcpu *vcpu)
{
	ulong vm_reasons = READ_ONCE(vcpu->kvm->arch.apicv_inhibit_reasons);
	ulong vcpu_reasons = static_call(kvm_x86_vcpu_get_apicv_inhibit_reasons)(vcpu);

	return (vm_reasons | vcpu_reasons) == 0;
}
EXPORT_SYMBOL_GPL(kvm_vcpu_apicv_activated);
>>>>>>> 88084a3d

static void set_or_clear_apicv_inhibit(unsigned long *inhibits,
				       enum kvm_apicv_inhibit reason, bool set)
{
	if (set)
		__set_bit(reason, inhibits);
	else
		__clear_bit(reason, inhibits);

	trace_kvm_apicv_inhibit_changed(reason, set, *inhibits);
}

static void kvm_apicv_init(struct kvm *kvm)
{
	unsigned long *inhibits = &kvm->arch.apicv_inhibit_reasons;

	init_rwsem(&kvm->arch.apicv_update_lock);

	set_or_clear_apicv_inhibit(inhibits, APICV_INHIBIT_REASON_ABSENT, true);

	if (!enable_apicv)
		set_or_clear_apicv_inhibit(inhibits,
					   APICV_INHIBIT_REASON_DISABLE, true);
}

static void kvm_sched_yield(struct kvm_vcpu *vcpu, unsigned long dest_id)
{
	struct kvm_vcpu *target = NULL;
	struct kvm_apic_map *map;

	vcpu->stat.directed_yield_attempted++;

	if (single_task_running())
		goto no_yield;

	rcu_read_lock();
	map = rcu_dereference(vcpu->kvm->arch.apic_map);

	if (likely(map) && dest_id <= map->max_apic_id && map->phys_map[dest_id])
		target = map->phys_map[dest_id]->vcpu;

	rcu_read_unlock();

	if (!target || !READ_ONCE(target->ready))
		goto no_yield;

	/* Ignore requests to yield to self */
	if (vcpu == target)
		goto no_yield;

	if (kvm_vcpu_yield_to(target) <= 0)
		goto no_yield;

	vcpu->stat.directed_yield_successful++;

no_yield:
	return;
}

static int complete_hypercall_exit(struct kvm_vcpu *vcpu)
{
	u64 ret = vcpu->run->hypercall.ret;

	if (!is_64_bit_mode(vcpu))
		ret = (u32)ret;
	kvm_rax_write(vcpu, ret);
	++vcpu->stat.hypercalls;
	return kvm_skip_emulated_instruction(vcpu);
}

int kvm_emulate_hypercall(struct kvm_vcpu *vcpu)
{
	unsigned long nr, a0, a1, a2, a3, ret;
	int op_64_bit;

	if (kvm_xen_hypercall_enabled(vcpu->kvm))
		return kvm_xen_hypercall(vcpu);

	if (kvm_hv_hypercall_enabled(vcpu))
		return kvm_hv_hypercall(vcpu);

	nr = kvm_rax_read(vcpu);
	a0 = kvm_rbx_read(vcpu);
	a1 = kvm_rcx_read(vcpu);
	a2 = kvm_rdx_read(vcpu);
	a3 = kvm_rsi_read(vcpu);

	trace_kvm_hypercall(nr, a0, a1, a2, a3);

	op_64_bit = is_64_bit_hypercall(vcpu);
	if (!op_64_bit) {
		nr &= 0xFFFFFFFF;
		a0 &= 0xFFFFFFFF;
		a1 &= 0xFFFFFFFF;
		a2 &= 0xFFFFFFFF;
		a3 &= 0xFFFFFFFF;
	}

	if (static_call(kvm_x86_get_cpl)(vcpu) != 0) {
		ret = -KVM_EPERM;
		goto out;
	}

	ret = -KVM_ENOSYS;

	switch (nr) {
	case KVM_HC_VAPIC_POLL_IRQ:
		ret = 0;
		break;
	case KVM_HC_KICK_CPU:
		if (!guest_pv_has(vcpu, KVM_FEATURE_PV_UNHALT))
			break;

		kvm_pv_kick_cpu_op(vcpu->kvm, a1);
		kvm_sched_yield(vcpu, a1);
		ret = 0;
		break;
#ifdef CONFIG_X86_64
	case KVM_HC_CLOCK_PAIRING:
		ret = kvm_pv_clock_pairing(vcpu, a0, a1);
		break;
#endif
	case KVM_HC_SEND_IPI:
		if (!guest_pv_has(vcpu, KVM_FEATURE_PV_SEND_IPI))
			break;

		ret = kvm_pv_send_ipi(vcpu->kvm, a0, a1, a2, a3, op_64_bit);
		break;
	case KVM_HC_SCHED_YIELD:
		if (!guest_pv_has(vcpu, KVM_FEATURE_PV_SCHED_YIELD))
			break;

		kvm_sched_yield(vcpu, a0);
		ret = 0;
		break;
	case KVM_HC_MAP_GPA_RANGE: {
		u64 gpa = a0, npages = a1, attrs = a2;

		ret = -KVM_ENOSYS;
		if (!(vcpu->kvm->arch.hypercall_exit_enabled & (1 << KVM_HC_MAP_GPA_RANGE)))
			break;

		if (!PAGE_ALIGNED(gpa) || !npages ||
		    gpa_to_gfn(gpa) + npages <= gpa_to_gfn(gpa)) {
			ret = -KVM_EINVAL;
			break;
		}

		vcpu->run->exit_reason        = KVM_EXIT_HYPERCALL;
		vcpu->run->hypercall.nr       = KVM_HC_MAP_GPA_RANGE;
		vcpu->run->hypercall.args[0]  = gpa;
		vcpu->run->hypercall.args[1]  = npages;
		vcpu->run->hypercall.args[2]  = attrs;
		vcpu->run->hypercall.longmode = op_64_bit;
		vcpu->arch.complete_userspace_io = complete_hypercall_exit;
		return 0;
	}
	default:
		ret = -KVM_ENOSYS;
		break;
	}
out:
	if (!op_64_bit)
		ret = (u32)ret;
	kvm_rax_write(vcpu, ret);

	++vcpu->stat.hypercalls;
	return kvm_skip_emulated_instruction(vcpu);
}
EXPORT_SYMBOL_GPL(kvm_emulate_hypercall);

static int emulator_fix_hypercall(struct x86_emulate_ctxt *ctxt)
{
	struct kvm_vcpu *vcpu = emul_to_vcpu(ctxt);
	char instruction[3];
	unsigned long rip = kvm_rip_read(vcpu);

	/*
	 * If the quirk is disabled, synthesize a #UD and let the guest pick up
	 * the pieces.
	 */
	if (!kvm_check_has_quirk(vcpu->kvm, KVM_X86_QUIRK_FIX_HYPERCALL_INSN)) {
		ctxt->exception.error_code_valid = false;
		ctxt->exception.vector = UD_VECTOR;
		ctxt->have_exception = true;
		return X86EMUL_PROPAGATE_FAULT;
	}

	static_call(kvm_x86_patch_hypercall)(vcpu, instruction);

	return emulator_write_emulated(ctxt, rip, instruction, 3,
		&ctxt->exception);
}

static int dm_request_for_irq_injection(struct kvm_vcpu *vcpu)
{
	return vcpu->run->request_interrupt_window &&
		likely(!pic_in_kernel(vcpu->kvm));
}

/* Called within kvm->srcu read side.  */
static void post_kvm_run_save(struct kvm_vcpu *vcpu)
{
	struct kvm_run *kvm_run = vcpu->run;

	kvm_run->if_flag = static_call(kvm_x86_get_if_flag)(vcpu);
	kvm_run->cr8 = kvm_get_cr8(vcpu);
	kvm_run->apic_base = kvm_get_apic_base(vcpu);

	kvm_run->ready_for_interrupt_injection =
		pic_in_kernel(vcpu->kvm) ||
		kvm_vcpu_ready_for_interrupt_injection(vcpu);

	if (is_smm(vcpu))
		kvm_run->flags |= KVM_RUN_X86_SMM;
}

static void update_cr8_intercept(struct kvm_vcpu *vcpu)
{
	int max_irr, tpr;

	if (!kvm_x86_ops.update_cr8_intercept)
		return;

	if (!lapic_in_kernel(vcpu))
		return;

	if (vcpu->arch.apicv_active)
		return;

	if (!vcpu->arch.apic->vapic_addr)
		max_irr = kvm_lapic_find_highest_irr(vcpu);
	else
		max_irr = -1;

	if (max_irr != -1)
		max_irr >>= 4;

	tpr = kvm_lapic_get_cr8(vcpu);

	static_call(kvm_x86_update_cr8_intercept)(vcpu, tpr, max_irr);
}


int kvm_check_nested_events(struct kvm_vcpu *vcpu)
{
	if (kvm_check_request(KVM_REQ_TRIPLE_FAULT, vcpu)) {
		kvm_x86_ops.nested_ops->triple_fault(vcpu);
		return 1;
	}

	return kvm_x86_ops.nested_ops->check_events(vcpu);
}

static void kvm_inject_exception(struct kvm_vcpu *vcpu)
{
	if (vcpu->arch.exception.error_code && !is_protmode(vcpu))
		vcpu->arch.exception.error_code = false;
	static_call(kvm_x86_queue_exception)(vcpu);
}

static int inject_pending_event(struct kvm_vcpu *vcpu, bool *req_immediate_exit)
{
	int r;
	bool can_inject = true;

	/* try to reinject previous events if any */

	if (vcpu->arch.exception.injected) {
		kvm_inject_exception(vcpu);
		can_inject = false;
	}
	/*
	 * Do not inject an NMI or interrupt if there is a pending
	 * exception.  Exceptions and interrupts are recognized at
	 * instruction boundaries, i.e. the start of an instruction.
	 * Trap-like exceptions, e.g. #DB, have higher priority than
	 * NMIs and interrupts, i.e. traps are recognized before an
	 * NMI/interrupt that's pending on the same instruction.
	 * Fault-like exceptions, e.g. #GP and #PF, are the lowest
	 * priority, but are only generated (pended) during instruction
	 * execution, i.e. a pending fault-like exception means the
	 * fault occurred on the *previous* instruction and must be
	 * serviced prior to recognizing any new events in order to
	 * fully complete the previous instruction.
	 */
	else if (!vcpu->arch.exception.pending) {
		if (vcpu->arch.nmi_injected) {
			static_call(kvm_x86_inject_nmi)(vcpu);
			can_inject = false;
		} else if (vcpu->arch.interrupt.injected) {
			static_call(kvm_x86_inject_irq)(vcpu);
			can_inject = false;
		}
	}

	WARN_ON_ONCE(vcpu->arch.exception.injected &&
		     vcpu->arch.exception.pending);

	/*
	 * Call check_nested_events() even if we reinjected a previous event
	 * in order for caller to determine if it should require immediate-exit
	 * from L2 to L1 due to pending L1 events which require exit
	 * from L2 to L1.
	 */
	if (is_guest_mode(vcpu)) {
		r = kvm_check_nested_events(vcpu);
		if (r < 0)
			goto out;
	}

	/* try to inject new event if pending */
	if (vcpu->arch.exception.pending) {
		trace_kvm_inj_exception(vcpu->arch.exception.nr,
					vcpu->arch.exception.has_error_code,
					vcpu->arch.exception.error_code);

		vcpu->arch.exception.pending = false;
		vcpu->arch.exception.injected = true;

		if (exception_type(vcpu->arch.exception.nr) == EXCPT_FAULT)
			__kvm_set_rflags(vcpu, kvm_get_rflags(vcpu) |
					     X86_EFLAGS_RF);

		if (vcpu->arch.exception.nr == DB_VECTOR) {
			kvm_deliver_exception_payload(vcpu);
			if (vcpu->arch.dr7 & DR7_GD) {
				vcpu->arch.dr7 &= ~DR7_GD;
				kvm_update_dr7(vcpu);
			}
		}

		kvm_inject_exception(vcpu);
		can_inject = false;
	}

	/* Don't inject interrupts if the user asked to avoid doing so */
	if (vcpu->guest_debug & KVM_GUESTDBG_BLOCKIRQ)
		return 0;

	/*
	 * Finally, inject interrupt events.  If an event cannot be injected
	 * due to architectural conditions (e.g. IF=0) a window-open exit
	 * will re-request KVM_REQ_EVENT.  Sometimes however an event is pending
	 * and can architecturally be injected, but we cannot do it right now:
	 * an interrupt could have arrived just now and we have to inject it
	 * as a vmexit, or there could already an event in the queue, which is
	 * indicated by can_inject.  In that case we request an immediate exit
	 * in order to make progress and get back here for another iteration.
	 * The kvm_x86_ops hooks communicate this by returning -EBUSY.
	 */
	if (vcpu->arch.smi_pending) {
		r = can_inject ? static_call(kvm_x86_smi_allowed)(vcpu, true) : -EBUSY;
		if (r < 0)
			goto out;
		if (r) {
			vcpu->arch.smi_pending = false;
			++vcpu->arch.smi_count;
			enter_smm(vcpu);
			can_inject = false;
		} else
			static_call(kvm_x86_enable_smi_window)(vcpu);
	}

	if (vcpu->arch.nmi_pending) {
		r = can_inject ? static_call(kvm_x86_nmi_allowed)(vcpu, true) : -EBUSY;
		if (r < 0)
			goto out;
		if (r) {
			--vcpu->arch.nmi_pending;
			vcpu->arch.nmi_injected = true;
			static_call(kvm_x86_inject_nmi)(vcpu);
			can_inject = false;
			WARN_ON(static_call(kvm_x86_nmi_allowed)(vcpu, true) < 0);
		}
		if (vcpu->arch.nmi_pending)
			static_call(kvm_x86_enable_nmi_window)(vcpu);
	}

	if (kvm_cpu_has_injectable_intr(vcpu)) {
		r = can_inject ? static_call(kvm_x86_interrupt_allowed)(vcpu, true) : -EBUSY;
		if (r < 0)
			goto out;
		if (r) {
			kvm_queue_interrupt(vcpu, kvm_cpu_get_interrupt(vcpu), false);
			static_call(kvm_x86_inject_irq)(vcpu);
			WARN_ON(static_call(kvm_x86_interrupt_allowed)(vcpu, true) < 0);
		}
		if (kvm_cpu_has_injectable_intr(vcpu))
			static_call(kvm_x86_enable_irq_window)(vcpu);
	}

	if (is_guest_mode(vcpu) &&
	    kvm_x86_ops.nested_ops->hv_timer_pending &&
	    kvm_x86_ops.nested_ops->hv_timer_pending(vcpu))
		*req_immediate_exit = true;

	WARN_ON(vcpu->arch.exception.pending);
	return 0;

out:
	if (r == -EBUSY) {
		*req_immediate_exit = true;
		r = 0;
	}
	return r;
}

static void process_nmi(struct kvm_vcpu *vcpu)
{
	unsigned limit = 2;

	/*
	 * x86 is limited to one NMI running, and one NMI pending after it.
	 * If an NMI is already in progress, limit further NMIs to just one.
	 * Otherwise, allow two (and we'll inject the first one immediately).
	 */
	if (static_call(kvm_x86_get_nmi_mask)(vcpu) || vcpu->arch.nmi_injected)
		limit = 1;

	vcpu->arch.nmi_pending += atomic_xchg(&vcpu->arch.nmi_queued, 0);
	vcpu->arch.nmi_pending = min(vcpu->arch.nmi_pending, limit);
	kvm_make_request(KVM_REQ_EVENT, vcpu);
}

static u32 enter_smm_get_segment_flags(struct kvm_segment *seg)
{
	u32 flags = 0;
	flags |= seg->g       << 23;
	flags |= seg->db      << 22;
	flags |= seg->l       << 21;
	flags |= seg->avl     << 20;
	flags |= seg->present << 15;
	flags |= seg->dpl     << 13;
	flags |= seg->s       << 12;
	flags |= seg->type    << 8;
	return flags;
}

static void enter_smm_save_seg_32(struct kvm_vcpu *vcpu, char *buf, int n)
{
	struct kvm_segment seg;
	int offset;

	kvm_get_segment(vcpu, &seg, n);
	put_smstate(u32, buf, 0x7fa8 + n * 4, seg.selector);

	if (n < 3)
		offset = 0x7f84 + n * 12;
	else
		offset = 0x7f2c + (n - 3) * 12;

	put_smstate(u32, buf, offset + 8, seg.base);
	put_smstate(u32, buf, offset + 4, seg.limit);
	put_smstate(u32, buf, offset, enter_smm_get_segment_flags(&seg));
}

#ifdef CONFIG_X86_64
static void enter_smm_save_seg_64(struct kvm_vcpu *vcpu, char *buf, int n)
{
	struct kvm_segment seg;
	int offset;
	u16 flags;

	kvm_get_segment(vcpu, &seg, n);
	offset = 0x7e00 + n * 16;

	flags = enter_smm_get_segment_flags(&seg) >> 8;
	put_smstate(u16, buf, offset, seg.selector);
	put_smstate(u16, buf, offset + 2, flags);
	put_smstate(u32, buf, offset + 4, seg.limit);
	put_smstate(u64, buf, offset + 8, seg.base);
}
#endif

static void enter_smm_save_state_32(struct kvm_vcpu *vcpu, char *buf)
{
	struct desc_ptr dt;
	struct kvm_segment seg;
	unsigned long val;
	int i;

	put_smstate(u32, buf, 0x7ffc, kvm_read_cr0(vcpu));
	put_smstate(u32, buf, 0x7ff8, kvm_read_cr3(vcpu));
	put_smstate(u32, buf, 0x7ff4, kvm_get_rflags(vcpu));
	put_smstate(u32, buf, 0x7ff0, kvm_rip_read(vcpu));

	for (i = 0; i < 8; i++)
		put_smstate(u32, buf, 0x7fd0 + i * 4, kvm_register_read_raw(vcpu, i));

	kvm_get_dr(vcpu, 6, &val);
	put_smstate(u32, buf, 0x7fcc, (u32)val);
	kvm_get_dr(vcpu, 7, &val);
	put_smstate(u32, buf, 0x7fc8, (u32)val);

	kvm_get_segment(vcpu, &seg, VCPU_SREG_TR);
	put_smstate(u32, buf, 0x7fc4, seg.selector);
	put_smstate(u32, buf, 0x7f64, seg.base);
	put_smstate(u32, buf, 0x7f60, seg.limit);
	put_smstate(u32, buf, 0x7f5c, enter_smm_get_segment_flags(&seg));

	kvm_get_segment(vcpu, &seg, VCPU_SREG_LDTR);
	put_smstate(u32, buf, 0x7fc0, seg.selector);
	put_smstate(u32, buf, 0x7f80, seg.base);
	put_smstate(u32, buf, 0x7f7c, seg.limit);
	put_smstate(u32, buf, 0x7f78, enter_smm_get_segment_flags(&seg));

	static_call(kvm_x86_get_gdt)(vcpu, &dt);
	put_smstate(u32, buf, 0x7f74, dt.address);
	put_smstate(u32, buf, 0x7f70, dt.size);

	static_call(kvm_x86_get_idt)(vcpu, &dt);
	put_smstate(u32, buf, 0x7f58, dt.address);
	put_smstate(u32, buf, 0x7f54, dt.size);

	for (i = 0; i < 6; i++)
		enter_smm_save_seg_32(vcpu, buf, i);

	put_smstate(u32, buf, 0x7f14, kvm_read_cr4(vcpu));

	/* revision id */
	put_smstate(u32, buf, 0x7efc, 0x00020000);
	put_smstate(u32, buf, 0x7ef8, vcpu->arch.smbase);
}

#ifdef CONFIG_X86_64
static void enter_smm_save_state_64(struct kvm_vcpu *vcpu, char *buf)
{
	struct desc_ptr dt;
	struct kvm_segment seg;
	unsigned long val;
	int i;

	for (i = 0; i < 16; i++)
		put_smstate(u64, buf, 0x7ff8 - i * 8, kvm_register_read_raw(vcpu, i));

	put_smstate(u64, buf, 0x7f78, kvm_rip_read(vcpu));
	put_smstate(u32, buf, 0x7f70, kvm_get_rflags(vcpu));

	kvm_get_dr(vcpu, 6, &val);
	put_smstate(u64, buf, 0x7f68, val);
	kvm_get_dr(vcpu, 7, &val);
	put_smstate(u64, buf, 0x7f60, val);

	put_smstate(u64, buf, 0x7f58, kvm_read_cr0(vcpu));
	put_smstate(u64, buf, 0x7f50, kvm_read_cr3(vcpu));
	put_smstate(u64, buf, 0x7f48, kvm_read_cr4(vcpu));

	put_smstate(u32, buf, 0x7f00, vcpu->arch.smbase);

	/* revision id */
	put_smstate(u32, buf, 0x7efc, 0x00020064);

	put_smstate(u64, buf, 0x7ed0, vcpu->arch.efer);

	kvm_get_segment(vcpu, &seg, VCPU_SREG_TR);
	put_smstate(u16, buf, 0x7e90, seg.selector);
	put_smstate(u16, buf, 0x7e92, enter_smm_get_segment_flags(&seg) >> 8);
	put_smstate(u32, buf, 0x7e94, seg.limit);
	put_smstate(u64, buf, 0x7e98, seg.base);

	static_call(kvm_x86_get_idt)(vcpu, &dt);
	put_smstate(u32, buf, 0x7e84, dt.size);
	put_smstate(u64, buf, 0x7e88, dt.address);

	kvm_get_segment(vcpu, &seg, VCPU_SREG_LDTR);
	put_smstate(u16, buf, 0x7e70, seg.selector);
	put_smstate(u16, buf, 0x7e72, enter_smm_get_segment_flags(&seg) >> 8);
	put_smstate(u32, buf, 0x7e74, seg.limit);
	put_smstate(u64, buf, 0x7e78, seg.base);

	static_call(kvm_x86_get_gdt)(vcpu, &dt);
	put_smstate(u32, buf, 0x7e64, dt.size);
	put_smstate(u64, buf, 0x7e68, dt.address);

	for (i = 0; i < 6; i++)
		enter_smm_save_seg_64(vcpu, buf, i);
}
#endif

static void enter_smm(struct kvm_vcpu *vcpu)
{
	struct kvm_segment cs, ds;
	struct desc_ptr dt;
	unsigned long cr0;
	char buf[512];

	memset(buf, 0, 512);
#ifdef CONFIG_X86_64
	if (guest_cpuid_has(vcpu, X86_FEATURE_LM))
		enter_smm_save_state_64(vcpu, buf);
	else
#endif
		enter_smm_save_state_32(vcpu, buf);

	/*
	 * Give enter_smm() a chance to make ISA-specific changes to the vCPU
	 * state (e.g. leave guest mode) after we've saved the state into the
	 * SMM state-save area.
	 */
	static_call(kvm_x86_enter_smm)(vcpu, buf);

	kvm_smm_changed(vcpu, true);
	kvm_vcpu_write_guest(vcpu, vcpu->arch.smbase + 0xfe00, buf, sizeof(buf));

	if (static_call(kvm_x86_get_nmi_mask)(vcpu))
		vcpu->arch.hflags |= HF_SMM_INSIDE_NMI_MASK;
	else
		static_call(kvm_x86_set_nmi_mask)(vcpu, true);

	kvm_set_rflags(vcpu, X86_EFLAGS_FIXED);
	kvm_rip_write(vcpu, 0x8000);

	cr0 = vcpu->arch.cr0 & ~(X86_CR0_PE | X86_CR0_EM | X86_CR0_TS | X86_CR0_PG);
	static_call(kvm_x86_set_cr0)(vcpu, cr0);
	vcpu->arch.cr0 = cr0;

	static_call(kvm_x86_set_cr4)(vcpu, 0);

	/* Undocumented: IDT limit is set to zero on entry to SMM.  */
	dt.address = dt.size = 0;
	static_call(kvm_x86_set_idt)(vcpu, &dt);

	kvm_set_dr(vcpu, 7, DR7_FIXED_1);

	cs.selector = (vcpu->arch.smbase >> 4) & 0xffff;
	cs.base = vcpu->arch.smbase;

	ds.selector = 0;
	ds.base = 0;

	cs.limit    = ds.limit = 0xffffffff;
	cs.type     = ds.type = 0x3;
	cs.dpl      = ds.dpl = 0;
	cs.db       = ds.db = 0;
	cs.s        = ds.s = 1;
	cs.l        = ds.l = 0;
	cs.g        = ds.g = 1;
	cs.avl      = ds.avl = 0;
	cs.present  = ds.present = 1;
	cs.unusable = ds.unusable = 0;
	cs.padding  = ds.padding = 0;

	kvm_set_segment(vcpu, &cs, VCPU_SREG_CS);
	kvm_set_segment(vcpu, &ds, VCPU_SREG_DS);
	kvm_set_segment(vcpu, &ds, VCPU_SREG_ES);
	kvm_set_segment(vcpu, &ds, VCPU_SREG_FS);
	kvm_set_segment(vcpu, &ds, VCPU_SREG_GS);
	kvm_set_segment(vcpu, &ds, VCPU_SREG_SS);

#ifdef CONFIG_X86_64
	if (guest_cpuid_has(vcpu, X86_FEATURE_LM))
		static_call(kvm_x86_set_efer)(vcpu, 0);
#endif

	kvm_update_cpuid_runtime(vcpu);
	kvm_mmu_reset_context(vcpu);
}

static void process_smi(struct kvm_vcpu *vcpu)
{
	vcpu->arch.smi_pending = true;
	kvm_make_request(KVM_REQ_EVENT, vcpu);
}

void kvm_make_scan_ioapic_request_mask(struct kvm *kvm,
				       unsigned long *vcpu_bitmap)
{
	kvm_make_vcpus_request_mask(kvm, KVM_REQ_SCAN_IOAPIC, vcpu_bitmap);
}

void kvm_make_scan_ioapic_request(struct kvm *kvm)
{
	kvm_make_all_cpus_request(kvm, KVM_REQ_SCAN_IOAPIC);
}

void kvm_vcpu_update_apicv(struct kvm_vcpu *vcpu)
{
	bool activate;

	if (!lapic_in_kernel(vcpu))
		return;

	down_read(&vcpu->kvm->arch.apicv_update_lock);
	preempt_disable();

	activate = kvm_vcpu_apicv_activated(vcpu);

	if (vcpu->arch.apicv_active == activate)
		goto out;

	vcpu->arch.apicv_active = activate;
	kvm_apic_update_apicv(vcpu);
	static_call(kvm_x86_refresh_apicv_exec_ctrl)(vcpu);

	/*
	 * When APICv gets disabled, we may still have injected interrupts
	 * pending. At the same time, KVM_REQ_EVENT may not be set as APICv was
	 * still active when the interrupt got accepted. Make sure
	 * inject_pending_event() is called to check for that.
	 */
	if (!vcpu->arch.apicv_active)
		kvm_make_request(KVM_REQ_EVENT, vcpu);

out:
	preempt_enable();
	up_read(&vcpu->kvm->arch.apicv_update_lock);
}
EXPORT_SYMBOL_GPL(kvm_vcpu_update_apicv);

void __kvm_set_or_clear_apicv_inhibit(struct kvm *kvm,
				      enum kvm_apicv_inhibit reason, bool set)
{
	unsigned long old, new;

	lockdep_assert_held_write(&kvm->arch.apicv_update_lock);

	if (!static_call(kvm_x86_check_apicv_inhibit_reasons)(reason))
		return;

	old = new = kvm->arch.apicv_inhibit_reasons;

	set_or_clear_apicv_inhibit(&new, reason, set);

	if (!!old != !!new) {
		/*
		 * Kick all vCPUs before setting apicv_inhibit_reasons to avoid
		 * false positives in the sanity check WARN in svm_vcpu_run().
		 * This task will wait for all vCPUs to ack the kick IRQ before
		 * updating apicv_inhibit_reasons, and all other vCPUs will
		 * block on acquiring apicv_update_lock so that vCPUs can't
		 * redo svm_vcpu_run() without seeing the new inhibit state.
		 *
		 * Note, holding apicv_update_lock and taking it in the read
		 * side (handling the request) also prevents other vCPUs from
		 * servicing the request with a stale apicv_inhibit_reasons.
		 */
		kvm_make_all_cpus_request(kvm, KVM_REQ_APICV_UPDATE);
		kvm->arch.apicv_inhibit_reasons = new;
		if (new) {
			unsigned long gfn = gpa_to_gfn(APIC_DEFAULT_PHYS_BASE);
			kvm_zap_gfn_range(kvm, gfn, gfn+1);
		}
	} else {
		kvm->arch.apicv_inhibit_reasons = new;
	}
}

void kvm_set_or_clear_apicv_inhibit(struct kvm *kvm,
				    enum kvm_apicv_inhibit reason, bool set)
{
	if (!enable_apicv)
		return;

	down_write(&kvm->arch.apicv_update_lock);
	__kvm_set_or_clear_apicv_inhibit(kvm, reason, set);
	up_write(&kvm->arch.apicv_update_lock);
}
EXPORT_SYMBOL_GPL(kvm_set_or_clear_apicv_inhibit);

static void vcpu_scan_ioapic(struct kvm_vcpu *vcpu)
{
	if (!kvm_apic_present(vcpu))
		return;

	bitmap_zero(vcpu->arch.ioapic_handled_vectors, 256);

	if (irqchip_split(vcpu->kvm))
		kvm_scan_ioapic_routes(vcpu, vcpu->arch.ioapic_handled_vectors);
	else {
		static_call_cond(kvm_x86_sync_pir_to_irr)(vcpu);
		if (ioapic_in_kernel(vcpu->kvm))
			kvm_ioapic_scan_entry(vcpu, vcpu->arch.ioapic_handled_vectors);
	}

	if (is_guest_mode(vcpu))
		vcpu->arch.load_eoi_exitmap_pending = true;
	else
		kvm_make_request(KVM_REQ_LOAD_EOI_EXITMAP, vcpu);
}

static void vcpu_load_eoi_exitmap(struct kvm_vcpu *vcpu)
{
	u64 eoi_exit_bitmap[4];

	if (!kvm_apic_hw_enabled(vcpu->arch.apic))
		return;

	if (to_hv_vcpu(vcpu)) {
		bitmap_or((ulong *)eoi_exit_bitmap,
			  vcpu->arch.ioapic_handled_vectors,
			  to_hv_synic(vcpu)->vec_bitmap, 256);
		static_call_cond(kvm_x86_load_eoi_exitmap)(vcpu, eoi_exit_bitmap);
		return;
	}

	static_call_cond(kvm_x86_load_eoi_exitmap)(
		vcpu, (u64 *)vcpu->arch.ioapic_handled_vectors);
}

void kvm_arch_mmu_notifier_invalidate_range(struct kvm *kvm,
					    unsigned long start, unsigned long end)
{
	unsigned long apic_address;

	/*
	 * The physical address of apic access page is stored in the VMCS.
	 * Update it when it becomes invalid.
	 */
	apic_address = gfn_to_hva(kvm, APIC_DEFAULT_PHYS_BASE >> PAGE_SHIFT);
	if (start <= apic_address && apic_address < end)
		kvm_make_all_cpus_request(kvm, KVM_REQ_APIC_PAGE_RELOAD);
}

void kvm_arch_guest_memory_reclaimed(struct kvm *kvm)
{
	static_call_cond(kvm_x86_guest_memory_reclaimed)(kvm);
}

static void kvm_vcpu_reload_apic_access_page(struct kvm_vcpu *vcpu)
{
	if (!lapic_in_kernel(vcpu))
		return;

	static_call_cond(kvm_x86_set_apic_access_page_addr)(vcpu);
}

void __kvm_request_immediate_exit(struct kvm_vcpu *vcpu)
{
	smp_send_reschedule(vcpu->cpu);
}
EXPORT_SYMBOL_GPL(__kvm_request_immediate_exit);

/*
 * Called within kvm->srcu read side.
 * Returns 1 to let vcpu_run() continue the guest execution loop without
 * exiting to the userspace.  Otherwise, the value will be returned to the
 * userspace.
 */
static int vcpu_enter_guest(struct kvm_vcpu *vcpu)
{
	int r;
	bool req_int_win =
		dm_request_for_irq_injection(vcpu) &&
		kvm_cpu_accept_dm_intr(vcpu);
	fastpath_t exit_fastpath;

	bool req_immediate_exit = false;

	/* Forbid vmenter if vcpu dirty ring is soft-full */
	if (unlikely(vcpu->kvm->dirty_ring_size &&
		     kvm_dirty_ring_soft_full(&vcpu->dirty_ring))) {
		vcpu->run->exit_reason = KVM_EXIT_DIRTY_RING_FULL;
		trace_kvm_dirty_ring_exit(vcpu);
		r = 0;
		goto out;
	}

	if (kvm_request_pending(vcpu)) {
		if (kvm_check_request(KVM_REQ_VM_DEAD, vcpu)) {
			r = -EIO;
			goto out;
		}
		if (kvm_check_request(KVM_REQ_GET_NESTED_STATE_PAGES, vcpu)) {
			if (unlikely(!kvm_x86_ops.nested_ops->get_nested_state_pages(vcpu))) {
				r = 0;
				goto out;
			}
		}
		if (kvm_check_request(KVM_REQ_MMU_FREE_OBSOLETE_ROOTS, vcpu))
			kvm_mmu_free_obsolete_roots(vcpu);
		if (kvm_check_request(KVM_REQ_MIGRATE_TIMER, vcpu))
			__kvm_migrate_timers(vcpu);
		if (kvm_check_request(KVM_REQ_MASTERCLOCK_UPDATE, vcpu))
			kvm_update_masterclock(vcpu->kvm);
		if (kvm_check_request(KVM_REQ_GLOBAL_CLOCK_UPDATE, vcpu))
			kvm_gen_kvmclock_update(vcpu);
		if (kvm_check_request(KVM_REQ_CLOCK_UPDATE, vcpu)) {
			r = kvm_guest_time_update(vcpu);
			if (unlikely(r))
				goto out;
		}
		if (kvm_check_request(KVM_REQ_MMU_SYNC, vcpu))
			kvm_mmu_sync_roots(vcpu);
		if (kvm_check_request(KVM_REQ_LOAD_MMU_PGD, vcpu))
			kvm_mmu_load_pgd(vcpu);
		if (kvm_check_request(KVM_REQ_TLB_FLUSH, vcpu)) {
			kvm_vcpu_flush_tlb_all(vcpu);

			/* Flushing all ASIDs flushes the current ASID... */
			kvm_clear_request(KVM_REQ_TLB_FLUSH_CURRENT, vcpu);
		}
		kvm_service_local_tlb_flush_requests(vcpu);

		if (kvm_check_request(KVM_REQ_REPORT_TPR_ACCESS, vcpu)) {
			vcpu->run->exit_reason = KVM_EXIT_TPR_ACCESS;
			r = 0;
			goto out;
		}
		if (kvm_check_request(KVM_REQ_TRIPLE_FAULT, vcpu)) {
			if (is_guest_mode(vcpu)) {
				kvm_x86_ops.nested_ops->triple_fault(vcpu);
			} else {
				vcpu->run->exit_reason = KVM_EXIT_SHUTDOWN;
				vcpu->mmio_needed = 0;
				r = 0;
				goto out;
			}
		}
		if (kvm_check_request(KVM_REQ_APF_HALT, vcpu)) {
			/* Page is swapped out. Do synthetic halt */
			vcpu->arch.apf.halted = true;
			r = 1;
			goto out;
		}
		if (kvm_check_request(KVM_REQ_STEAL_UPDATE, vcpu))
			record_steal_time(vcpu);
		if (kvm_check_request(KVM_REQ_SMI, vcpu))
			process_smi(vcpu);
		if (kvm_check_request(KVM_REQ_NMI, vcpu))
			process_nmi(vcpu);
		if (kvm_check_request(KVM_REQ_PMU, vcpu))
			kvm_pmu_handle_event(vcpu);
		if (kvm_check_request(KVM_REQ_PMI, vcpu))
			kvm_pmu_deliver_pmi(vcpu);
		if (kvm_check_request(KVM_REQ_IOAPIC_EOI_EXIT, vcpu)) {
			BUG_ON(vcpu->arch.pending_ioapic_eoi > 255);
			if (test_bit(vcpu->arch.pending_ioapic_eoi,
				     vcpu->arch.ioapic_handled_vectors)) {
				vcpu->run->exit_reason = KVM_EXIT_IOAPIC_EOI;
				vcpu->run->eoi.vector =
						vcpu->arch.pending_ioapic_eoi;
				r = 0;
				goto out;
			}
		}
		if (kvm_check_request(KVM_REQ_SCAN_IOAPIC, vcpu))
			vcpu_scan_ioapic(vcpu);
		if (kvm_check_request(KVM_REQ_LOAD_EOI_EXITMAP, vcpu))
			vcpu_load_eoi_exitmap(vcpu);
		if (kvm_check_request(KVM_REQ_APIC_PAGE_RELOAD, vcpu))
			kvm_vcpu_reload_apic_access_page(vcpu);
		if (kvm_check_request(KVM_REQ_HV_CRASH, vcpu)) {
			vcpu->run->exit_reason = KVM_EXIT_SYSTEM_EVENT;
			vcpu->run->system_event.type = KVM_SYSTEM_EVENT_CRASH;
			vcpu->run->system_event.ndata = 0;
			r = 0;
			goto out;
		}
		if (kvm_check_request(KVM_REQ_HV_RESET, vcpu)) {
			vcpu->run->exit_reason = KVM_EXIT_SYSTEM_EVENT;
			vcpu->run->system_event.type = KVM_SYSTEM_EVENT_RESET;
			vcpu->run->system_event.ndata = 0;
			r = 0;
			goto out;
		}
		if (kvm_check_request(KVM_REQ_HV_EXIT, vcpu)) {
			struct kvm_vcpu_hv *hv_vcpu = to_hv_vcpu(vcpu);

			vcpu->run->exit_reason = KVM_EXIT_HYPERV;
			vcpu->run->hyperv = hv_vcpu->exit;
			r = 0;
			goto out;
		}

		/*
		 * KVM_REQ_HV_STIMER has to be processed after
		 * KVM_REQ_CLOCK_UPDATE, because Hyper-V SynIC timers
		 * depend on the guest clock being up-to-date
		 */
		if (kvm_check_request(KVM_REQ_HV_STIMER, vcpu))
			kvm_hv_process_stimers(vcpu);
		if (kvm_check_request(KVM_REQ_APICV_UPDATE, vcpu))
			kvm_vcpu_update_apicv(vcpu);
		if (kvm_check_request(KVM_REQ_APF_READY, vcpu))
			kvm_check_async_pf_completion(vcpu);
		if (kvm_check_request(KVM_REQ_MSR_FILTER_CHANGED, vcpu))
			static_call(kvm_x86_msr_filter_changed)(vcpu);

		if (kvm_check_request(KVM_REQ_UPDATE_CPU_DIRTY_LOGGING, vcpu))
			static_call(kvm_x86_update_cpu_dirty_logging)(vcpu);
	}

	if (kvm_check_request(KVM_REQ_EVENT, vcpu) || req_int_win ||
	    kvm_xen_has_interrupt(vcpu)) {
		++vcpu->stat.req_event;
		r = kvm_apic_accept_events(vcpu);
		if (r < 0) {
			r = 0;
			goto out;
		}
		if (vcpu->arch.mp_state == KVM_MP_STATE_INIT_RECEIVED) {
			r = 1;
			goto out;
		}

		r = inject_pending_event(vcpu, &req_immediate_exit);
		if (r < 0) {
			r = 0;
			goto out;
		}
		if (req_int_win)
			static_call(kvm_x86_enable_irq_window)(vcpu);

		if (kvm_lapic_enabled(vcpu)) {
			update_cr8_intercept(vcpu);
			kvm_lapic_sync_to_vapic(vcpu);
		}
	}

	r = kvm_mmu_reload(vcpu);
	if (unlikely(r)) {
		goto cancel_injection;
	}

	preempt_disable();

	static_call(kvm_x86_prepare_switch_to_guest)(vcpu);

	/*
	 * Disable IRQs before setting IN_GUEST_MODE.  Posted interrupt
	 * IPI are then delayed after guest entry, which ensures that they
	 * result in virtual interrupt delivery.
	 */
	local_irq_disable();

	/* Store vcpu->apicv_active before vcpu->mode.  */
	smp_store_release(&vcpu->mode, IN_GUEST_MODE);

	kvm_vcpu_srcu_read_unlock(vcpu);

	/*
	 * 1) We should set ->mode before checking ->requests.  Please see
	 * the comment in kvm_vcpu_exiting_guest_mode().
	 *
	 * 2) For APICv, we should set ->mode before checking PID.ON. This
	 * pairs with the memory barrier implicit in pi_test_and_set_on
	 * (see vmx_deliver_posted_interrupt).
	 *
	 * 3) This also orders the write to mode from any reads to the page
	 * tables done while the VCPU is running.  Please see the comment
	 * in kvm_flush_remote_tlbs.
	 */
	smp_mb__after_srcu_read_unlock();

	/*
	 * Process pending posted interrupts to handle the case where the
	 * notification IRQ arrived in the host, or was never sent (because the
	 * target vCPU wasn't running).  Do this regardless of the vCPU's APICv
	 * status, KVM doesn't update assigned devices when APICv is inhibited,
	 * i.e. they can post interrupts even if APICv is temporarily disabled.
	 */
	if (kvm_lapic_enabled(vcpu))
		static_call_cond(kvm_x86_sync_pir_to_irr)(vcpu);

	if (kvm_vcpu_exit_request(vcpu)) {
		vcpu->mode = OUTSIDE_GUEST_MODE;
		smp_wmb();
		local_irq_enable();
		preempt_enable();
		kvm_vcpu_srcu_read_lock(vcpu);
		r = 1;
		goto cancel_injection;
	}

	if (req_immediate_exit) {
		kvm_make_request(KVM_REQ_EVENT, vcpu);
		static_call(kvm_x86_request_immediate_exit)(vcpu);
	}

	fpregs_assert_state_consistent();
	if (test_thread_flag(TIF_NEED_FPU_LOAD))
		switch_fpu_return();

	if (vcpu->arch.guest_fpu.xfd_err)
		wrmsrl(MSR_IA32_XFD_ERR, vcpu->arch.guest_fpu.xfd_err);

	if (unlikely(vcpu->arch.switch_db_regs)) {
		set_debugreg(0, 7);
		set_debugreg(vcpu->arch.eff_db[0], 0);
		set_debugreg(vcpu->arch.eff_db[1], 1);
		set_debugreg(vcpu->arch.eff_db[2], 2);
		set_debugreg(vcpu->arch.eff_db[3], 3);
	} else if (unlikely(hw_breakpoint_active())) {
		set_debugreg(0, 7);
	}

	guest_timing_enter_irqoff();

	for (;;) {
		/*
		 * Assert that vCPU vs. VM APICv state is consistent.  An APICv
		 * update must kick and wait for all vCPUs before toggling the
		 * per-VM state, and responsing vCPUs must wait for the update
		 * to complete before servicing KVM_REQ_APICV_UPDATE.
		 */
		WARN_ON_ONCE(kvm_vcpu_apicv_activated(vcpu) != kvm_vcpu_apicv_active(vcpu));

		exit_fastpath = static_call(kvm_x86_vcpu_run)(vcpu);
		if (likely(exit_fastpath != EXIT_FASTPATH_REENTER_GUEST))
			break;

		if (kvm_lapic_enabled(vcpu))
			static_call_cond(kvm_x86_sync_pir_to_irr)(vcpu);

		if (unlikely(kvm_vcpu_exit_request(vcpu))) {
			exit_fastpath = EXIT_FASTPATH_EXIT_HANDLED;
			break;
		}
	}

	/*
	 * Do this here before restoring debug registers on the host.  And
	 * since we do this before handling the vmexit, a DR access vmexit
	 * can (a) read the correct value of the debug registers, (b) set
	 * KVM_DEBUGREG_WONT_EXIT again.
	 */
	if (unlikely(vcpu->arch.switch_db_regs & KVM_DEBUGREG_WONT_EXIT)) {
		WARN_ON(vcpu->guest_debug & KVM_GUESTDBG_USE_HW_BP);
		static_call(kvm_x86_sync_dirty_debug_regs)(vcpu);
		kvm_update_dr0123(vcpu);
		kvm_update_dr7(vcpu);
	}

	/*
	 * If the guest has used debug registers, at least dr7
	 * will be disabled while returning to the host.
	 * If we don't have active breakpoints in the host, we don't
	 * care about the messed up debug address registers. But if
	 * we have some of them active, restore the old state.
	 */
	if (hw_breakpoint_active())
		hw_breakpoint_restore();

	vcpu->arch.last_vmentry_cpu = vcpu->cpu;
	vcpu->arch.last_guest_tsc = kvm_read_l1_tsc(vcpu, rdtsc());

	vcpu->mode = OUTSIDE_GUEST_MODE;
	smp_wmb();

	/*
	 * Sync xfd before calling handle_exit_irqoff() which may
	 * rely on the fact that guest_fpu::xfd is up-to-date (e.g.
	 * in #NM irqoff handler).
	 */
	if (vcpu->arch.xfd_no_write_intercept)
		fpu_sync_guest_vmexit_xfd_state();

	static_call(kvm_x86_handle_exit_irqoff)(vcpu);

	if (vcpu->arch.guest_fpu.xfd_err)
		wrmsrl(MSR_IA32_XFD_ERR, 0);

	/*
	 * Consume any pending interrupts, including the possible source of
	 * VM-Exit on SVM and any ticks that occur between VM-Exit and now.
	 * An instruction is required after local_irq_enable() to fully unblock
	 * interrupts on processors that implement an interrupt shadow, the
	 * stat.exits increment will do nicely.
	 */
	kvm_before_interrupt(vcpu, KVM_HANDLING_IRQ);
	local_irq_enable();
	++vcpu->stat.exits;
	local_irq_disable();
	kvm_after_interrupt(vcpu);

	/*
	 * Wait until after servicing IRQs to account guest time so that any
	 * ticks that occurred while running the guest are properly accounted
	 * to the guest.  Waiting until IRQs are enabled degrades the accuracy
	 * of accounting via context tracking, but the loss of accuracy is
	 * acceptable for all known use cases.
	 */
	guest_timing_exit_irqoff();

	local_irq_enable();
	preempt_enable();

	kvm_vcpu_srcu_read_lock(vcpu);

	/*
	 * Profile KVM exit RIPs:
	 */
	if (unlikely(prof_on == KVM_PROFILING)) {
		unsigned long rip = kvm_rip_read(vcpu);
		profile_hit(KVM_PROFILING, (void *)rip);
	}

	if (unlikely(vcpu->arch.tsc_always_catchup))
		kvm_make_request(KVM_REQ_CLOCK_UPDATE, vcpu);

	if (vcpu->arch.apic_attention)
		kvm_lapic_sync_from_vapic(vcpu);

	r = static_call(kvm_x86_handle_exit)(vcpu, exit_fastpath);
	return r;

cancel_injection:
	if (req_immediate_exit)
		kvm_make_request(KVM_REQ_EVENT, vcpu);
	static_call(kvm_x86_cancel_injection)(vcpu);
	if (unlikely(vcpu->arch.apic_attention))
		kvm_lapic_sync_from_vapic(vcpu);
out:
	return r;
}

/* Called within kvm->srcu read side.  */
static inline int vcpu_block(struct kvm_vcpu *vcpu)
{
	bool hv_timer;

	if (!kvm_arch_vcpu_runnable(vcpu)) {
		/*
		 * Switch to the software timer before halt-polling/blocking as
		 * the guest's timer may be a break event for the vCPU, and the
		 * hypervisor timer runs only when the CPU is in guest mode.
		 * Switch before halt-polling so that KVM recognizes an expired
		 * timer before blocking.
		 */
		hv_timer = kvm_lapic_hv_timer_in_use(vcpu);
		if (hv_timer)
			kvm_lapic_switch_to_sw_timer(vcpu);

		kvm_vcpu_srcu_read_unlock(vcpu);
		if (vcpu->arch.mp_state == KVM_MP_STATE_HALTED)
			kvm_vcpu_halt(vcpu);
		else
			kvm_vcpu_block(vcpu);
		kvm_vcpu_srcu_read_lock(vcpu);

		if (hv_timer)
			kvm_lapic_switch_to_hv_timer(vcpu);

		if (!kvm_check_request(KVM_REQ_UNHALT, vcpu))
			return 1;
	}

	if (kvm_apic_accept_events(vcpu) < 0)
		return 0;
	switch(vcpu->arch.mp_state) {
	case KVM_MP_STATE_HALTED:
	case KVM_MP_STATE_AP_RESET_HOLD:
		vcpu->arch.pv.pv_unhalted = false;
		vcpu->arch.mp_state =
			KVM_MP_STATE_RUNNABLE;
		fallthrough;
	case KVM_MP_STATE_RUNNABLE:
		vcpu->arch.apf.halted = false;
		break;
	case KVM_MP_STATE_INIT_RECEIVED:
		break;
	default:
		return -EINTR;
	}
	return 1;
}

static inline bool kvm_vcpu_running(struct kvm_vcpu *vcpu)
{
	if (is_guest_mode(vcpu))
		kvm_check_nested_events(vcpu);

	return (vcpu->arch.mp_state == KVM_MP_STATE_RUNNABLE &&
		!vcpu->arch.apf.halted);
}

/* Called within kvm->srcu read side.  */
static int vcpu_run(struct kvm_vcpu *vcpu)
{
	int r;

	vcpu->arch.l1tf_flush_l1d = true;

	for (;;) {
		/*
		 * If another guest vCPU requests a PV TLB flush in the middle
		 * of instruction emulation, the rest of the emulation could
		 * use a stale page translation. Assume that any code after
		 * this point can start executing an instruction.
		 */
		vcpu->arch.at_instruction_boundary = false;
		if (kvm_vcpu_running(vcpu)) {
			r = vcpu_enter_guest(vcpu);
		} else {
			r = vcpu_block(vcpu);
		}

		if (r <= 0)
			break;

		kvm_clear_request(KVM_REQ_UNBLOCK, vcpu);
		if (kvm_xen_has_pending_events(vcpu))
			kvm_xen_inject_pending_events(vcpu);

		if (kvm_cpu_has_pending_timer(vcpu))
			kvm_inject_pending_timer_irqs(vcpu);

		if (dm_request_for_irq_injection(vcpu) &&
			kvm_vcpu_ready_for_interrupt_injection(vcpu)) {
			r = 0;
			vcpu->run->exit_reason = KVM_EXIT_IRQ_WINDOW_OPEN;
			++vcpu->stat.request_irq_exits;
			break;
		}

		if (__xfer_to_guest_mode_work_pending()) {
			kvm_vcpu_srcu_read_unlock(vcpu);
			r = xfer_to_guest_mode_handle_work(vcpu);
			kvm_vcpu_srcu_read_lock(vcpu);
			if (r)
				return r;
		}
	}

	return r;
}

static inline int complete_emulated_io(struct kvm_vcpu *vcpu)
{
	return kvm_emulate_instruction(vcpu, EMULTYPE_NO_DECODE);
}

static int complete_emulated_pio(struct kvm_vcpu *vcpu)
{
	BUG_ON(!vcpu->arch.pio.count);

	return complete_emulated_io(vcpu);
}

/*
 * Implements the following, as a state machine:
 *
 * read:
 *   for each fragment
 *     for each mmio piece in the fragment
 *       write gpa, len
 *       exit
 *       copy data
 *   execute insn
 *
 * write:
 *   for each fragment
 *     for each mmio piece in the fragment
 *       write gpa, len
 *       copy data
 *       exit
 */
static int complete_emulated_mmio(struct kvm_vcpu *vcpu)
{
	struct kvm_run *run = vcpu->run;
	struct kvm_mmio_fragment *frag;
	unsigned len;

	BUG_ON(!vcpu->mmio_needed);

	/* Complete previous fragment */
	frag = &vcpu->mmio_fragments[vcpu->mmio_cur_fragment];
	len = min(8u, frag->len);
	if (!vcpu->mmio_is_write)
		memcpy(frag->data, run->mmio.data, len);

	if (frag->len <= 8) {
		/* Switch to the next fragment. */
		frag++;
		vcpu->mmio_cur_fragment++;
	} else {
		/* Go forward to the next mmio piece. */
		frag->data += len;
		frag->gpa += len;
		frag->len -= len;
	}

	if (vcpu->mmio_cur_fragment >= vcpu->mmio_nr_fragments) {
		vcpu->mmio_needed = 0;

		/* FIXME: return into emulator if single-stepping.  */
		if (vcpu->mmio_is_write)
			return 1;
		vcpu->mmio_read_completed = 1;
		return complete_emulated_io(vcpu);
	}

	run->exit_reason = KVM_EXIT_MMIO;
	run->mmio.phys_addr = frag->gpa;
	if (vcpu->mmio_is_write)
		memcpy(run->mmio.data, frag->data, min(8u, frag->len));
	run->mmio.len = min(8u, frag->len);
	run->mmio.is_write = vcpu->mmio_is_write;
	vcpu->arch.complete_userspace_io = complete_emulated_mmio;
	return 0;
}

/* Swap (qemu) user FPU context for the guest FPU context. */
static void kvm_load_guest_fpu(struct kvm_vcpu *vcpu)
{
	/* Exclude PKRU, it's restored separately immediately after VM-Exit. */
	fpu_swap_kvm_fpstate(&vcpu->arch.guest_fpu, true);
	trace_kvm_fpu(1);
}

/* When vcpu_run ends, restore user space FPU context. */
static void kvm_put_guest_fpu(struct kvm_vcpu *vcpu)
{
	fpu_swap_kvm_fpstate(&vcpu->arch.guest_fpu, false);
	++vcpu->stat.fpu_reload;
	trace_kvm_fpu(0);
}

int kvm_arch_vcpu_ioctl_run(struct kvm_vcpu *vcpu)
{
	struct kvm_run *kvm_run = vcpu->run;
	int r;

	vcpu_load(vcpu);
	kvm_sigset_activate(vcpu);
	kvm_run->flags = 0;
	kvm_load_guest_fpu(vcpu);

	kvm_vcpu_srcu_read_lock(vcpu);
	if (unlikely(vcpu->arch.mp_state == KVM_MP_STATE_UNINITIALIZED)) {
		if (kvm_run->immediate_exit) {
			r = -EINTR;
			goto out;
		}
		/*
		 * It should be impossible for the hypervisor timer to be in
		 * use before KVM has ever run the vCPU.
		 */
		WARN_ON_ONCE(kvm_lapic_hv_timer_in_use(vcpu));

		kvm_vcpu_srcu_read_unlock(vcpu);
		kvm_vcpu_block(vcpu);
		kvm_vcpu_srcu_read_lock(vcpu);

		if (kvm_apic_accept_events(vcpu) < 0) {
			r = 0;
			goto out;
		}
		kvm_clear_request(KVM_REQ_UNHALT, vcpu);
		r = -EAGAIN;
		if (signal_pending(current)) {
			r = -EINTR;
			kvm_run->exit_reason = KVM_EXIT_INTR;
			++vcpu->stat.signal_exits;
		}
		goto out;
	}

	if ((kvm_run->kvm_valid_regs & ~KVM_SYNC_X86_VALID_FIELDS) ||
	    (kvm_run->kvm_dirty_regs & ~KVM_SYNC_X86_VALID_FIELDS)) {
		r = -EINVAL;
		goto out;
	}

	if (kvm_run->kvm_dirty_regs) {
		r = sync_regs(vcpu);
		if (r != 0)
			goto out;
	}

	/* re-sync apic's tpr */
	if (!lapic_in_kernel(vcpu)) {
		if (kvm_set_cr8(vcpu, kvm_run->cr8) != 0) {
			r = -EINVAL;
			goto out;
		}
	}

	if (unlikely(vcpu->arch.complete_userspace_io)) {
		int (*cui)(struct kvm_vcpu *) = vcpu->arch.complete_userspace_io;
		vcpu->arch.complete_userspace_io = NULL;
		r = cui(vcpu);
		if (r <= 0)
			goto out;
	} else
		WARN_ON(vcpu->arch.pio.count || vcpu->mmio_needed);

	if (kvm_run->immediate_exit) {
		r = -EINTR;
		goto out;
	}

	r = static_call(kvm_x86_vcpu_pre_run)(vcpu);
	if (r <= 0)
		goto out;

	r = vcpu_run(vcpu);

out:
	kvm_put_guest_fpu(vcpu);
	if (kvm_run->kvm_valid_regs)
		store_regs(vcpu);
	post_kvm_run_save(vcpu);
	kvm_vcpu_srcu_read_unlock(vcpu);

	kvm_sigset_deactivate(vcpu);
	vcpu_put(vcpu);
	return r;
}

static void __get_regs(struct kvm_vcpu *vcpu, struct kvm_regs *regs)
{
	if (vcpu->arch.emulate_regs_need_sync_to_vcpu) {
		/*
		 * We are here if userspace calls get_regs() in the middle of
		 * instruction emulation. Registers state needs to be copied
		 * back from emulation context to vcpu. Userspace shouldn't do
		 * that usually, but some bad designed PV devices (vmware
		 * backdoor interface) need this to work
		 */
		emulator_writeback_register_cache(vcpu->arch.emulate_ctxt);
		vcpu->arch.emulate_regs_need_sync_to_vcpu = false;
	}
	regs->rax = kvm_rax_read(vcpu);
	regs->rbx = kvm_rbx_read(vcpu);
	regs->rcx = kvm_rcx_read(vcpu);
	regs->rdx = kvm_rdx_read(vcpu);
	regs->rsi = kvm_rsi_read(vcpu);
	regs->rdi = kvm_rdi_read(vcpu);
	regs->rsp = kvm_rsp_read(vcpu);
	regs->rbp = kvm_rbp_read(vcpu);
#ifdef CONFIG_X86_64
	regs->r8 = kvm_r8_read(vcpu);
	regs->r9 = kvm_r9_read(vcpu);
	regs->r10 = kvm_r10_read(vcpu);
	regs->r11 = kvm_r11_read(vcpu);
	regs->r12 = kvm_r12_read(vcpu);
	regs->r13 = kvm_r13_read(vcpu);
	regs->r14 = kvm_r14_read(vcpu);
	regs->r15 = kvm_r15_read(vcpu);
#endif

	regs->rip = kvm_rip_read(vcpu);
	regs->rflags = kvm_get_rflags(vcpu);
}

int kvm_arch_vcpu_ioctl_get_regs(struct kvm_vcpu *vcpu, struct kvm_regs *regs)
{
	vcpu_load(vcpu);
	__get_regs(vcpu, regs);
	vcpu_put(vcpu);
	return 0;
}

static void __set_regs(struct kvm_vcpu *vcpu, struct kvm_regs *regs)
{
	vcpu->arch.emulate_regs_need_sync_from_vcpu = true;
	vcpu->arch.emulate_regs_need_sync_to_vcpu = false;

	kvm_rax_write(vcpu, regs->rax);
	kvm_rbx_write(vcpu, regs->rbx);
	kvm_rcx_write(vcpu, regs->rcx);
	kvm_rdx_write(vcpu, regs->rdx);
	kvm_rsi_write(vcpu, regs->rsi);
	kvm_rdi_write(vcpu, regs->rdi);
	kvm_rsp_write(vcpu, regs->rsp);
	kvm_rbp_write(vcpu, regs->rbp);
#ifdef CONFIG_X86_64
	kvm_r8_write(vcpu, regs->r8);
	kvm_r9_write(vcpu, regs->r9);
	kvm_r10_write(vcpu, regs->r10);
	kvm_r11_write(vcpu, regs->r11);
	kvm_r12_write(vcpu, regs->r12);
	kvm_r13_write(vcpu, regs->r13);
	kvm_r14_write(vcpu, regs->r14);
	kvm_r15_write(vcpu, regs->r15);
#endif

	kvm_rip_write(vcpu, regs->rip);
	kvm_set_rflags(vcpu, regs->rflags | X86_EFLAGS_FIXED);

	vcpu->arch.exception.pending = false;

	kvm_make_request(KVM_REQ_EVENT, vcpu);
}

int kvm_arch_vcpu_ioctl_set_regs(struct kvm_vcpu *vcpu, struct kvm_regs *regs)
{
	vcpu_load(vcpu);
	__set_regs(vcpu, regs);
	vcpu_put(vcpu);
	return 0;
}

static void __get_sregs_common(struct kvm_vcpu *vcpu, struct kvm_sregs *sregs)
{
	struct desc_ptr dt;

	if (vcpu->arch.guest_state_protected)
		goto skip_protected_regs;

	kvm_get_segment(vcpu, &sregs->cs, VCPU_SREG_CS);
	kvm_get_segment(vcpu, &sregs->ds, VCPU_SREG_DS);
	kvm_get_segment(vcpu, &sregs->es, VCPU_SREG_ES);
	kvm_get_segment(vcpu, &sregs->fs, VCPU_SREG_FS);
	kvm_get_segment(vcpu, &sregs->gs, VCPU_SREG_GS);
	kvm_get_segment(vcpu, &sregs->ss, VCPU_SREG_SS);

	kvm_get_segment(vcpu, &sregs->tr, VCPU_SREG_TR);
	kvm_get_segment(vcpu, &sregs->ldt, VCPU_SREG_LDTR);

	static_call(kvm_x86_get_idt)(vcpu, &dt);
	sregs->idt.limit = dt.size;
	sregs->idt.base = dt.address;
	static_call(kvm_x86_get_gdt)(vcpu, &dt);
	sregs->gdt.limit = dt.size;
	sregs->gdt.base = dt.address;

	sregs->cr2 = vcpu->arch.cr2;
	sregs->cr3 = kvm_read_cr3(vcpu);

skip_protected_regs:
	sregs->cr0 = kvm_read_cr0(vcpu);
	sregs->cr4 = kvm_read_cr4(vcpu);
	sregs->cr8 = kvm_get_cr8(vcpu);
	sregs->efer = vcpu->arch.efer;
	sregs->apic_base = kvm_get_apic_base(vcpu);
}

static void __get_sregs(struct kvm_vcpu *vcpu, struct kvm_sregs *sregs)
{
	__get_sregs_common(vcpu, sregs);

	if (vcpu->arch.guest_state_protected)
		return;

	if (vcpu->arch.interrupt.injected && !vcpu->arch.interrupt.soft)
		set_bit(vcpu->arch.interrupt.nr,
			(unsigned long *)sregs->interrupt_bitmap);
}

static void __get_sregs2(struct kvm_vcpu *vcpu, struct kvm_sregs2 *sregs2)
{
	int i;

	__get_sregs_common(vcpu, (struct kvm_sregs *)sregs2);

	if (vcpu->arch.guest_state_protected)
		return;

	if (is_pae_paging(vcpu)) {
		for (i = 0 ; i < 4 ; i++)
			sregs2->pdptrs[i] = kvm_pdptr_read(vcpu, i);
		sregs2->flags |= KVM_SREGS2_FLAGS_PDPTRS_VALID;
	}
}

int kvm_arch_vcpu_ioctl_get_sregs(struct kvm_vcpu *vcpu,
				  struct kvm_sregs *sregs)
{
	vcpu_load(vcpu);
	__get_sregs(vcpu, sregs);
	vcpu_put(vcpu);
	return 0;
}

int kvm_arch_vcpu_ioctl_get_mpstate(struct kvm_vcpu *vcpu,
				    struct kvm_mp_state *mp_state)
{
	int r;

	vcpu_load(vcpu);
	if (kvm_mpx_supported())
		kvm_load_guest_fpu(vcpu);

	r = kvm_apic_accept_events(vcpu);
	if (r < 0)
		goto out;
	r = 0;

	if ((vcpu->arch.mp_state == KVM_MP_STATE_HALTED ||
	     vcpu->arch.mp_state == KVM_MP_STATE_AP_RESET_HOLD) &&
	    vcpu->arch.pv.pv_unhalted)
		mp_state->mp_state = KVM_MP_STATE_RUNNABLE;
	else
		mp_state->mp_state = vcpu->arch.mp_state;

out:
	if (kvm_mpx_supported())
		kvm_put_guest_fpu(vcpu);
	vcpu_put(vcpu);
	return r;
}

int kvm_arch_vcpu_ioctl_set_mpstate(struct kvm_vcpu *vcpu,
				    struct kvm_mp_state *mp_state)
{
	int ret = -EINVAL;

	vcpu_load(vcpu);

	if (!lapic_in_kernel(vcpu) &&
	    mp_state->mp_state != KVM_MP_STATE_RUNNABLE)
		goto out;

	/*
	 * KVM_MP_STATE_INIT_RECEIVED means the processor is in
	 * INIT state; latched init should be reported using
	 * KVM_SET_VCPU_EVENTS, so reject it here.
	 */
	if ((kvm_vcpu_latch_init(vcpu) || vcpu->arch.smi_pending) &&
	    (mp_state->mp_state == KVM_MP_STATE_SIPI_RECEIVED ||
	     mp_state->mp_state == KVM_MP_STATE_INIT_RECEIVED))
		goto out;

	if (mp_state->mp_state == KVM_MP_STATE_SIPI_RECEIVED) {
		vcpu->arch.mp_state = KVM_MP_STATE_INIT_RECEIVED;
		set_bit(KVM_APIC_SIPI, &vcpu->arch.apic->pending_events);
	} else
		vcpu->arch.mp_state = mp_state->mp_state;
	kvm_make_request(KVM_REQ_EVENT, vcpu);

	ret = 0;
out:
	vcpu_put(vcpu);
	return ret;
}

int kvm_task_switch(struct kvm_vcpu *vcpu, u16 tss_selector, int idt_index,
		    int reason, bool has_error_code, u32 error_code)
{
	struct x86_emulate_ctxt *ctxt = vcpu->arch.emulate_ctxt;
	int ret;

	init_emulate_ctxt(vcpu);

	ret = emulator_task_switch(ctxt, tss_selector, idt_index, reason,
				   has_error_code, error_code);
	if (ret) {
		vcpu->run->exit_reason = KVM_EXIT_INTERNAL_ERROR;
		vcpu->run->internal.suberror = KVM_INTERNAL_ERROR_EMULATION;
		vcpu->run->internal.ndata = 0;
		return 0;
	}

	kvm_rip_write(vcpu, ctxt->eip);
	kvm_set_rflags(vcpu, ctxt->eflags);
	return 1;
}
EXPORT_SYMBOL_GPL(kvm_task_switch);

static bool kvm_is_valid_sregs(struct kvm_vcpu *vcpu, struct kvm_sregs *sregs)
{
	if ((sregs->efer & EFER_LME) && (sregs->cr0 & X86_CR0_PG)) {
		/*
		 * When EFER.LME and CR0.PG are set, the processor is in
		 * 64-bit mode (though maybe in a 32-bit code segment).
		 * CR4.PAE and EFER.LMA must be set.
		 */
		if (!(sregs->cr4 & X86_CR4_PAE) || !(sregs->efer & EFER_LMA))
			return false;
		if (kvm_vcpu_is_illegal_gpa(vcpu, sregs->cr3))
			return false;
	} else {
		/*
		 * Not in 64-bit mode: EFER.LMA is clear and the code
		 * segment cannot be 64-bit.
		 */
		if (sregs->efer & EFER_LMA || sregs->cs.l)
			return false;
	}

	return kvm_is_valid_cr4(vcpu, sregs->cr4);
}

static int __set_sregs_common(struct kvm_vcpu *vcpu, struct kvm_sregs *sregs,
		int *mmu_reset_needed, bool update_pdptrs)
{
	struct msr_data apic_base_msr;
	int idx;
	struct desc_ptr dt;

	if (!kvm_is_valid_sregs(vcpu, sregs))
		return -EINVAL;

	apic_base_msr.data = sregs->apic_base;
	apic_base_msr.host_initiated = true;
	if (kvm_set_apic_base(vcpu, &apic_base_msr))
		return -EINVAL;

	if (vcpu->arch.guest_state_protected)
		return 0;

	dt.size = sregs->idt.limit;
	dt.address = sregs->idt.base;
	static_call(kvm_x86_set_idt)(vcpu, &dt);
	dt.size = sregs->gdt.limit;
	dt.address = sregs->gdt.base;
	static_call(kvm_x86_set_gdt)(vcpu, &dt);

	vcpu->arch.cr2 = sregs->cr2;
	*mmu_reset_needed |= kvm_read_cr3(vcpu) != sregs->cr3;
	vcpu->arch.cr3 = sregs->cr3;
	kvm_register_mark_dirty(vcpu, VCPU_EXREG_CR3);
	static_call_cond(kvm_x86_post_set_cr3)(vcpu, sregs->cr3);

	kvm_set_cr8(vcpu, sregs->cr8);

	*mmu_reset_needed |= vcpu->arch.efer != sregs->efer;
	static_call(kvm_x86_set_efer)(vcpu, sregs->efer);

	*mmu_reset_needed |= kvm_read_cr0(vcpu) != sregs->cr0;
	static_call(kvm_x86_set_cr0)(vcpu, sregs->cr0);
	vcpu->arch.cr0 = sregs->cr0;

	*mmu_reset_needed |= kvm_read_cr4(vcpu) != sregs->cr4;
	static_call(kvm_x86_set_cr4)(vcpu, sregs->cr4);

	if (update_pdptrs) {
		idx = srcu_read_lock(&vcpu->kvm->srcu);
		if (is_pae_paging(vcpu)) {
			load_pdptrs(vcpu, kvm_read_cr3(vcpu));
			*mmu_reset_needed = 1;
		}
		srcu_read_unlock(&vcpu->kvm->srcu, idx);
	}

	kvm_set_segment(vcpu, &sregs->cs, VCPU_SREG_CS);
	kvm_set_segment(vcpu, &sregs->ds, VCPU_SREG_DS);
	kvm_set_segment(vcpu, &sregs->es, VCPU_SREG_ES);
	kvm_set_segment(vcpu, &sregs->fs, VCPU_SREG_FS);
	kvm_set_segment(vcpu, &sregs->gs, VCPU_SREG_GS);
	kvm_set_segment(vcpu, &sregs->ss, VCPU_SREG_SS);

	kvm_set_segment(vcpu, &sregs->tr, VCPU_SREG_TR);
	kvm_set_segment(vcpu, &sregs->ldt, VCPU_SREG_LDTR);

	update_cr8_intercept(vcpu);

	/* Older userspace won't unhalt the vcpu on reset. */
	if (kvm_vcpu_is_bsp(vcpu) && kvm_rip_read(vcpu) == 0xfff0 &&
	    sregs->cs.selector == 0xf000 && sregs->cs.base == 0xffff0000 &&
	    !is_protmode(vcpu))
		vcpu->arch.mp_state = KVM_MP_STATE_RUNNABLE;

	return 0;
}

static int __set_sregs(struct kvm_vcpu *vcpu, struct kvm_sregs *sregs)
{
	int pending_vec, max_bits;
	int mmu_reset_needed = 0;
	int ret = __set_sregs_common(vcpu, sregs, &mmu_reset_needed, true);

	if (ret)
		return ret;

	if (mmu_reset_needed)
		kvm_mmu_reset_context(vcpu);

	max_bits = KVM_NR_INTERRUPTS;
	pending_vec = find_first_bit(
		(const unsigned long *)sregs->interrupt_bitmap, max_bits);

	if (pending_vec < max_bits) {
		kvm_queue_interrupt(vcpu, pending_vec, false);
		pr_debug("Set back pending irq %d\n", pending_vec);
		kvm_make_request(KVM_REQ_EVENT, vcpu);
	}
	return 0;
}

static int __set_sregs2(struct kvm_vcpu *vcpu, struct kvm_sregs2 *sregs2)
{
	int mmu_reset_needed = 0;
	bool valid_pdptrs = sregs2->flags & KVM_SREGS2_FLAGS_PDPTRS_VALID;
	bool pae = (sregs2->cr0 & X86_CR0_PG) && (sregs2->cr4 & X86_CR4_PAE) &&
		!(sregs2->efer & EFER_LMA);
	int i, ret;

	if (sregs2->flags & ~KVM_SREGS2_FLAGS_PDPTRS_VALID)
		return -EINVAL;

	if (valid_pdptrs && (!pae || vcpu->arch.guest_state_protected))
		return -EINVAL;

	ret = __set_sregs_common(vcpu, (struct kvm_sregs *)sregs2,
				 &mmu_reset_needed, !valid_pdptrs);
	if (ret)
		return ret;

	if (valid_pdptrs) {
		for (i = 0; i < 4 ; i++)
			kvm_pdptr_write(vcpu, i, sregs2->pdptrs[i]);

		kvm_register_mark_dirty(vcpu, VCPU_EXREG_PDPTR);
		mmu_reset_needed = 1;
		vcpu->arch.pdptrs_from_userspace = true;
	}
	if (mmu_reset_needed)
		kvm_mmu_reset_context(vcpu);
	return 0;
}

int kvm_arch_vcpu_ioctl_set_sregs(struct kvm_vcpu *vcpu,
				  struct kvm_sregs *sregs)
{
	int ret;

	vcpu_load(vcpu);
	ret = __set_sregs(vcpu, sregs);
	vcpu_put(vcpu);
	return ret;
}

static void kvm_arch_vcpu_guestdbg_update_apicv_inhibit(struct kvm *kvm)
{
	bool set = false;
	struct kvm_vcpu *vcpu;
	unsigned long i;

	if (!enable_apicv)
		return;

	down_write(&kvm->arch.apicv_update_lock);

	kvm_for_each_vcpu(i, vcpu, kvm) {
		if (vcpu->guest_debug & KVM_GUESTDBG_BLOCKIRQ) {
			set = true;
			break;
		}
	}
	__kvm_set_or_clear_apicv_inhibit(kvm, APICV_INHIBIT_REASON_BLOCKIRQ, set);
	up_write(&kvm->arch.apicv_update_lock);
}

int kvm_arch_vcpu_ioctl_set_guest_debug(struct kvm_vcpu *vcpu,
					struct kvm_guest_debug *dbg)
{
	unsigned long rflags;
	int i, r;

	if (vcpu->arch.guest_state_protected)
		return -EINVAL;

	vcpu_load(vcpu);

	if (dbg->control & (KVM_GUESTDBG_INJECT_DB | KVM_GUESTDBG_INJECT_BP)) {
		r = -EBUSY;
		if (vcpu->arch.exception.pending)
			goto out;
		if (dbg->control & KVM_GUESTDBG_INJECT_DB)
			kvm_queue_exception(vcpu, DB_VECTOR);
		else
			kvm_queue_exception(vcpu, BP_VECTOR);
	}

	/*
	 * Read rflags as long as potentially injected trace flags are still
	 * filtered out.
	 */
	rflags = kvm_get_rflags(vcpu);

	vcpu->guest_debug = dbg->control;
	if (!(vcpu->guest_debug & KVM_GUESTDBG_ENABLE))
		vcpu->guest_debug = 0;

	if (vcpu->guest_debug & KVM_GUESTDBG_USE_HW_BP) {
		for (i = 0; i < KVM_NR_DB_REGS; ++i)
			vcpu->arch.eff_db[i] = dbg->arch.debugreg[i];
		vcpu->arch.guest_debug_dr7 = dbg->arch.debugreg[7];
	} else {
		for (i = 0; i < KVM_NR_DB_REGS; i++)
			vcpu->arch.eff_db[i] = vcpu->arch.db[i];
	}
	kvm_update_dr7(vcpu);

	if (vcpu->guest_debug & KVM_GUESTDBG_SINGLESTEP)
		vcpu->arch.singlestep_rip = kvm_get_linear_rip(vcpu);

	/*
	 * Trigger an rflags update that will inject or remove the trace
	 * flags.
	 */
	kvm_set_rflags(vcpu, rflags);

	static_call(kvm_x86_update_exception_bitmap)(vcpu);

	kvm_arch_vcpu_guestdbg_update_apicv_inhibit(vcpu->kvm);

	r = 0;

out:
	vcpu_put(vcpu);
	return r;
}

/*
 * Translate a guest virtual address to a guest physical address.
 */
int kvm_arch_vcpu_ioctl_translate(struct kvm_vcpu *vcpu,
				    struct kvm_translation *tr)
{
	unsigned long vaddr = tr->linear_address;
	gpa_t gpa;
	int idx;

	vcpu_load(vcpu);

	idx = srcu_read_lock(&vcpu->kvm->srcu);
	gpa = kvm_mmu_gva_to_gpa_system(vcpu, vaddr, NULL);
	srcu_read_unlock(&vcpu->kvm->srcu, idx);
	tr->physical_address = gpa;
	tr->valid = gpa != UNMAPPED_GVA;
	tr->writeable = 1;
	tr->usermode = 0;

	vcpu_put(vcpu);
	return 0;
}

int kvm_arch_vcpu_ioctl_get_fpu(struct kvm_vcpu *vcpu, struct kvm_fpu *fpu)
{
	struct fxregs_state *fxsave;

	if (fpstate_is_confidential(&vcpu->arch.guest_fpu))
		return 0;

	vcpu_load(vcpu);

	fxsave = &vcpu->arch.guest_fpu.fpstate->regs.fxsave;
	memcpy(fpu->fpr, fxsave->st_space, 128);
	fpu->fcw = fxsave->cwd;
	fpu->fsw = fxsave->swd;
	fpu->ftwx = fxsave->twd;
	fpu->last_opcode = fxsave->fop;
	fpu->last_ip = fxsave->rip;
	fpu->last_dp = fxsave->rdp;
	memcpy(fpu->xmm, fxsave->xmm_space, sizeof(fxsave->xmm_space));

	vcpu_put(vcpu);
	return 0;
}

int kvm_arch_vcpu_ioctl_set_fpu(struct kvm_vcpu *vcpu, struct kvm_fpu *fpu)
{
	struct fxregs_state *fxsave;

	if (fpstate_is_confidential(&vcpu->arch.guest_fpu))
		return 0;

	vcpu_load(vcpu);

	fxsave = &vcpu->arch.guest_fpu.fpstate->regs.fxsave;

	memcpy(fxsave->st_space, fpu->fpr, 128);
	fxsave->cwd = fpu->fcw;
	fxsave->swd = fpu->fsw;
	fxsave->twd = fpu->ftwx;
	fxsave->fop = fpu->last_opcode;
	fxsave->rip = fpu->last_ip;
	fxsave->rdp = fpu->last_dp;
	memcpy(fxsave->xmm_space, fpu->xmm, sizeof(fxsave->xmm_space));

	vcpu_put(vcpu);
	return 0;
}

static void store_regs(struct kvm_vcpu *vcpu)
{
	BUILD_BUG_ON(sizeof(struct kvm_sync_regs) > SYNC_REGS_SIZE_BYTES);

	if (vcpu->run->kvm_valid_regs & KVM_SYNC_X86_REGS)
		__get_regs(vcpu, &vcpu->run->s.regs.regs);

	if (vcpu->run->kvm_valid_regs & KVM_SYNC_X86_SREGS)
		__get_sregs(vcpu, &vcpu->run->s.regs.sregs);

	if (vcpu->run->kvm_valid_regs & KVM_SYNC_X86_EVENTS)
		kvm_vcpu_ioctl_x86_get_vcpu_events(
				vcpu, &vcpu->run->s.regs.events);
}

static int sync_regs(struct kvm_vcpu *vcpu)
{
	if (vcpu->run->kvm_dirty_regs & KVM_SYNC_X86_REGS) {
		__set_regs(vcpu, &vcpu->run->s.regs.regs);
		vcpu->run->kvm_dirty_regs &= ~KVM_SYNC_X86_REGS;
	}
	if (vcpu->run->kvm_dirty_regs & KVM_SYNC_X86_SREGS) {
		if (__set_sregs(vcpu, &vcpu->run->s.regs.sregs))
			return -EINVAL;
		vcpu->run->kvm_dirty_regs &= ~KVM_SYNC_X86_SREGS;
	}
	if (vcpu->run->kvm_dirty_regs & KVM_SYNC_X86_EVENTS) {
		if (kvm_vcpu_ioctl_x86_set_vcpu_events(
				vcpu, &vcpu->run->s.regs.events))
			return -EINVAL;
		vcpu->run->kvm_dirty_regs &= ~KVM_SYNC_X86_EVENTS;
	}

	return 0;
}

int kvm_arch_vcpu_precreate(struct kvm *kvm, unsigned int id)
{
	if (kvm_check_tsc_unstable() && atomic_read(&kvm->online_vcpus) != 0)
		pr_warn_once("kvm: SMP vm created on host with unstable TSC; "
			     "guest TSC will not be reliable\n");

	return 0;
}

int kvm_arch_vcpu_create(struct kvm_vcpu *vcpu)
{
	struct page *page;
	int r;

	vcpu->arch.last_vmentry_cpu = -1;
	vcpu->arch.regs_avail = ~0;
	vcpu->arch.regs_dirty = ~0;

	if (!irqchip_in_kernel(vcpu->kvm) || kvm_vcpu_is_reset_bsp(vcpu))
		vcpu->arch.mp_state = KVM_MP_STATE_RUNNABLE;
	else
		vcpu->arch.mp_state = KVM_MP_STATE_UNINITIALIZED;

	r = kvm_mmu_create(vcpu);
	if (r < 0)
		return r;

	if (irqchip_in_kernel(vcpu->kvm)) {
		r = kvm_create_lapic(vcpu, lapic_timer_advance_ns);
		if (r < 0)
			goto fail_mmu_destroy;

		/*
		 * Defer evaluating inhibits until the vCPU is first run, as
		 * this vCPU will not get notified of any changes until this
		 * vCPU is visible to other vCPUs (marked online and added to
		 * the set of vCPUs).  Opportunistically mark APICv active as
		 * VMX in particularly is highly unlikely to have inhibits.
		 * Ignore the current per-VM APICv state so that vCPU creation
		 * is guaranteed to run with a deterministic value, the request
		 * will ensure the vCPU gets the correct state before VM-Entry.
		 */
		if (enable_apicv) {
			vcpu->arch.apicv_active = true;
			kvm_make_request(KVM_REQ_APICV_UPDATE, vcpu);
		}
	} else
		static_branch_inc(&kvm_has_noapic_vcpu);

	r = -ENOMEM;

	page = alloc_page(GFP_KERNEL_ACCOUNT | __GFP_ZERO);
	if (!page)
		goto fail_free_lapic;
	vcpu->arch.pio_data = page_address(page);

	vcpu->arch.mce_banks = kzalloc(KVM_MAX_MCE_BANKS * sizeof(u64) * 4,
				       GFP_KERNEL_ACCOUNT);
	if (!vcpu->arch.mce_banks)
		goto fail_free_pio_data;
	vcpu->arch.mcg_cap = KVM_MAX_MCE_BANKS;

	if (!zalloc_cpumask_var(&vcpu->arch.wbinvd_dirty_mask,
				GFP_KERNEL_ACCOUNT))
		goto fail_free_mce_banks;

	if (!alloc_emulate_ctxt(vcpu))
		goto free_wbinvd_dirty_mask;

	if (!fpu_alloc_guest_fpstate(&vcpu->arch.guest_fpu)) {
		pr_err("kvm: failed to allocate vcpu's fpu\n");
		goto free_emulate_ctxt;
	}

	vcpu->arch.maxphyaddr = cpuid_query_maxphyaddr(vcpu);
	vcpu->arch.reserved_gpa_bits = kvm_vcpu_reserved_gpa_bits_raw(vcpu);

	vcpu->arch.pat = MSR_IA32_CR_PAT_DEFAULT;

	kvm_async_pf_hash_reset(vcpu);
	kvm_pmu_init(vcpu);

	vcpu->arch.pending_external_vector = -1;
	vcpu->arch.preempted_in_kernel = false;

#if IS_ENABLED(CONFIG_HYPERV)
	vcpu->arch.hv_root_tdp = INVALID_PAGE;
#endif

	r = static_call(kvm_x86_vcpu_create)(vcpu);
	if (r)
		goto free_guest_fpu;

	vcpu->arch.arch_capabilities = kvm_get_arch_capabilities();
	vcpu->arch.msr_platform_info = MSR_PLATFORM_INFO_CPUID_FAULT;
	kvm_xen_init_vcpu(vcpu);
	kvm_vcpu_mtrr_init(vcpu);
	vcpu_load(vcpu);
	kvm_set_tsc_khz(vcpu, vcpu->kvm->arch.default_tsc_khz);
	kvm_vcpu_reset(vcpu, false);
	kvm_init_mmu(vcpu);
	vcpu_put(vcpu);
	return 0;

free_guest_fpu:
	fpu_free_guest_fpstate(&vcpu->arch.guest_fpu);
free_emulate_ctxt:
	kmem_cache_free(x86_emulator_cache, vcpu->arch.emulate_ctxt);
free_wbinvd_dirty_mask:
	free_cpumask_var(vcpu->arch.wbinvd_dirty_mask);
fail_free_mce_banks:
	kfree(vcpu->arch.mce_banks);
fail_free_pio_data:
	free_page((unsigned long)vcpu->arch.pio_data);
fail_free_lapic:
	kvm_free_lapic(vcpu);
fail_mmu_destroy:
	kvm_mmu_destroy(vcpu);
	return r;
}

void kvm_arch_vcpu_postcreate(struct kvm_vcpu *vcpu)
{
	struct kvm *kvm = vcpu->kvm;

	if (mutex_lock_killable(&vcpu->mutex))
		return;
	vcpu_load(vcpu);
	kvm_synchronize_tsc(vcpu, 0);
	vcpu_put(vcpu);

	/* poll control enabled by default */
	vcpu->arch.msr_kvm_poll_control = 1;

	mutex_unlock(&vcpu->mutex);

	if (kvmclock_periodic_sync && vcpu->vcpu_idx == 0)
		schedule_delayed_work(&kvm->arch.kvmclock_sync_work,
						KVMCLOCK_SYNC_PERIOD);
}

void kvm_arch_vcpu_destroy(struct kvm_vcpu *vcpu)
{
	int idx;

	kvmclock_reset(vcpu);

	static_call(kvm_x86_vcpu_free)(vcpu);

	kmem_cache_free(x86_emulator_cache, vcpu->arch.emulate_ctxt);
	free_cpumask_var(vcpu->arch.wbinvd_dirty_mask);
	fpu_free_guest_fpstate(&vcpu->arch.guest_fpu);

	kvm_xen_destroy_vcpu(vcpu);
	kvm_hv_vcpu_uninit(vcpu);
	kvm_pmu_destroy(vcpu);
	kfree(vcpu->arch.mce_banks);
	kvm_free_lapic(vcpu);
	idx = srcu_read_lock(&vcpu->kvm->srcu);
	kvm_mmu_destroy(vcpu);
	srcu_read_unlock(&vcpu->kvm->srcu, idx);
	free_page((unsigned long)vcpu->arch.pio_data);
	kvfree(vcpu->arch.cpuid_entries);
	if (!lapic_in_kernel(vcpu))
		static_branch_dec(&kvm_has_noapic_vcpu);
}

void kvm_vcpu_reset(struct kvm_vcpu *vcpu, bool init_event)
{
	struct kvm_cpuid_entry2 *cpuid_0x1;
	unsigned long old_cr0 = kvm_read_cr0(vcpu);
	unsigned long new_cr0;

	/*
	 * Several of the "set" flows, e.g. ->set_cr0(), read other registers
	 * to handle side effects.  RESET emulation hits those flows and relies
	 * on emulated/virtualized registers, including those that are loaded
	 * into hardware, to be zeroed at vCPU creation.  Use CRs as a sentinel
	 * to detect improper or missing initialization.
	 */
	WARN_ON_ONCE(!init_event &&
		     (old_cr0 || kvm_read_cr3(vcpu) || kvm_read_cr4(vcpu)));

	kvm_lapic_reset(vcpu, init_event);

	vcpu->arch.hflags = 0;

	vcpu->arch.smi_pending = 0;
	vcpu->arch.smi_count = 0;
	atomic_set(&vcpu->arch.nmi_queued, 0);
	vcpu->arch.nmi_pending = 0;
	vcpu->arch.nmi_injected = false;
	kvm_clear_interrupt_queue(vcpu);
	kvm_clear_exception_queue(vcpu);

	memset(vcpu->arch.db, 0, sizeof(vcpu->arch.db));
	kvm_update_dr0123(vcpu);
	vcpu->arch.dr6 = DR6_ACTIVE_LOW;
	vcpu->arch.dr7 = DR7_FIXED_1;
	kvm_update_dr7(vcpu);

	vcpu->arch.cr2 = 0;

	kvm_make_request(KVM_REQ_EVENT, vcpu);
	vcpu->arch.apf.msr_en_val = 0;
	vcpu->arch.apf.msr_int_val = 0;
	vcpu->arch.st.msr_val = 0;

	kvmclock_reset(vcpu);

	kvm_clear_async_pf_completion_queue(vcpu);
	kvm_async_pf_hash_reset(vcpu);
	vcpu->arch.apf.halted = false;

	if (vcpu->arch.guest_fpu.fpstate && kvm_mpx_supported()) {
		struct fpstate *fpstate = vcpu->arch.guest_fpu.fpstate;

		/*
		 * To avoid have the INIT path from kvm_apic_has_events() that be
		 * called with loaded FPU and does not let userspace fix the state.
		 */
		if (init_event)
			kvm_put_guest_fpu(vcpu);

		fpstate_clear_xstate_component(fpstate, XFEATURE_BNDREGS);
		fpstate_clear_xstate_component(fpstate, XFEATURE_BNDCSR);

		if (init_event)
			kvm_load_guest_fpu(vcpu);
	}

	if (!init_event) {
		kvm_pmu_reset(vcpu);
		vcpu->arch.smbase = 0x30000;

		vcpu->arch.msr_misc_features_enables = 0;

		__kvm_set_xcr(vcpu, 0, XFEATURE_MASK_FP);
		__kvm_set_msr(vcpu, MSR_IA32_XSS, 0, true);
	}

	/* All GPRs except RDX (handled below) are zeroed on RESET/INIT. */
	memset(vcpu->arch.regs, 0, sizeof(vcpu->arch.regs));
	kvm_register_mark_dirty(vcpu, VCPU_REGS_RSP);

	/*
	 * Fall back to KVM's default Family/Model/Stepping of 0x600 (P6/Athlon)
	 * if no CPUID match is found.  Note, it's impossible to get a match at
	 * RESET since KVM emulates RESET before exposing the vCPU to userspace,
	 * i.e. it's impossible for kvm_find_cpuid_entry() to find a valid entry
	 * on RESET.  But, go through the motions in case that's ever remedied.
	 */
	cpuid_0x1 = kvm_find_cpuid_entry(vcpu, 1, 0);
	kvm_rdx_write(vcpu, cpuid_0x1 ? cpuid_0x1->eax : 0x600);

	static_call(kvm_x86_vcpu_reset)(vcpu, init_event);

	kvm_set_rflags(vcpu, X86_EFLAGS_FIXED);
	kvm_rip_write(vcpu, 0xfff0);

	vcpu->arch.cr3 = 0;
	kvm_register_mark_dirty(vcpu, VCPU_EXREG_CR3);

	/*
	 * CR0.CD/NW are set on RESET, preserved on INIT.  Note, some versions
	 * of Intel's SDM list CD/NW as being set on INIT, but they contradict
	 * (or qualify) that with a footnote stating that CD/NW are preserved.
	 */
	new_cr0 = X86_CR0_ET;
	if (init_event)
		new_cr0 |= (old_cr0 & (X86_CR0_NW | X86_CR0_CD));
	else
		new_cr0 |= X86_CR0_NW | X86_CR0_CD;

	static_call(kvm_x86_set_cr0)(vcpu, new_cr0);
	static_call(kvm_x86_set_cr4)(vcpu, 0);
	static_call(kvm_x86_set_efer)(vcpu, 0);
	static_call(kvm_x86_update_exception_bitmap)(vcpu);

	/*
	 * On the standard CR0/CR4/EFER modification paths, there are several
	 * complex conditions determining whether the MMU has to be reset and/or
	 * which PCIDs have to be flushed.  However, CR0.WP and the paging-related
	 * bits in CR4 and EFER are irrelevant if CR0.PG was '0'; and a reset+flush
	 * is needed anyway if CR0.PG was '1' (which can only happen for INIT, as
	 * CR0 will be '0' prior to RESET).  So we only need to check CR0.PG here.
	 */
	if (old_cr0 & X86_CR0_PG) {
		kvm_make_request(KVM_REQ_TLB_FLUSH_GUEST, vcpu);
		kvm_mmu_reset_context(vcpu);
	}

	/*
	 * Intel's SDM states that all TLB entries are flushed on INIT.  AMD's
	 * APM states the TLBs are untouched by INIT, but it also states that
	 * the TLBs are flushed on "External initialization of the processor."
	 * Flush the guest TLB regardless of vendor, there is no meaningful
	 * benefit in relying on the guest to flush the TLB immediately after
	 * INIT.  A spurious TLB flush is benign and likely negligible from a
	 * performance perspective.
	 */
	if (init_event)
		kvm_make_request(KVM_REQ_TLB_FLUSH_GUEST, vcpu);
}
EXPORT_SYMBOL_GPL(kvm_vcpu_reset);

void kvm_vcpu_deliver_sipi_vector(struct kvm_vcpu *vcpu, u8 vector)
{
	struct kvm_segment cs;

	kvm_get_segment(vcpu, &cs, VCPU_SREG_CS);
	cs.selector = vector << 8;
	cs.base = vector << 12;
	kvm_set_segment(vcpu, &cs, VCPU_SREG_CS);
	kvm_rip_write(vcpu, 0);
}
EXPORT_SYMBOL_GPL(kvm_vcpu_deliver_sipi_vector);

int kvm_arch_hardware_enable(void)
{
	struct kvm *kvm;
	struct kvm_vcpu *vcpu;
	unsigned long i;
	int ret;
	u64 local_tsc;
	u64 max_tsc = 0;
	bool stable, backwards_tsc = false;

	kvm_user_return_msr_cpu_online();
	ret = static_call(kvm_x86_hardware_enable)();
	if (ret != 0)
		return ret;

	local_tsc = rdtsc();
	stable = !kvm_check_tsc_unstable();
	list_for_each_entry(kvm, &vm_list, vm_list) {
		kvm_for_each_vcpu(i, vcpu, kvm) {
			if (!stable && vcpu->cpu == smp_processor_id())
				kvm_make_request(KVM_REQ_CLOCK_UPDATE, vcpu);
			if (stable && vcpu->arch.last_host_tsc > local_tsc) {
				backwards_tsc = true;
				if (vcpu->arch.last_host_tsc > max_tsc)
					max_tsc = vcpu->arch.last_host_tsc;
			}
		}
	}

	/*
	 * Sometimes, even reliable TSCs go backwards.  This happens on
	 * platforms that reset TSC during suspend or hibernate actions, but
	 * maintain synchronization.  We must compensate.  Fortunately, we can
	 * detect that condition here, which happens early in CPU bringup,
	 * before any KVM threads can be running.  Unfortunately, we can't
	 * bring the TSCs fully up to date with real time, as we aren't yet far
	 * enough into CPU bringup that we know how much real time has actually
	 * elapsed; our helper function, ktime_get_boottime_ns() will be using boot
	 * variables that haven't been updated yet.
	 *
	 * So we simply find the maximum observed TSC above, then record the
	 * adjustment to TSC in each VCPU.  When the VCPU later gets loaded,
	 * the adjustment will be applied.  Note that we accumulate
	 * adjustments, in case multiple suspend cycles happen before some VCPU
	 * gets a chance to run again.  In the event that no KVM threads get a
	 * chance to run, we will miss the entire elapsed period, as we'll have
	 * reset last_host_tsc, so VCPUs will not have the TSC adjusted and may
	 * loose cycle time.  This isn't too big a deal, since the loss will be
	 * uniform across all VCPUs (not to mention the scenario is extremely
	 * unlikely). It is possible that a second hibernate recovery happens
	 * much faster than a first, causing the observed TSC here to be
	 * smaller; this would require additional padding adjustment, which is
	 * why we set last_host_tsc to the local tsc observed here.
	 *
	 * N.B. - this code below runs only on platforms with reliable TSC,
	 * as that is the only way backwards_tsc is set above.  Also note
	 * that this runs for ALL vcpus, which is not a bug; all VCPUs should
	 * have the same delta_cyc adjustment applied if backwards_tsc
	 * is detected.  Note further, this adjustment is only done once,
	 * as we reset last_host_tsc on all VCPUs to stop this from being
	 * called multiple times (one for each physical CPU bringup).
	 *
	 * Platforms with unreliable TSCs don't have to deal with this, they
	 * will be compensated by the logic in vcpu_load, which sets the TSC to
	 * catchup mode.  This will catchup all VCPUs to real time, but cannot
	 * guarantee that they stay in perfect synchronization.
	 */
	if (backwards_tsc) {
		u64 delta_cyc = max_tsc - local_tsc;
		list_for_each_entry(kvm, &vm_list, vm_list) {
			kvm->arch.backwards_tsc_observed = true;
			kvm_for_each_vcpu(i, vcpu, kvm) {
				vcpu->arch.tsc_offset_adjustment += delta_cyc;
				vcpu->arch.last_host_tsc = local_tsc;
				kvm_make_request(KVM_REQ_MASTERCLOCK_UPDATE, vcpu);
			}

			/*
			 * We have to disable TSC offset matching.. if you were
			 * booting a VM while issuing an S4 host suspend....
			 * you may have some problem.  Solving this issue is
			 * left as an exercise to the reader.
			 */
			kvm->arch.last_tsc_nsec = 0;
			kvm->arch.last_tsc_write = 0;
		}

	}
	return 0;
}

void kvm_arch_hardware_disable(void)
{
	static_call(kvm_x86_hardware_disable)();
	drop_user_return_notifiers();
}

static inline void kvm_ops_update(struct kvm_x86_init_ops *ops)
{
	memcpy(&kvm_x86_ops, ops->runtime_ops, sizeof(kvm_x86_ops));

#define __KVM_X86_OP(func) \
	static_call_update(kvm_x86_##func, kvm_x86_ops.func);
#define KVM_X86_OP(func) \
	WARN_ON(!kvm_x86_ops.func); __KVM_X86_OP(func)
#define KVM_X86_OP_OPTIONAL __KVM_X86_OP
#define KVM_X86_OP_OPTIONAL_RET0(func) \
	static_call_update(kvm_x86_##func, (void *)kvm_x86_ops.func ? : \
					   (void *)__static_call_return0);
#include <asm/kvm-x86-ops.h>
#undef __KVM_X86_OP

	kvm_pmu_ops_update(ops->pmu_ops);
}

int kvm_arch_hardware_setup(void *opaque)
{
	struct kvm_x86_init_ops *ops = opaque;
	int r;

	rdmsrl_safe(MSR_EFER, &host_efer);

	if (boot_cpu_has(X86_FEATURE_XSAVES))
		rdmsrl(MSR_IA32_XSS, host_xss);

	r = ops->hardware_setup();
	if (r != 0)
		return r;

	kvm_ops_update(ops);

	kvm_register_perf_callbacks(ops->handle_intel_pt_intr);

	if (!kvm_cpu_cap_has(X86_FEATURE_XSAVES))
		supported_xss = 0;

#define __kvm_cpu_cap_has(UNUSED_, f) kvm_cpu_cap_has(f)
	cr4_reserved_bits = __cr4_reserved_bits(__kvm_cpu_cap_has, UNUSED_);
#undef __kvm_cpu_cap_has

	if (kvm_has_tsc_control) {
		/*
		 * Make sure the user can only configure tsc_khz values that
		 * fit into a signed integer.
		 * A min value is not calculated because it will always
		 * be 1 on all machines.
		 */
		u64 max = min(0x7fffffffULL,
			      __scale_tsc(kvm_max_tsc_scaling_ratio, tsc_khz));
		kvm_max_guest_tsc_khz = max;
	}
	kvm_default_tsc_scaling_ratio = 1ULL << kvm_tsc_scaling_ratio_frac_bits;
	kvm_init_msr_list();
	return 0;
}

void kvm_arch_hardware_unsetup(void)
{
	kvm_unregister_perf_callbacks();

	static_call(kvm_x86_hardware_unsetup)();
}

int kvm_arch_check_processor_compat(void *opaque)
{
	struct cpuinfo_x86 *c = &cpu_data(smp_processor_id());
	struct kvm_x86_init_ops *ops = opaque;

	WARN_ON(!irqs_disabled());

	if (__cr4_reserved_bits(cpu_has, c) !=
	    __cr4_reserved_bits(cpu_has, &boot_cpu_data))
		return -EIO;

	return ops->check_processor_compatibility();
}

bool kvm_vcpu_is_reset_bsp(struct kvm_vcpu *vcpu)
{
	return vcpu->kvm->arch.bsp_vcpu_id == vcpu->vcpu_id;
}
EXPORT_SYMBOL_GPL(kvm_vcpu_is_reset_bsp);

bool kvm_vcpu_is_bsp(struct kvm_vcpu *vcpu)
{
	return (vcpu->arch.apic_base & MSR_IA32_APICBASE_BSP) != 0;
}

__read_mostly DEFINE_STATIC_KEY_FALSE(kvm_has_noapic_vcpu);
EXPORT_SYMBOL_GPL(kvm_has_noapic_vcpu);

void kvm_arch_sched_in(struct kvm_vcpu *vcpu, int cpu)
{
	struct kvm_pmu *pmu = vcpu_to_pmu(vcpu);

	vcpu->arch.l1tf_flush_l1d = true;
	if (pmu->version && unlikely(pmu->event_count)) {
		pmu->need_cleanup = true;
		kvm_make_request(KVM_REQ_PMU, vcpu);
	}
	static_call(kvm_x86_sched_in)(vcpu, cpu);
}

void kvm_arch_free_vm(struct kvm *kvm)
{
	kfree(to_kvm_hv(kvm)->hv_pa_pg);
	__kvm_arch_free_vm(kvm);
}


int kvm_arch_init_vm(struct kvm *kvm, unsigned long type)
{
	int ret;
	unsigned long flags;

	if (type)
		return -EINVAL;

	ret = kvm_page_track_init(kvm);
	if (ret)
		goto out;

	ret = kvm_mmu_init_vm(kvm);
	if (ret)
		goto out_page_track;

	INIT_HLIST_HEAD(&kvm->arch.mask_notifier_list);
	INIT_LIST_HEAD(&kvm->arch.assigned_dev_head);
	atomic_set(&kvm->arch.noncoherent_dma_count, 0);

	/* Reserve bit 0 of irq_sources_bitmap for userspace irq source */
	set_bit(KVM_USERSPACE_IRQ_SOURCE_ID, &kvm->arch.irq_sources_bitmap);
	/* Reserve bit 1 of irq_sources_bitmap for irqfd-resampler */
	set_bit(KVM_IRQFD_RESAMPLE_IRQ_SOURCE_ID,
		&kvm->arch.irq_sources_bitmap);

	raw_spin_lock_init(&kvm->arch.tsc_write_lock);
	mutex_init(&kvm->arch.apic_map_lock);
	seqcount_raw_spinlock_init(&kvm->arch.pvclock_sc, &kvm->arch.tsc_write_lock);
	kvm->arch.kvmclock_offset = -get_kvmclock_base_ns();

	raw_spin_lock_irqsave(&kvm->arch.tsc_write_lock, flags);
	pvclock_update_vm_gtod_copy(kvm);
	raw_spin_unlock_irqrestore(&kvm->arch.tsc_write_lock, flags);

	kvm->arch.default_tsc_khz = max_tsc_khz ? : tsc_khz;
	kvm->arch.guest_can_read_msr_platform_info = true;
	kvm->arch.enable_pmu = enable_pmu;

#if IS_ENABLED(CONFIG_HYPERV)
	spin_lock_init(&kvm->arch.hv_root_tdp_lock);
	kvm->arch.hv_root_tdp = INVALID_PAGE;
#endif

	INIT_DELAYED_WORK(&kvm->arch.kvmclock_update_work, kvmclock_update_fn);
	INIT_DELAYED_WORK(&kvm->arch.kvmclock_sync_work, kvmclock_sync_fn);

	kvm_apicv_init(kvm);
	kvm_hv_init_vm(kvm);
	kvm_xen_init_vm(kvm);

	return static_call(kvm_x86_vm_init)(kvm);

out_page_track:
	kvm_page_track_cleanup(kvm);
out:
	return ret;
}

int kvm_arch_post_init_vm(struct kvm *kvm)
{
	return kvm_mmu_post_init_vm(kvm);
}

static void kvm_unload_vcpu_mmu(struct kvm_vcpu *vcpu)
{
	vcpu_load(vcpu);
	kvm_mmu_unload(vcpu);
	vcpu_put(vcpu);
}

static void kvm_unload_vcpu_mmus(struct kvm *kvm)
{
	unsigned long i;
	struct kvm_vcpu *vcpu;

	kvm_for_each_vcpu(i, vcpu, kvm) {
		kvm_clear_async_pf_completion_queue(vcpu);
		kvm_unload_vcpu_mmu(vcpu);
	}
}

void kvm_arch_sync_events(struct kvm *kvm)
{
	cancel_delayed_work_sync(&kvm->arch.kvmclock_sync_work);
	cancel_delayed_work_sync(&kvm->arch.kvmclock_update_work);
	kvm_free_pit(kvm);
}

/**
 * __x86_set_memory_region: Setup KVM internal memory slot
 *
 * @kvm: the kvm pointer to the VM.
 * @id: the slot ID to setup.
 * @gpa: the GPA to install the slot (unused when @size == 0).
 * @size: the size of the slot. Set to zero to uninstall a slot.
 *
 * This function helps to setup a KVM internal memory slot.  Specify
 * @size > 0 to install a new slot, while @size == 0 to uninstall a
 * slot.  The return code can be one of the following:
 *
 *   HVA:           on success (uninstall will return a bogus HVA)
 *   -errno:        on error
 *
 * The caller should always use IS_ERR() to check the return value
 * before use.  Note, the KVM internal memory slots are guaranteed to
 * remain valid and unchanged until the VM is destroyed, i.e., the
 * GPA->HVA translation will not change.  However, the HVA is a user
 * address, i.e. its accessibility is not guaranteed, and must be
 * accessed via __copy_{to,from}_user().
 */
void __user * __x86_set_memory_region(struct kvm *kvm, int id, gpa_t gpa,
				      u32 size)
{
	int i, r;
	unsigned long hva, old_npages;
	struct kvm_memslots *slots = kvm_memslots(kvm);
	struct kvm_memory_slot *slot;

	/* Called with kvm->slots_lock held.  */
	if (WARN_ON(id >= KVM_MEM_SLOTS_NUM))
		return ERR_PTR_USR(-EINVAL);

	slot = id_to_memslot(slots, id);
	if (size) {
		if (slot && slot->npages)
			return ERR_PTR_USR(-EEXIST);

		/*
		 * MAP_SHARED to prevent internal slot pages from being moved
		 * by fork()/COW.
		 */
		hva = vm_mmap(NULL, 0, size, PROT_READ | PROT_WRITE,
			      MAP_SHARED | MAP_ANONYMOUS, 0);
		if (IS_ERR((void *)hva))
			return (void __user *)hva;
	} else {
		if (!slot || !slot->npages)
			return NULL;

		old_npages = slot->npages;
		hva = slot->userspace_addr;
	}

	for (i = 0; i < KVM_ADDRESS_SPACE_NUM; i++) {
		struct kvm_userspace_memory_region m;

		m.slot = id | (i << 16);
		m.flags = 0;
		m.guest_phys_addr = gpa;
		m.userspace_addr = hva;
		m.memory_size = size;
		r = __kvm_set_memory_region(kvm, &m);
		if (r < 0)
			return ERR_PTR_USR(r);
	}

	if (!size)
		vm_munmap(hva, old_npages * PAGE_SIZE);

	return (void __user *)hva;
}
EXPORT_SYMBOL_GPL(__x86_set_memory_region);

void kvm_arch_pre_destroy_vm(struct kvm *kvm)
{
	kvm_mmu_pre_destroy_vm(kvm);
}

void kvm_arch_destroy_vm(struct kvm *kvm)
{
	if (current->mm == kvm->mm) {
		/*
		 * Free memory regions allocated on behalf of userspace,
		 * unless the memory map has changed due to process exit
		 * or fd copying.
		 */
		mutex_lock(&kvm->slots_lock);
		__x86_set_memory_region(kvm, APIC_ACCESS_PAGE_PRIVATE_MEMSLOT,
					0, 0);
		__x86_set_memory_region(kvm, IDENTITY_PAGETABLE_PRIVATE_MEMSLOT,
					0, 0);
		__x86_set_memory_region(kvm, TSS_PRIVATE_MEMSLOT, 0, 0);
		mutex_unlock(&kvm->slots_lock);
	}
	kvm_unload_vcpu_mmus(kvm);
	static_call_cond(kvm_x86_vm_destroy)(kvm);
	kvm_free_msr_filter(srcu_dereference_check(kvm->arch.msr_filter, &kvm->srcu, 1));
	kvm_pic_destroy(kvm);
	kvm_ioapic_destroy(kvm);
	kvm_destroy_vcpus(kvm);
	kvfree(rcu_dereference_check(kvm->arch.apic_map, 1));
	kfree(srcu_dereference_check(kvm->arch.pmu_event_filter, &kvm->srcu, 1));
	kvm_mmu_uninit_vm(kvm);
	kvm_page_track_cleanup(kvm);
	kvm_xen_destroy_vm(kvm);
	kvm_hv_destroy_vm(kvm);
}

static void memslot_rmap_free(struct kvm_memory_slot *slot)
{
	int i;

	for (i = 0; i < KVM_NR_PAGE_SIZES; ++i) {
		kvfree(slot->arch.rmap[i]);
		slot->arch.rmap[i] = NULL;
	}
}

void kvm_arch_free_memslot(struct kvm *kvm, struct kvm_memory_slot *slot)
{
	int i;

	memslot_rmap_free(slot);

	for (i = 1; i < KVM_NR_PAGE_SIZES; ++i) {
		kvfree(slot->arch.lpage_info[i - 1]);
		slot->arch.lpage_info[i - 1] = NULL;
	}

	kvm_page_track_free_memslot(slot);
}

int memslot_rmap_alloc(struct kvm_memory_slot *slot, unsigned long npages)
{
	const int sz = sizeof(*slot->arch.rmap[0]);
	int i;

	for (i = 0; i < KVM_NR_PAGE_SIZES; ++i) {
		int level = i + 1;
		int lpages = __kvm_mmu_slot_lpages(slot, npages, level);

		if (slot->arch.rmap[i])
			continue;

		slot->arch.rmap[i] = __vcalloc(lpages, sz, GFP_KERNEL_ACCOUNT);
		if (!slot->arch.rmap[i]) {
			memslot_rmap_free(slot);
			return -ENOMEM;
		}
	}

	return 0;
}

static int kvm_alloc_memslot_metadata(struct kvm *kvm,
				      struct kvm_memory_slot *slot)
{
	unsigned long npages = slot->npages;
	int i, r;

	/*
	 * Clear out the previous array pointers for the KVM_MR_MOVE case.  The
	 * old arrays will be freed by __kvm_set_memory_region() if installing
	 * the new memslot is successful.
	 */
	memset(&slot->arch, 0, sizeof(slot->arch));

	if (kvm_memslots_have_rmaps(kvm)) {
		r = memslot_rmap_alloc(slot, npages);
		if (r)
			return r;
	}

	for (i = 1; i < KVM_NR_PAGE_SIZES; ++i) {
		struct kvm_lpage_info *linfo;
		unsigned long ugfn;
		int lpages;
		int level = i + 1;

		lpages = __kvm_mmu_slot_lpages(slot, npages, level);

		linfo = __vcalloc(lpages, sizeof(*linfo), GFP_KERNEL_ACCOUNT);
		if (!linfo)
			goto out_free;

		slot->arch.lpage_info[i - 1] = linfo;

		if (slot->base_gfn & (KVM_PAGES_PER_HPAGE(level) - 1))
			linfo[0].disallow_lpage = 1;
		if ((slot->base_gfn + npages) & (KVM_PAGES_PER_HPAGE(level) - 1))
			linfo[lpages - 1].disallow_lpage = 1;
		ugfn = slot->userspace_addr >> PAGE_SHIFT;
		/*
		 * If the gfn and userspace address are not aligned wrt each
		 * other, disable large page support for this slot.
		 */
		if ((slot->base_gfn ^ ugfn) & (KVM_PAGES_PER_HPAGE(level) - 1)) {
			unsigned long j;

			for (j = 0; j < lpages; ++j)
				linfo[j].disallow_lpage = 1;
		}
	}

	if (kvm_page_track_create_memslot(kvm, slot, npages))
		goto out_free;

	return 0;

out_free:
	memslot_rmap_free(slot);

	for (i = 1; i < KVM_NR_PAGE_SIZES; ++i) {
		kvfree(slot->arch.lpage_info[i - 1]);
		slot->arch.lpage_info[i - 1] = NULL;
	}
	return -ENOMEM;
}

void kvm_arch_memslots_updated(struct kvm *kvm, u64 gen)
{
	struct kvm_vcpu *vcpu;
	unsigned long i;

	/*
	 * memslots->generation has been incremented.
	 * mmio generation may have reached its maximum value.
	 */
	kvm_mmu_invalidate_mmio_sptes(kvm, gen);

	/* Force re-initialization of steal_time cache */
	kvm_for_each_vcpu(i, vcpu, kvm)
		kvm_vcpu_kick(vcpu);
}

int kvm_arch_prepare_memory_region(struct kvm *kvm,
				   const struct kvm_memory_slot *old,
				   struct kvm_memory_slot *new,
				   enum kvm_mr_change change)
{
	if (change == KVM_MR_CREATE || change == KVM_MR_MOVE) {
		if ((new->base_gfn + new->npages - 1) > kvm_mmu_max_gfn())
			return -EINVAL;

		return kvm_alloc_memslot_metadata(kvm, new);
	}

	if (change == KVM_MR_FLAGS_ONLY)
		memcpy(&new->arch, &old->arch, sizeof(old->arch));
	else if (WARN_ON_ONCE(change != KVM_MR_DELETE))
		return -EIO;

	return 0;
}


static void kvm_mmu_update_cpu_dirty_logging(struct kvm *kvm, bool enable)
{
	struct kvm_arch *ka = &kvm->arch;

	if (!kvm_x86_ops.cpu_dirty_log_size)
		return;

	if ((enable && ++ka->cpu_dirty_logging_count == 1) ||
	    (!enable && --ka->cpu_dirty_logging_count == 0))
		kvm_make_all_cpus_request(kvm, KVM_REQ_UPDATE_CPU_DIRTY_LOGGING);

	WARN_ON_ONCE(ka->cpu_dirty_logging_count < 0);
}

static void kvm_mmu_slot_apply_flags(struct kvm *kvm,
				     struct kvm_memory_slot *old,
				     const struct kvm_memory_slot *new,
				     enum kvm_mr_change change)
{
	u32 old_flags = old ? old->flags : 0;
	u32 new_flags = new ? new->flags : 0;
	bool log_dirty_pages = new_flags & KVM_MEM_LOG_DIRTY_PAGES;

	/*
	 * Update CPU dirty logging if dirty logging is being toggled.  This
	 * applies to all operations.
	 */
	if ((old_flags ^ new_flags) & KVM_MEM_LOG_DIRTY_PAGES)
		kvm_mmu_update_cpu_dirty_logging(kvm, log_dirty_pages);

	/*
	 * Nothing more to do for RO slots (which can't be dirtied and can't be
	 * made writable) or CREATE/MOVE/DELETE of a slot.
	 *
	 * For a memslot with dirty logging disabled:
	 * CREATE:      No dirty mappings will already exist.
	 * MOVE/DELETE: The old mappings will already have been cleaned up by
	 *		kvm_arch_flush_shadow_memslot()
	 *
	 * For a memslot with dirty logging enabled:
	 * CREATE:      No shadow pages exist, thus nothing to write-protect
	 *		and no dirty bits to clear.
	 * MOVE/DELETE: The old mappings will already have been cleaned up by
	 *		kvm_arch_flush_shadow_memslot().
	 */
	if ((change != KVM_MR_FLAGS_ONLY) || (new_flags & KVM_MEM_READONLY))
		return;

	/*
	 * READONLY and non-flags changes were filtered out above, and the only
	 * other flag is LOG_DIRTY_PAGES, i.e. something is wrong if dirty
	 * logging isn't being toggled on or off.
	 */
	if (WARN_ON_ONCE(!((old_flags ^ new_flags) & KVM_MEM_LOG_DIRTY_PAGES)))
		return;

	if (!log_dirty_pages) {
		/*
		 * Dirty logging tracks sptes in 4k granularity, meaning that
		 * large sptes have to be split.  If live migration succeeds,
		 * the guest in the source machine will be destroyed and large
		 * sptes will be created in the destination.  However, if the
		 * guest continues to run in the source machine (for example if
		 * live migration fails), small sptes will remain around and
		 * cause bad performance.
		 *
		 * Scan sptes if dirty logging has been stopped, dropping those
		 * which can be collapsed into a single large-page spte.  Later
		 * page faults will create the large-page sptes.
		 */
		kvm_mmu_zap_collapsible_sptes(kvm, new);
	} else {
		/*
		 * Initially-all-set does not require write protecting any page,
		 * because they're all assumed to be dirty.
		 */
		if (kvm_dirty_log_manual_protect_and_init_set(kvm))
			return;

		if (READ_ONCE(eager_page_split))
			kvm_mmu_slot_try_split_huge_pages(kvm, new, PG_LEVEL_4K);

		if (kvm_x86_ops.cpu_dirty_log_size) {
			kvm_mmu_slot_leaf_clear_dirty(kvm, new);
			kvm_mmu_slot_remove_write_access(kvm, new, PG_LEVEL_2M);
		} else {
			kvm_mmu_slot_remove_write_access(kvm, new, PG_LEVEL_4K);
		}
	}
}

void kvm_arch_commit_memory_region(struct kvm *kvm,
				struct kvm_memory_slot *old,
				const struct kvm_memory_slot *new,
				enum kvm_mr_change change)
{
	if (!kvm->arch.n_requested_mmu_pages &&
	    (change == KVM_MR_CREATE || change == KVM_MR_DELETE)) {
		unsigned long nr_mmu_pages;

		nr_mmu_pages = kvm->nr_memslot_pages / KVM_MEMSLOT_PAGES_TO_MMU_PAGES_RATIO;
		nr_mmu_pages = max(nr_mmu_pages, KVM_MIN_ALLOC_MMU_PAGES);
		kvm_mmu_change_mmu_pages(kvm, nr_mmu_pages);
	}

	kvm_mmu_slot_apply_flags(kvm, old, new, change);

	/* Free the arrays associated with the old memslot. */
	if (change == KVM_MR_MOVE)
		kvm_arch_free_memslot(kvm, old);
}

void kvm_arch_flush_shadow_all(struct kvm *kvm)
{
	kvm_mmu_zap_all(kvm);
}

void kvm_arch_flush_shadow_memslot(struct kvm *kvm,
				   struct kvm_memory_slot *slot)
{
	kvm_page_track_flush_slot(kvm, slot);
}

static inline bool kvm_guest_apic_has_interrupt(struct kvm_vcpu *vcpu)
{
	return (is_guest_mode(vcpu) &&
		static_call(kvm_x86_guest_apic_has_interrupt)(vcpu));
}

static inline bool kvm_vcpu_has_events(struct kvm_vcpu *vcpu)
{
	if (!list_empty_careful(&vcpu->async_pf.done))
		return true;

	if (kvm_apic_has_events(vcpu))
		return true;

	if (vcpu->arch.pv.pv_unhalted)
		return true;

	if (vcpu->arch.exception.pending)
		return true;

	if (kvm_test_request(KVM_REQ_NMI, vcpu) ||
	    (vcpu->arch.nmi_pending &&
	     static_call(kvm_x86_nmi_allowed)(vcpu, false)))
		return true;

	if (kvm_test_request(KVM_REQ_SMI, vcpu) ||
	    (vcpu->arch.smi_pending &&
	     static_call(kvm_x86_smi_allowed)(vcpu, false)))
		return true;

	if (kvm_arch_interrupt_allowed(vcpu) &&
	    (kvm_cpu_has_interrupt(vcpu) ||
	    kvm_guest_apic_has_interrupt(vcpu)))
		return true;

	if (kvm_hv_has_stimer_pending(vcpu))
		return true;

	if (is_guest_mode(vcpu) &&
	    kvm_x86_ops.nested_ops->hv_timer_pending &&
	    kvm_x86_ops.nested_ops->hv_timer_pending(vcpu))
		return true;

	if (kvm_xen_has_pending_events(vcpu))
		return true;

	if (kvm_test_request(KVM_REQ_TRIPLE_FAULT, vcpu))
		return true;

	return false;
}

int kvm_arch_vcpu_runnable(struct kvm_vcpu *vcpu)
{
	return kvm_vcpu_running(vcpu) || kvm_vcpu_has_events(vcpu);
}

bool kvm_arch_dy_has_pending_interrupt(struct kvm_vcpu *vcpu)
{
	if (vcpu->arch.apicv_active && static_call(kvm_x86_dy_apicv_has_pending_interrupt)(vcpu))
		return true;

	return false;
}

bool kvm_arch_dy_runnable(struct kvm_vcpu *vcpu)
{
	if (READ_ONCE(vcpu->arch.pv.pv_unhalted))
		return true;

	if (kvm_test_request(KVM_REQ_NMI, vcpu) ||
		kvm_test_request(KVM_REQ_SMI, vcpu) ||
		 kvm_test_request(KVM_REQ_EVENT, vcpu))
		return true;

	return kvm_arch_dy_has_pending_interrupt(vcpu);
}

bool kvm_arch_vcpu_in_kernel(struct kvm_vcpu *vcpu)
{
	if (vcpu->arch.guest_state_protected)
		return true;

	return vcpu->arch.preempted_in_kernel;
}

unsigned long kvm_arch_vcpu_get_ip(struct kvm_vcpu *vcpu)
{
	return kvm_rip_read(vcpu);
}

int kvm_arch_vcpu_should_kick(struct kvm_vcpu *vcpu)
{
	return kvm_vcpu_exiting_guest_mode(vcpu) == IN_GUEST_MODE;
}

int kvm_arch_interrupt_allowed(struct kvm_vcpu *vcpu)
{
	return static_call(kvm_x86_interrupt_allowed)(vcpu, false);
}

unsigned long kvm_get_linear_rip(struct kvm_vcpu *vcpu)
{
	/* Can't read the RIP when guest state is protected, just return 0 */
	if (vcpu->arch.guest_state_protected)
		return 0;

	if (is_64_bit_mode(vcpu))
		return kvm_rip_read(vcpu);
	return (u32)(get_segment_base(vcpu, VCPU_SREG_CS) +
		     kvm_rip_read(vcpu));
}
EXPORT_SYMBOL_GPL(kvm_get_linear_rip);

bool kvm_is_linear_rip(struct kvm_vcpu *vcpu, unsigned long linear_rip)
{
	return kvm_get_linear_rip(vcpu) == linear_rip;
}
EXPORT_SYMBOL_GPL(kvm_is_linear_rip);

unsigned long kvm_get_rflags(struct kvm_vcpu *vcpu)
{
	unsigned long rflags;

	rflags = static_call(kvm_x86_get_rflags)(vcpu);
	if (vcpu->guest_debug & KVM_GUESTDBG_SINGLESTEP)
		rflags &= ~X86_EFLAGS_TF;
	return rflags;
}
EXPORT_SYMBOL_GPL(kvm_get_rflags);

static void __kvm_set_rflags(struct kvm_vcpu *vcpu, unsigned long rflags)
{
	if (vcpu->guest_debug & KVM_GUESTDBG_SINGLESTEP &&
	    kvm_is_linear_rip(vcpu, vcpu->arch.singlestep_rip))
		rflags |= X86_EFLAGS_TF;
	static_call(kvm_x86_set_rflags)(vcpu, rflags);
}

void kvm_set_rflags(struct kvm_vcpu *vcpu, unsigned long rflags)
{
	__kvm_set_rflags(vcpu, rflags);
	kvm_make_request(KVM_REQ_EVENT, vcpu);
}
EXPORT_SYMBOL_GPL(kvm_set_rflags);

static inline u32 kvm_async_pf_hash_fn(gfn_t gfn)
{
	BUILD_BUG_ON(!is_power_of_2(ASYNC_PF_PER_VCPU));

	return hash_32(gfn & 0xffffffff, order_base_2(ASYNC_PF_PER_VCPU));
}

static inline u32 kvm_async_pf_next_probe(u32 key)
{
	return (key + 1) & (ASYNC_PF_PER_VCPU - 1);
}

static void kvm_add_async_pf_gfn(struct kvm_vcpu *vcpu, gfn_t gfn)
{
	u32 key = kvm_async_pf_hash_fn(gfn);

	while (vcpu->arch.apf.gfns[key] != ~0)
		key = kvm_async_pf_next_probe(key);

	vcpu->arch.apf.gfns[key] = gfn;
}

static u32 kvm_async_pf_gfn_slot(struct kvm_vcpu *vcpu, gfn_t gfn)
{
	int i;
	u32 key = kvm_async_pf_hash_fn(gfn);

	for (i = 0; i < ASYNC_PF_PER_VCPU &&
		     (vcpu->arch.apf.gfns[key] != gfn &&
		      vcpu->arch.apf.gfns[key] != ~0); i++)
		key = kvm_async_pf_next_probe(key);

	return key;
}

bool kvm_find_async_pf_gfn(struct kvm_vcpu *vcpu, gfn_t gfn)
{
	return vcpu->arch.apf.gfns[kvm_async_pf_gfn_slot(vcpu, gfn)] == gfn;
}

static void kvm_del_async_pf_gfn(struct kvm_vcpu *vcpu, gfn_t gfn)
{
	u32 i, j, k;

	i = j = kvm_async_pf_gfn_slot(vcpu, gfn);

	if (WARN_ON_ONCE(vcpu->arch.apf.gfns[i] != gfn))
		return;

	while (true) {
		vcpu->arch.apf.gfns[i] = ~0;
		do {
			j = kvm_async_pf_next_probe(j);
			if (vcpu->arch.apf.gfns[j] == ~0)
				return;
			k = kvm_async_pf_hash_fn(vcpu->arch.apf.gfns[j]);
			/*
			 * k lies cyclically in ]i,j]
			 * |    i.k.j |
			 * |....j i.k.| or  |.k..j i...|
			 */
		} while ((i <= j) ? (i < k && k <= j) : (i < k || k <= j));
		vcpu->arch.apf.gfns[i] = vcpu->arch.apf.gfns[j];
		i = j;
	}
}

static inline int apf_put_user_notpresent(struct kvm_vcpu *vcpu)
{
	u32 reason = KVM_PV_REASON_PAGE_NOT_PRESENT;

	return kvm_write_guest_cached(vcpu->kvm, &vcpu->arch.apf.data, &reason,
				      sizeof(reason));
}

static inline int apf_put_user_ready(struct kvm_vcpu *vcpu, u32 token)
{
	unsigned int offset = offsetof(struct kvm_vcpu_pv_apf_data, token);

	return kvm_write_guest_offset_cached(vcpu->kvm, &vcpu->arch.apf.data,
					     &token, offset, sizeof(token));
}

static inline bool apf_pageready_slot_free(struct kvm_vcpu *vcpu)
{
	unsigned int offset = offsetof(struct kvm_vcpu_pv_apf_data, token);
	u32 val;

	if (kvm_read_guest_offset_cached(vcpu->kvm, &vcpu->arch.apf.data,
					 &val, offset, sizeof(val)))
		return false;

	return !val;
}

static bool kvm_can_deliver_async_pf(struct kvm_vcpu *vcpu)
{

	if (!kvm_pv_async_pf_enabled(vcpu))
		return false;

	if (vcpu->arch.apf.send_user_only &&
	    static_call(kvm_x86_get_cpl)(vcpu) == 0)
		return false;

	if (is_guest_mode(vcpu)) {
		/*
		 * L1 needs to opt into the special #PF vmexits that are
		 * used to deliver async page faults.
		 */
		return vcpu->arch.apf.delivery_as_pf_vmexit;
	} else {
		/*
		 * Play it safe in case the guest temporarily disables paging.
		 * The real mode IDT in particular is unlikely to have a #PF
		 * exception setup.
		 */
		return is_paging(vcpu);
	}
}

bool kvm_can_do_async_pf(struct kvm_vcpu *vcpu)
{
	if (unlikely(!lapic_in_kernel(vcpu) ||
		     kvm_event_needs_reinjection(vcpu) ||
		     vcpu->arch.exception.pending))
		return false;

	if (kvm_hlt_in_guest(vcpu->kvm) && !kvm_can_deliver_async_pf(vcpu))
		return false;

	/*
	 * If interrupts are off we cannot even use an artificial
	 * halt state.
	 */
	return kvm_arch_interrupt_allowed(vcpu);
}

bool kvm_arch_async_page_not_present(struct kvm_vcpu *vcpu,
				     struct kvm_async_pf *work)
{
	struct x86_exception fault;

	trace_kvm_async_pf_not_present(work->arch.token, work->cr2_or_gpa);
	kvm_add_async_pf_gfn(vcpu, work->arch.gfn);

	if (kvm_can_deliver_async_pf(vcpu) &&
	    !apf_put_user_notpresent(vcpu)) {
		fault.vector = PF_VECTOR;
		fault.error_code_valid = true;
		fault.error_code = 0;
		fault.nested_page_fault = false;
		fault.address = work->arch.token;
		fault.async_page_fault = true;
		kvm_inject_page_fault(vcpu, &fault);
		return true;
	} else {
		/*
		 * It is not possible to deliver a paravirtualized asynchronous
		 * page fault, but putting the guest in an artificial halt state
		 * can be beneficial nevertheless: if an interrupt arrives, we
		 * can deliver it timely and perhaps the guest will schedule
		 * another process.  When the instruction that triggered a page
		 * fault is retried, hopefully the page will be ready in the host.
		 */
		kvm_make_request(KVM_REQ_APF_HALT, vcpu);
		return false;
	}
}

void kvm_arch_async_page_present(struct kvm_vcpu *vcpu,
				 struct kvm_async_pf *work)
{
	struct kvm_lapic_irq irq = {
		.delivery_mode = APIC_DM_FIXED,
		.vector = vcpu->arch.apf.vec
	};

	if (work->wakeup_all)
		work->arch.token = ~0; /* broadcast wakeup */
	else
		kvm_del_async_pf_gfn(vcpu, work->arch.gfn);
	trace_kvm_async_pf_ready(work->arch.token, work->cr2_or_gpa);

	if ((work->wakeup_all || work->notpresent_injected) &&
	    kvm_pv_async_pf_enabled(vcpu) &&
	    !apf_put_user_ready(vcpu, work->arch.token)) {
		vcpu->arch.apf.pageready_pending = true;
		kvm_apic_set_irq(vcpu, &irq, NULL);
	}

	vcpu->arch.apf.halted = false;
	vcpu->arch.mp_state = KVM_MP_STATE_RUNNABLE;
}

void kvm_arch_async_page_present_queued(struct kvm_vcpu *vcpu)
{
	kvm_make_request(KVM_REQ_APF_READY, vcpu);
	if (!vcpu->arch.apf.pageready_pending)
		kvm_vcpu_kick(vcpu);
}

bool kvm_arch_can_dequeue_async_page_present(struct kvm_vcpu *vcpu)
{
	if (!kvm_pv_async_pf_enabled(vcpu))
		return true;
	else
		return kvm_lapic_enabled(vcpu) && apf_pageready_slot_free(vcpu);
}

void kvm_arch_start_assignment(struct kvm *kvm)
{
	if (atomic_inc_return(&kvm->arch.assigned_device_count) == 1)
		static_call_cond(kvm_x86_pi_start_assignment)(kvm);
}
EXPORT_SYMBOL_GPL(kvm_arch_start_assignment);

void kvm_arch_end_assignment(struct kvm *kvm)
{
	atomic_dec(&kvm->arch.assigned_device_count);
}
EXPORT_SYMBOL_GPL(kvm_arch_end_assignment);

bool kvm_arch_has_assigned_device(struct kvm *kvm)
{
	return atomic_read(&kvm->arch.assigned_device_count);
}
EXPORT_SYMBOL_GPL(kvm_arch_has_assigned_device);

void kvm_arch_register_noncoherent_dma(struct kvm *kvm)
{
	atomic_inc(&kvm->arch.noncoherent_dma_count);
}
EXPORT_SYMBOL_GPL(kvm_arch_register_noncoherent_dma);

void kvm_arch_unregister_noncoherent_dma(struct kvm *kvm)
{
	atomic_dec(&kvm->arch.noncoherent_dma_count);
}
EXPORT_SYMBOL_GPL(kvm_arch_unregister_noncoherent_dma);

bool kvm_arch_has_noncoherent_dma(struct kvm *kvm)
{
	return atomic_read(&kvm->arch.noncoherent_dma_count);
}
EXPORT_SYMBOL_GPL(kvm_arch_has_noncoherent_dma);

bool kvm_arch_has_irq_bypass(void)
{
	return true;
}

int kvm_arch_irq_bypass_add_producer(struct irq_bypass_consumer *cons,
				      struct irq_bypass_producer *prod)
{
	struct kvm_kernel_irqfd *irqfd =
		container_of(cons, struct kvm_kernel_irqfd, consumer);
	int ret;

	irqfd->producer = prod;
	kvm_arch_start_assignment(irqfd->kvm);
	ret = static_call(kvm_x86_pi_update_irte)(irqfd->kvm,
					 prod->irq, irqfd->gsi, 1);

	if (ret)
		kvm_arch_end_assignment(irqfd->kvm);

	return ret;
}

void kvm_arch_irq_bypass_del_producer(struct irq_bypass_consumer *cons,
				      struct irq_bypass_producer *prod)
{
	int ret;
	struct kvm_kernel_irqfd *irqfd =
		container_of(cons, struct kvm_kernel_irqfd, consumer);

	WARN_ON(irqfd->producer != prod);
	irqfd->producer = NULL;

	/*
	 * When producer of consumer is unregistered, we change back to
	 * remapped mode, so we can re-use the current implementation
	 * when the irq is masked/disabled or the consumer side (KVM
	 * int this case doesn't want to receive the interrupts.
	*/
	ret = static_call(kvm_x86_pi_update_irte)(irqfd->kvm, prod->irq, irqfd->gsi, 0);
	if (ret)
		printk(KERN_INFO "irq bypass consumer (token %p) unregistration"
		       " fails: %d\n", irqfd->consumer.token, ret);

	kvm_arch_end_assignment(irqfd->kvm);
}

int kvm_arch_update_irqfd_routing(struct kvm *kvm, unsigned int host_irq,
				   uint32_t guest_irq, bool set)
{
	return static_call(kvm_x86_pi_update_irte)(kvm, host_irq, guest_irq, set);
}

bool kvm_arch_irqfd_route_changed(struct kvm_kernel_irq_routing_entry *old,
				  struct kvm_kernel_irq_routing_entry *new)
{
	if (new->type != KVM_IRQ_ROUTING_MSI)
		return true;

	return !!memcmp(&old->msi, &new->msi, sizeof(new->msi));
}

bool kvm_vector_hashing_enabled(void)
{
	return vector_hashing;
}

bool kvm_arch_no_poll(struct kvm_vcpu *vcpu)
{
	return (vcpu->arch.msr_kvm_poll_control & 1) == 0;
}
EXPORT_SYMBOL_GPL(kvm_arch_no_poll);


int kvm_spec_ctrl_test_value(u64 value)
{
	/*
	 * test that setting IA32_SPEC_CTRL to given value
	 * is allowed by the host processor
	 */

	u64 saved_value;
	unsigned long flags;
	int ret = 0;

	local_irq_save(flags);

	if (rdmsrl_safe(MSR_IA32_SPEC_CTRL, &saved_value))
		ret = 1;
	else if (wrmsrl_safe(MSR_IA32_SPEC_CTRL, value))
		ret = 1;
	else
		wrmsrl(MSR_IA32_SPEC_CTRL, saved_value);

	local_irq_restore(flags);

	return ret;
}
EXPORT_SYMBOL_GPL(kvm_spec_ctrl_test_value);

void kvm_fixup_and_inject_pf_error(struct kvm_vcpu *vcpu, gva_t gva, u16 error_code)
{
	struct kvm_mmu *mmu = vcpu->arch.walk_mmu;
	struct x86_exception fault;
	u64 access = error_code &
		(PFERR_WRITE_MASK | PFERR_FETCH_MASK | PFERR_USER_MASK);

	if (!(error_code & PFERR_PRESENT_MASK) ||
	    mmu->gva_to_gpa(vcpu, mmu, gva, access, &fault) != UNMAPPED_GVA) {
		/*
		 * If vcpu->arch.walk_mmu->gva_to_gpa succeeded, the page
		 * tables probably do not match the TLB.  Just proceed
		 * with the error code that the processor gave.
		 */
		fault.vector = PF_VECTOR;
		fault.error_code_valid = true;
		fault.error_code = error_code;
		fault.nested_page_fault = false;
		fault.address = gva;
	}
	vcpu->arch.walk_mmu->inject_page_fault(vcpu, &fault);
}
EXPORT_SYMBOL_GPL(kvm_fixup_and_inject_pf_error);

/*
 * Handles kvm_read/write_guest_virt*() result and either injects #PF or returns
 * KVM_EXIT_INTERNAL_ERROR for cases not currently handled by KVM. Return value
 * indicates whether exit to userspace is needed.
 */
int kvm_handle_memory_failure(struct kvm_vcpu *vcpu, int r,
			      struct x86_exception *e)
{
	if (r == X86EMUL_PROPAGATE_FAULT) {
		kvm_inject_emulated_page_fault(vcpu, e);
		return 1;
	}

	/*
	 * In case kvm_read/write_guest_virt*() failed with X86EMUL_IO_NEEDED
	 * while handling a VMX instruction KVM could've handled the request
	 * correctly by exiting to userspace and performing I/O but there
	 * doesn't seem to be a real use-case behind such requests, just return
	 * KVM_EXIT_INTERNAL_ERROR for now.
	 */
	kvm_prepare_emulation_failure_exit(vcpu);

	return 0;
}
EXPORT_SYMBOL_GPL(kvm_handle_memory_failure);

int kvm_handle_invpcid(struct kvm_vcpu *vcpu, unsigned long type, gva_t gva)
{
	bool pcid_enabled;
	struct x86_exception e;
	struct {
		u64 pcid;
		u64 gla;
	} operand;
	int r;

	r = kvm_read_guest_virt(vcpu, gva, &operand, sizeof(operand), &e);
	if (r != X86EMUL_CONTINUE)
		return kvm_handle_memory_failure(vcpu, r, &e);

	if (operand.pcid >> 12 != 0) {
		kvm_inject_gp(vcpu, 0);
		return 1;
	}

	pcid_enabled = kvm_read_cr4_bits(vcpu, X86_CR4_PCIDE);

	switch (type) {
	case INVPCID_TYPE_INDIV_ADDR:
		if ((!pcid_enabled && (operand.pcid != 0)) ||
		    is_noncanonical_address(operand.gla, vcpu)) {
			kvm_inject_gp(vcpu, 0);
			return 1;
		}
		kvm_mmu_invpcid_gva(vcpu, operand.gla, operand.pcid);
		return kvm_skip_emulated_instruction(vcpu);

	case INVPCID_TYPE_SINGLE_CTXT:
		if (!pcid_enabled && (operand.pcid != 0)) {
			kvm_inject_gp(vcpu, 0);
			return 1;
		}

		kvm_invalidate_pcid(vcpu, operand.pcid);
		return kvm_skip_emulated_instruction(vcpu);

	case INVPCID_TYPE_ALL_NON_GLOBAL:
		/*
		 * Currently, KVM doesn't mark global entries in the shadow
		 * page tables, so a non-global flush just degenerates to a
		 * global flush. If needed, we could optimize this later by
		 * keeping track of global entries in shadow page tables.
		 */

		fallthrough;
	case INVPCID_TYPE_ALL_INCL_GLOBAL:
		kvm_make_request(KVM_REQ_TLB_FLUSH_GUEST, vcpu);
		return kvm_skip_emulated_instruction(vcpu);

	default:
		kvm_inject_gp(vcpu, 0);
		return 1;
	}
}
EXPORT_SYMBOL_GPL(kvm_handle_invpcid);

static int complete_sev_es_emulated_mmio(struct kvm_vcpu *vcpu)
{
	struct kvm_run *run = vcpu->run;
	struct kvm_mmio_fragment *frag;
	unsigned int len;

	BUG_ON(!vcpu->mmio_needed);

	/* Complete previous fragment */
	frag = &vcpu->mmio_fragments[vcpu->mmio_cur_fragment];
	len = min(8u, frag->len);
	if (!vcpu->mmio_is_write)
		memcpy(frag->data, run->mmio.data, len);

	if (frag->len <= 8) {
		/* Switch to the next fragment. */
		frag++;
		vcpu->mmio_cur_fragment++;
	} else {
		/* Go forward to the next mmio piece. */
		frag->data += len;
		frag->gpa += len;
		frag->len -= len;
	}

	if (vcpu->mmio_cur_fragment >= vcpu->mmio_nr_fragments) {
		vcpu->mmio_needed = 0;

		// VMG change, at this point, we're always done
		// RIP has already been advanced
		return 1;
	}

	// More MMIO is needed
	run->mmio.phys_addr = frag->gpa;
	run->mmio.len = min(8u, frag->len);
	run->mmio.is_write = vcpu->mmio_is_write;
	if (run->mmio.is_write)
		memcpy(run->mmio.data, frag->data, min(8u, frag->len));
	run->exit_reason = KVM_EXIT_MMIO;

	vcpu->arch.complete_userspace_io = complete_sev_es_emulated_mmio;

	return 0;
}

int kvm_sev_es_mmio_write(struct kvm_vcpu *vcpu, gpa_t gpa, unsigned int bytes,
			  void *data)
{
	int handled;
	struct kvm_mmio_fragment *frag;

	if (!data)
		return -EINVAL;

	handled = write_emultor.read_write_mmio(vcpu, gpa, bytes, data);
	if (handled == bytes)
		return 1;

	bytes -= handled;
	gpa += handled;
	data += handled;

	/*TODO: Check if need to increment number of frags */
	frag = vcpu->mmio_fragments;
	vcpu->mmio_nr_fragments = 1;
	frag->len = bytes;
	frag->gpa = gpa;
	frag->data = data;

	vcpu->mmio_needed = 1;
	vcpu->mmio_cur_fragment = 0;

	vcpu->run->mmio.phys_addr = gpa;
	vcpu->run->mmio.len = min(8u, frag->len);
	vcpu->run->mmio.is_write = 1;
	memcpy(vcpu->run->mmio.data, frag->data, min(8u, frag->len));
	vcpu->run->exit_reason = KVM_EXIT_MMIO;

	vcpu->arch.complete_userspace_io = complete_sev_es_emulated_mmio;

	return 0;
}
EXPORT_SYMBOL_GPL(kvm_sev_es_mmio_write);

int kvm_sev_es_mmio_read(struct kvm_vcpu *vcpu, gpa_t gpa, unsigned int bytes,
			 void *data)
{
	int handled;
	struct kvm_mmio_fragment *frag;

	if (!data)
		return -EINVAL;

	handled = read_emultor.read_write_mmio(vcpu, gpa, bytes, data);
	if (handled == bytes)
		return 1;

	bytes -= handled;
	gpa += handled;
	data += handled;

	/*TODO: Check if need to increment number of frags */
	frag = vcpu->mmio_fragments;
	vcpu->mmio_nr_fragments = 1;
	frag->len = bytes;
	frag->gpa = gpa;
	frag->data = data;

	vcpu->mmio_needed = 1;
	vcpu->mmio_cur_fragment = 0;

	vcpu->run->mmio.phys_addr = gpa;
	vcpu->run->mmio.len = min(8u, frag->len);
	vcpu->run->mmio.is_write = 0;
	vcpu->run->exit_reason = KVM_EXIT_MMIO;

	vcpu->arch.complete_userspace_io = complete_sev_es_emulated_mmio;

	return 0;
}
EXPORT_SYMBOL_GPL(kvm_sev_es_mmio_read);

static int kvm_sev_es_outs(struct kvm_vcpu *vcpu, unsigned int size,
			   unsigned int port);

static int complete_sev_es_emulated_outs(struct kvm_vcpu *vcpu)
{
	int size = vcpu->arch.pio.size;
	int port = vcpu->arch.pio.port;

	vcpu->arch.pio.count = 0;
	if (vcpu->arch.sev_pio_count)
		return kvm_sev_es_outs(vcpu, size, port);
	return 1;
}

static int kvm_sev_es_outs(struct kvm_vcpu *vcpu, unsigned int size,
			   unsigned int port)
{
	for (;;) {
		unsigned int count =
			min_t(unsigned int, PAGE_SIZE / size, vcpu->arch.sev_pio_count);
		int ret = emulator_pio_out(vcpu, size, port, vcpu->arch.sev_pio_data, count);

		/* memcpy done already by emulator_pio_out.  */
		vcpu->arch.sev_pio_count -= count;
		vcpu->arch.sev_pio_data += count * vcpu->arch.pio.size;
		if (!ret)
			break;

		/* Emulation done by the kernel.  */
		if (!vcpu->arch.sev_pio_count)
			return 1;
	}

	vcpu->arch.complete_userspace_io = complete_sev_es_emulated_outs;
	return 0;
}

static int kvm_sev_es_ins(struct kvm_vcpu *vcpu, unsigned int size,
			  unsigned int port);

static void advance_sev_es_emulated_ins(struct kvm_vcpu *vcpu)
{
	unsigned count = vcpu->arch.pio.count;
	complete_emulator_pio_in(vcpu, vcpu->arch.sev_pio_data);
	vcpu->arch.sev_pio_count -= count;
	vcpu->arch.sev_pio_data += count * vcpu->arch.pio.size;
}

static int complete_sev_es_emulated_ins(struct kvm_vcpu *vcpu)
{
	int size = vcpu->arch.pio.size;
	int port = vcpu->arch.pio.port;

	advance_sev_es_emulated_ins(vcpu);
	if (vcpu->arch.sev_pio_count)
		return kvm_sev_es_ins(vcpu, size, port);
	return 1;
}

static int kvm_sev_es_ins(struct kvm_vcpu *vcpu, unsigned int size,
			  unsigned int port)
{
	for (;;) {
		unsigned int count =
			min_t(unsigned int, PAGE_SIZE / size, vcpu->arch.sev_pio_count);
		if (!__emulator_pio_in(vcpu, size, port, count))
			break;

		/* Emulation done by the kernel.  */
		advance_sev_es_emulated_ins(vcpu);
		if (!vcpu->arch.sev_pio_count)
			return 1;
	}

	vcpu->arch.complete_userspace_io = complete_sev_es_emulated_ins;
	return 0;
}

int kvm_sev_es_string_io(struct kvm_vcpu *vcpu, unsigned int size,
			 unsigned int port, void *data,  unsigned int count,
			 int in)
{
	vcpu->arch.sev_pio_data = data;
	vcpu->arch.sev_pio_count = count;
	return in ? kvm_sev_es_ins(vcpu, size, port)
		  : kvm_sev_es_outs(vcpu, size, port);
}
EXPORT_SYMBOL_GPL(kvm_sev_es_string_io);

EXPORT_TRACEPOINT_SYMBOL_GPL(kvm_entry);
EXPORT_TRACEPOINT_SYMBOL_GPL(kvm_exit);
EXPORT_TRACEPOINT_SYMBOL_GPL(kvm_fast_mmio);
EXPORT_TRACEPOINT_SYMBOL_GPL(kvm_inj_virq);
EXPORT_TRACEPOINT_SYMBOL_GPL(kvm_page_fault);
EXPORT_TRACEPOINT_SYMBOL_GPL(kvm_msr);
EXPORT_TRACEPOINT_SYMBOL_GPL(kvm_cr);
EXPORT_TRACEPOINT_SYMBOL_GPL(kvm_nested_vmrun);
EXPORT_TRACEPOINT_SYMBOL_GPL(kvm_nested_vmexit);
EXPORT_TRACEPOINT_SYMBOL_GPL(kvm_nested_vmexit_inject);
EXPORT_TRACEPOINT_SYMBOL_GPL(kvm_nested_intr_vmexit);
EXPORT_TRACEPOINT_SYMBOL_GPL(kvm_nested_vmenter_failed);
EXPORT_TRACEPOINT_SYMBOL_GPL(kvm_invlpga);
EXPORT_TRACEPOINT_SYMBOL_GPL(kvm_skinit);
EXPORT_TRACEPOINT_SYMBOL_GPL(kvm_nested_intercepts);
EXPORT_TRACEPOINT_SYMBOL_GPL(kvm_write_tsc_offset);
EXPORT_TRACEPOINT_SYMBOL_GPL(kvm_ple_window_update);
EXPORT_TRACEPOINT_SYMBOL_GPL(kvm_pml_full);
EXPORT_TRACEPOINT_SYMBOL_GPL(kvm_pi_irte_update);
EXPORT_TRACEPOINT_SYMBOL_GPL(kvm_avic_unaccelerated_access);
EXPORT_TRACEPOINT_SYMBOL_GPL(kvm_avic_incomplete_ipi);
EXPORT_TRACEPOINT_SYMBOL_GPL(kvm_avic_ga_log);
<<<<<<< HEAD
=======
EXPORT_TRACEPOINT_SYMBOL_GPL(kvm_avic_kick_vcpu_slowpath);
>>>>>>> 88084a3d
EXPORT_TRACEPOINT_SYMBOL_GPL(kvm_apicv_accept_irq);
EXPORT_TRACEPOINT_SYMBOL_GPL(kvm_vmgexit_enter);
EXPORT_TRACEPOINT_SYMBOL_GPL(kvm_vmgexit_exit);
EXPORT_TRACEPOINT_SYMBOL_GPL(kvm_vmgexit_msr_protocol_enter);
EXPORT_TRACEPOINT_SYMBOL_GPL(kvm_vmgexit_msr_protocol_exit);

static int __init kvm_x86_init(void)
{
	kvm_mmu_x86_module_init();
	return 0;
}
module_init(kvm_x86_init);

static void __exit kvm_x86_exit(void)
{
	/*
	 * If module_init() is implemented, module_exit() must also be
	 * implemented to allow module unload.
	 */
}
module_exit(kvm_x86_exit);<|MERGE_RESOLUTION|>--- conflicted
+++ resolved
@@ -773,8 +773,6 @@
 	    !(fault->error_code & PFERR_RSVD_MASK))
 		kvm_mmu_invalidate_gva(vcpu, fault_mmu, fault->address,
 				       fault_mmu->root.hpa);
-<<<<<<< HEAD
-=======
 
 	/*
 	 * A workaround for KVM's bad exception handling.  If KVM injected an
@@ -793,7 +791,6 @@
 	if (unlikely(vcpu->arch.exception.injected && is_guest_mode(vcpu)) &&
 	    kvm_x86_ops.nested_ops->handle_page_fault_workaround(vcpu, fault))
 		return true;
->>>>>>> 88084a3d
 
 	fault_mmu->inject_page_fault(vcpu, fault);
 	return false;
@@ -3133,15 +3130,6 @@
 
 	vcpu->hv_clock.flags = pvclock_flags;
 
-<<<<<<< HEAD
-	if (vcpu->pv_time_enabled)
-		kvm_setup_pvclock_page(v, &vcpu->pv_time, 0);
-	if (vcpu->xen.vcpu_info_set)
-		kvm_setup_pvclock_page(v, &vcpu->xen.vcpu_info_cache,
-				       offsetof(struct compat_vcpu_info, time));
-	if (vcpu->xen.vcpu_time_info_set)
-		kvm_setup_pvclock_page(v, &vcpu->xen.vcpu_time_info_cache, 0);
-=======
 	if (vcpu->pv_time.active)
 		kvm_setup_guest_pvclock(v, &vcpu->pv_time, 0);
 	if (vcpu->xen.vcpu_info_cache.active)
@@ -3149,7 +3137,6 @@
 					offsetof(struct compat_vcpu_info, time));
 	if (vcpu->xen.vcpu_time_info_cache.active)
 		kvm_setup_guest_pvclock(v, &vcpu->xen.vcpu_time_info_cache, 0);
->>>>>>> 88084a3d
 	kvm_hv_setup_tsc_page(v->kvm, &vcpu->hv_clock);
 	return 0;
 }
@@ -9174,8 +9161,6 @@
 }
 EXPORT_SYMBOL_GPL(kvm_apicv_activated);
 
-<<<<<<< HEAD
-=======
 bool kvm_vcpu_apicv_activated(struct kvm_vcpu *vcpu)
 {
 	ulong vm_reasons = READ_ONCE(vcpu->kvm->arch.apicv_inhibit_reasons);
@@ -9184,7 +9169,6 @@
 	return (vm_reasons | vcpu_reasons) == 0;
 }
 EXPORT_SYMBOL_GPL(kvm_vcpu_apicv_activated);
->>>>>>> 88084a3d
 
 static void set_or_clear_apicv_inhibit(unsigned long *inhibits,
 				       enum kvm_apicv_inhibit reason, bool set)
@@ -13115,10 +13099,7 @@
 EXPORT_TRACEPOINT_SYMBOL_GPL(kvm_avic_unaccelerated_access);
 EXPORT_TRACEPOINT_SYMBOL_GPL(kvm_avic_incomplete_ipi);
 EXPORT_TRACEPOINT_SYMBOL_GPL(kvm_avic_ga_log);
-<<<<<<< HEAD
-=======
 EXPORT_TRACEPOINT_SYMBOL_GPL(kvm_avic_kick_vcpu_slowpath);
->>>>>>> 88084a3d
 EXPORT_TRACEPOINT_SYMBOL_GPL(kvm_apicv_accept_irq);
 EXPORT_TRACEPOINT_SYMBOL_GPL(kvm_vmgexit_enter);
 EXPORT_TRACEPOINT_SYMBOL_GPL(kvm_vmgexit_exit);
