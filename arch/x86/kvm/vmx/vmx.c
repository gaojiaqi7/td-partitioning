// SPDX-License-Identifier: GPL-2.0-only
/*
 * Kernel-based Virtual Machine driver for Linux
 *
 * This module enables machines with Intel VT-x extensions to run virtual
 * machines without emulation or binary translation.
 *
 * Copyright (C) 2006 Qumranet, Inc.
 * Copyright 2010 Red Hat, Inc. and/or its affiliates.
 *
 * Authors:
 *   Avi Kivity   <avi@qumranet.com>
 *   Yaniv Kamay  <yaniv@qumranet.com>
 */
#define pr_fmt(fmt) KBUILD_MODNAME ": " fmt

#include <linux/highmem.h>
#include <linux/hrtimer.h>
#include <linux/ioasid.h>
#include <linux/kernel.h>
#include <linux/kvm_host.h>
#include <linux/module.h>
#include <linux/moduleparam.h>
#include <linux/mod_devicetable.h>
#include <linux/mm.h>
#include <linux/objtool.h>
#include <linux/sched.h>
#include <linux/sched/mm.h>
#include <linux/sched/smt.h>
#include <linux/slab.h>
#include <linux/tboot.h>
#include <linux/trace_events.h>
#include <linux/entry-kvm.h>

#include <asm/apic.h>
#include <asm/asm.h>
#include <asm/cpu.h>
#include <asm/cpu_device_id.h>
#include <asm/debugreg.h>
#include <asm/desc.h>
#include <asm/fpu/api.h>
#include <asm/fpu/xstate.h>
#include <asm/idtentry.h>
#include <asm/io.h>
#include <asm/irq_remapping.h>
#include <asm/reboot.h>
#include <asm/perf_event.h>
#include <asm/mmu_context.h>
#include <asm/mshyperv.h>
#include <asm/mwait.h>
#include <asm/spec-ctrl.h>
#include <asm/virtext.h>
#include <asm/vmx.h>

#include "capabilities.h"
#include "common.h"
#include "cpuid.h"
#include "hyperv.h"
#include "kvm_onhyperv.h"
#include "irq.h"
#include "kvm_cache_regs.h"
#include "lapic.h"
#include "mmu.h"
#include "nested.h"
#include "pmu.h"
#include "sgx.h"
#include "trace.h"
#include "vmcs.h"
#include "vmcs12.h"
#include "vmx.h"
#include "x86.h"
#include "x86_ops.h"
#include "smm.h"

MODULE_AUTHOR("Qumranet");
MODULE_LICENSE("GPL");

#ifdef MODULE
static const struct x86_cpu_id vmx_cpu_id[] = {
	X86_MATCH_FEATURE(X86_FEATURE_VMX, NULL),
	{}
};
MODULE_DEVICE_TABLE(x86cpu, vmx_cpu_id);
#endif

bool __read_mostly enable_vpid = 1;
module_param_named(vpid, enable_vpid, bool, 0444);

static bool __read_mostly enable_vnmi = 1;
module_param_named(vnmi, enable_vnmi, bool, S_IRUGO);

bool __read_mostly flexpriority_enabled = 1;
module_param_named(flexpriority, flexpriority_enabled, bool, S_IRUGO);

bool __read_mostly enable_ept = 1;
module_param_named(ept, enable_ept, bool, S_IRUGO);

bool __read_mostly enable_unrestricted_guest = 1;
module_param_named(unrestricted_guest,
			enable_unrestricted_guest, bool, S_IRUGO);

bool __read_mostly enable_ept_ad_bits = 1;
module_param_named(eptad, enable_ept_ad_bits, bool, S_IRUGO);

static bool __read_mostly emulate_invalid_guest_state = true;
module_param(emulate_invalid_guest_state, bool, S_IRUGO);

static bool __read_mostly fasteoi = 1;
module_param(fasteoi, bool, S_IRUGO);

module_param(enable_apicv, bool, S_IRUGO);

bool __read_mostly enable_ipiv = true;
module_param(enable_ipiv, bool, 0444);

/*
 * If nested=1, nested virtualization is supported, i.e., guests may use
 * VMX and be a hypervisor for its own guests. If nested=0, guests may not
 * use VMX instructions.
 */
static bool __read_mostly nested = 1;
module_param(nested, bool, S_IRUGO);

bool __read_mostly enable_pml = 1;
module_param_named(pml, enable_pml, bool, S_IRUGO);

static bool __read_mostly error_on_inconsistent_vmcs_config = true;
module_param(error_on_inconsistent_vmcs_config, bool, 0444);

static bool __read_mostly dump_invalid_vmcs = 0;
module_param(dump_invalid_vmcs, bool, 0644);

static bool __read_mostly ept_violation_ve_test;
module_param(ept_violation_ve_test, bool, 0444);

#define MSR_BITMAP_MODE_X2APIC		1
#define MSR_BITMAP_MODE_X2APIC_APICV	2

#define KVM_VMX_TSC_MULTIPLIER_MAX     0xffffffffffffffffULL

/* Guest_tsc -> host_tsc conversion requires 64-bit division.  */
static int __read_mostly cpu_preemption_timer_multi;
static bool __read_mostly enable_preemption_timer = 1;
#ifdef CONFIG_X86_64
module_param_named(preemption_timer, enable_preemption_timer, bool, S_IRUGO);
#endif

extern bool __read_mostly allow_smaller_maxphyaddr;
module_param(allow_smaller_maxphyaddr, bool, S_IRUGO);

#define KVM_VM_CR0_ALWAYS_OFF (X86_CR0_NW | X86_CR0_CD)
#define KVM_VM_CR0_ALWAYS_ON_UNRESTRICTED_GUEST X86_CR0_NE
#define KVM_VM_CR0_ALWAYS_ON				\
	(KVM_VM_CR0_ALWAYS_ON_UNRESTRICTED_GUEST | X86_CR0_PG | X86_CR0_PE)

#define KVM_VM_CR4_ALWAYS_ON_UNRESTRICTED_GUEST X86_CR4_VMXE
#define KVM_PMODE_VM_CR4_ALWAYS_ON (X86_CR4_PAE | X86_CR4_VMXE)
#define KVM_RMODE_VM_CR4_ALWAYS_ON (X86_CR4_VME | X86_CR4_PAE | X86_CR4_VMXE)

#define RMODE_GUEST_OWNED_EFLAGS_BITS (~(X86_EFLAGS_IOPL | X86_EFLAGS_VM))

#define MSR_IA32_RTIT_STATUS_MASK (~(RTIT_STATUS_FILTEREN | \
	RTIT_STATUS_CONTEXTEN | RTIT_STATUS_TRIGGEREN | \
	RTIT_STATUS_ERROR | RTIT_STATUS_STOPPED | \
	RTIT_STATUS_BYTECNT))

/*
 * List of MSRs that can be directly passed to the guest.
 * In addition to these x2apic and PT MSRs are handled specially.
 */
static u32 vmx_possible_passthrough_msrs[MAX_POSSIBLE_PASSTHROUGH_MSRS] = {
	MSR_IA32_SPEC_CTRL,
	MSR_IA32_PRED_CMD,
	MSR_IA32_FLUSH_CMD,
	MSR_IA32_TSC,
#ifdef CONFIG_X86_64
	MSR_FS_BASE,
	MSR_GS_BASE,
	MSR_KERNEL_GS_BASE,
	MSR_IA32_XFD,
	MSR_IA32_XFD_ERR,
#endif
	MSR_IA32_SYSENTER_CS,
	MSR_IA32_SYSENTER_ESP,
	MSR_IA32_SYSENTER_EIP,
	MSR_CORE_C1_RES,
	MSR_CORE_C3_RESIDENCY,
	MSR_CORE_C6_RESIDENCY,
	MSR_CORE_C7_RESIDENCY,
	MSR_IA32_PASID,
};

/*
 * These 2 parameters are used to config the controls for Pause-Loop Exiting:
 * ple_gap:    upper bound on the amount of time between two successive
 *             executions of PAUSE in a loop. Also indicate if ple enabled.
 *             According to test, this time is usually smaller than 128 cycles.
 * ple_window: upper bound on the amount of time a guest is allowed to execute
 *             in a PAUSE loop. Tests indicate that most spinlocks are held for
 *             less than 2^12 cycles
 * Time is measured based on a counter that runs at the same rate as the TSC,
 * refer SDM volume 3b section 21.6.13 & 22.1.3.
 */
static unsigned int ple_gap = KVM_DEFAULT_PLE_GAP;
module_param(ple_gap, uint, 0444);

static unsigned int ple_window = KVM_VMX_DEFAULT_PLE_WINDOW;
module_param(ple_window, uint, 0444);

/* Default doubles per-vcpu window every exit. */
static unsigned int ple_window_grow = KVM_DEFAULT_PLE_WINDOW_GROW;
module_param(ple_window_grow, uint, 0444);

/* Default resets per-vcpu window every exit to ple_window. */
static unsigned int ple_window_shrink = KVM_DEFAULT_PLE_WINDOW_SHRINK;
module_param(ple_window_shrink, uint, 0444);

/* Default is to compute the maximum so we can never overflow. */
static unsigned int ple_window_max        = KVM_VMX_DEFAULT_PLE_WINDOW_MAX;
module_param(ple_window_max, uint, 0444);

/* Default is SYSTEM mode, 1 for host-guest mode */
int __read_mostly pt_mode = PT_MODE_SYSTEM;
module_param(pt_mode, int, S_IRUGO);

static DEFINE_STATIC_KEY_FALSE(vmx_l1d_should_flush);
static DEFINE_STATIC_KEY_FALSE(vmx_l1d_flush_cond);
static DEFINE_MUTEX(vmx_l1d_flush_mutex);

/* Storage for pre module init parameter parsing */
static enum vmx_l1d_flush_state __read_mostly vmentry_l1d_flush_param = VMENTER_L1D_FLUSH_AUTO;

static const struct {
	const char *option;
	bool for_parse;
} vmentry_l1d_param[] = {
	[VMENTER_L1D_FLUSH_AUTO]	 = {"auto", true},
	[VMENTER_L1D_FLUSH_NEVER]	 = {"never", true},
	[VMENTER_L1D_FLUSH_COND]	 = {"cond", true},
	[VMENTER_L1D_FLUSH_ALWAYS]	 = {"always", true},
	[VMENTER_L1D_FLUSH_EPT_DISABLED] = {"EPT disabled", false},
	[VMENTER_L1D_FLUSH_NOT_REQUIRED] = {"not required", false},
};

#define L1D_CACHE_ORDER 4
static void *vmx_l1d_flush_pages;

static int vmx_setup_l1d_flush(enum vmx_l1d_flush_state l1tf)
{
	struct page *page;
	unsigned int i;

	if (!boot_cpu_has_bug(X86_BUG_L1TF)) {
		l1tf_vmx_mitigation = VMENTER_L1D_FLUSH_NOT_REQUIRED;
		return 0;
	}

	if (!enable_ept) {
		l1tf_vmx_mitigation = VMENTER_L1D_FLUSH_EPT_DISABLED;
		return 0;
	}

	if (host_arch_capabilities & ARCH_CAP_SKIP_VMENTRY_L1DFLUSH) {
		l1tf_vmx_mitigation = VMENTER_L1D_FLUSH_NOT_REQUIRED;
		return 0;
	}

	/* If set to auto use the default l1tf mitigation method */
	if (l1tf == VMENTER_L1D_FLUSH_AUTO) {
		switch (l1tf_mitigation) {
		case L1TF_MITIGATION_OFF:
			l1tf = VMENTER_L1D_FLUSH_NEVER;
			break;
		case L1TF_MITIGATION_FLUSH_NOWARN:
		case L1TF_MITIGATION_FLUSH:
		case L1TF_MITIGATION_FLUSH_NOSMT:
			l1tf = VMENTER_L1D_FLUSH_COND;
			break;
		case L1TF_MITIGATION_FULL:
		case L1TF_MITIGATION_FULL_FORCE:
			l1tf = VMENTER_L1D_FLUSH_ALWAYS;
			break;
		}
	} else if (l1tf_mitigation == L1TF_MITIGATION_FULL_FORCE) {
		l1tf = VMENTER_L1D_FLUSH_ALWAYS;
	}

	if (l1tf != VMENTER_L1D_FLUSH_NEVER && !vmx_l1d_flush_pages &&
	    !boot_cpu_has(X86_FEATURE_FLUSH_L1D)) {
		/*
		 * This allocation for vmx_l1d_flush_pages is not tied to a VM
		 * lifetime and so should not be charged to a memcg.
		 */
		page = alloc_pages(GFP_KERNEL, L1D_CACHE_ORDER);
		if (!page)
			return -ENOMEM;
		vmx_l1d_flush_pages = page_address(page);

		/*
		 * Initialize each page with a different pattern in
		 * order to protect against KSM in the nested
		 * virtualization case.
		 */
		for (i = 0; i < 1u << L1D_CACHE_ORDER; ++i) {
			memset(vmx_l1d_flush_pages + i * PAGE_SIZE, i + 1,
			       PAGE_SIZE);
		}
	}

	l1tf_vmx_mitigation = l1tf;

	if (l1tf != VMENTER_L1D_FLUSH_NEVER)
		static_branch_enable(&vmx_l1d_should_flush);
	else
		static_branch_disable(&vmx_l1d_should_flush);

	if (l1tf == VMENTER_L1D_FLUSH_COND)
		static_branch_enable(&vmx_l1d_flush_cond);
	else
		static_branch_disable(&vmx_l1d_flush_cond);
	return 0;
}

static int vmentry_l1d_flush_parse(const char *s)
{
	unsigned int i;

	if (s) {
		for (i = 0; i < ARRAY_SIZE(vmentry_l1d_param); i++) {
			if (vmentry_l1d_param[i].for_parse &&
			    sysfs_streq(s, vmentry_l1d_param[i].option))
				return i;
		}
	}
	return -EINVAL;
}

static int vmentry_l1d_flush_set(const char *s, const struct kernel_param *kp)
{
	int l1tf, ret;

	l1tf = vmentry_l1d_flush_parse(s);
	if (l1tf < 0)
		return l1tf;

	if (!boot_cpu_has(X86_BUG_L1TF))
		return 0;

	/*
	 * Has vmx_init() run already? If not then this is the pre init
	 * parameter parsing. In that case just store the value and let
	 * vmx_init() do the proper setup after enable_ept has been
	 * established.
	 */
	if (l1tf_vmx_mitigation == VMENTER_L1D_FLUSH_AUTO) {
		vmentry_l1d_flush_param = l1tf;
		return 0;
	}

	mutex_lock(&vmx_l1d_flush_mutex);
	ret = vmx_setup_l1d_flush(l1tf);
	mutex_unlock(&vmx_l1d_flush_mutex);
	return ret;
}

static int vmentry_l1d_flush_get(char *s, const struct kernel_param *kp)
{
	if (WARN_ON_ONCE(l1tf_vmx_mitigation >= ARRAY_SIZE(vmentry_l1d_param)))
		return sysfs_emit(s, "???\n");

	return sysfs_emit(s, "%s\n", vmentry_l1d_param[l1tf_vmx_mitigation].option);
}

static __always_inline void vmx_disable_fb_clear(struct vcpu_vmx *vmx)
{
	u64 msr;

	if (!vmx->disable_fb_clear)
		return;

	msr = __rdmsr(MSR_IA32_MCU_OPT_CTRL);
	msr |= FB_CLEAR_DIS;
	native_wrmsrl(MSR_IA32_MCU_OPT_CTRL, msr);
	/* Cache the MSR value to avoid reading it later */
	vmx->msr_ia32_mcu_opt_ctrl = msr;
}

static __always_inline void vmx_enable_fb_clear(struct vcpu_vmx *vmx)
{
	if (!vmx->disable_fb_clear)
		return;

	vmx->msr_ia32_mcu_opt_ctrl &= ~FB_CLEAR_DIS;
	native_wrmsrl(MSR_IA32_MCU_OPT_CTRL, vmx->msr_ia32_mcu_opt_ctrl);
}

static void vmx_update_fb_clear_dis(struct kvm_vcpu *vcpu, struct vcpu_vmx *vmx)
{
	vmx->disable_fb_clear = (host_arch_capabilities & ARCH_CAP_FB_CLEAR_CTRL) &&
				!boot_cpu_has_bug(X86_BUG_MDS) &&
				!boot_cpu_has_bug(X86_BUG_TAA);

	/*
	 * If guest will not execute VERW, there is no need to set FB_CLEAR_DIS
	 * at VMEntry. Skip the MSR read/write when a guest has no use case to
	 * execute VERW.
	 */
	if ((vcpu->arch.arch_capabilities & ARCH_CAP_FB_CLEAR) ||
	   ((vcpu->arch.arch_capabilities & ARCH_CAP_MDS_NO) &&
	    (vcpu->arch.arch_capabilities & ARCH_CAP_TAA_NO) &&
	    (vcpu->arch.arch_capabilities & ARCH_CAP_PSDP_NO) &&
	    (vcpu->arch.arch_capabilities & ARCH_CAP_FBSDP_NO) &&
	    (vcpu->arch.arch_capabilities & ARCH_CAP_SBDR_SSDP_NO)))
		vmx->disable_fb_clear = false;
}

static const struct kernel_param_ops vmentry_l1d_flush_ops = {
	.set = vmentry_l1d_flush_set,
	.get = vmentry_l1d_flush_get,
};
module_param_cb(vmentry_l1d_flush, &vmentry_l1d_flush_ops, NULL, 0644);

static u32 vmx_segment_access_rights(struct kvm_segment *var);

void vmx_vmexit(void);

#define vmx_insn_failed(fmt...)		\
do {					\
	WARN_ONCE(1, fmt);		\
	pr_warn_ratelimited(fmt);	\
} while (0)

noinline void vmread_error(unsigned long field)
{
	vmx_insn_failed("vmread failed: field=%lx\n", field);
}

#ifndef CONFIG_CC_HAS_ASM_GOTO_OUTPUT
noinstr void vmread_error_trampoline2(unsigned long field, bool fault)
{
	if (fault) {
		kvm_spurious_fault();
	} else {
		instrumentation_begin();
		vmread_error(field);
		instrumentation_end();
	}
}
#endif

noinline void vmwrite_error(unsigned long field, unsigned long value)
{
	vmx_insn_failed("vmwrite failed: field=%lx val=%lx err=%u\n",
			field, value, vmcs_read32(VM_INSTRUCTION_ERROR));
}

noinline void vmclear_error(struct vmcs *vmcs, u64 phys_addr)
{
	vmx_insn_failed("vmclear failed: %p/%llx err=%u\n",
			vmcs, phys_addr, vmcs_read32(VM_INSTRUCTION_ERROR));
}

noinline void vmptrld_error(struct vmcs *vmcs, u64 phys_addr)
{
	vmx_insn_failed("vmptrld failed: %p/%llx err=%u\n",
			vmcs, phys_addr, vmcs_read32(VM_INSTRUCTION_ERROR));
}

noinline void invvpid_error(unsigned long ext, u16 vpid, gva_t gva)
{
	vmx_insn_failed("invvpid failed: ext=0x%lx vpid=%u gva=0x%lx\n",
			ext, vpid, gva);
}

noinline void invept_error(unsigned long ext, u64 eptp, gpa_t gpa)
{
	vmx_insn_failed("invept failed: ext=0x%lx eptp=%llx gpa=0x%llx\n",
			ext, eptp, gpa);
}

DEFINE_PER_CPU(struct vmcs *, current_vmcs);
/*
 * We maintain a per-CPU linked-list of VMCS loaded on that CPU. This is needed
 * when a CPU is brought down, and we need to VMCLEAR all VMCSs loaded on it.
 */
static DEFINE_PER_CPU(struct list_head, loaded_vmcss_on_cpu);

static DECLARE_BITMAP(vmx_vpid_bitmap, VMX_NR_VPIDS);
static DEFINE_SPINLOCK(vmx_vpid_lock);

struct vmcs_config vmcs_config __ro_after_init;
struct vmx_capability vmx_capability __ro_after_init;

#define VMX_SEGMENT_FIELD(seg)					\
	[VCPU_SREG_##seg] = {                                   \
		.selector = GUEST_##seg##_SELECTOR,		\
		.base = GUEST_##seg##_BASE,		   	\
		.limit = GUEST_##seg##_LIMIT,		   	\
		.ar_bytes = GUEST_##seg##_AR_BYTES,	   	\
	}

const struct kvm_vmx_segment_field kvm_vmx_segment_fields[] = {
	VMX_SEGMENT_FIELD(CS),
	VMX_SEGMENT_FIELD(DS),
	VMX_SEGMENT_FIELD(ES),
	VMX_SEGMENT_FIELD(FS),
	VMX_SEGMENT_FIELD(GS),
	VMX_SEGMENT_FIELD(SS),
	VMX_SEGMENT_FIELD(TR),
	VMX_SEGMENT_FIELD(LDTR),
};

static inline void vmx_segment_cache_clear(struct vcpu_vmx *vmx)
{
	vmx->segment_cache.bitmask = 0;
}

unsigned long vmx_host_idt_base;

#if IS_ENABLED(CONFIG_HYPERV)
static bool __read_mostly enlightened_vmcs = true;
module_param(enlightened_vmcs, bool, 0444);

static int hv_enable_l2_tlb_flush(struct kvm_vcpu *vcpu)
{
	struct hv_enlightened_vmcs *evmcs;
	struct hv_partition_assist_pg **p_hv_pa_pg =
			&to_kvm_hv(vcpu->kvm)->hv_pa_pg;
	/*
	 * Synthetic VM-Exit is not enabled in current code and so All
	 * evmcs in singe VM shares same assist page.
	 */
	if (!*p_hv_pa_pg)
		*p_hv_pa_pg = kzalloc(PAGE_SIZE, GFP_KERNEL_ACCOUNT);

	if (!*p_hv_pa_pg)
		return -ENOMEM;

	evmcs = (struct hv_enlightened_vmcs *)to_vmx(vcpu)->loaded_vmcs->vmcs;

	evmcs->partition_assist_page =
		__pa(*p_hv_pa_pg);
	evmcs->hv_vm_id = (unsigned long)vcpu->kvm;
	evmcs->hv_enlightenments_control.nested_flush_hypercall = 1;

	return 0;
}

__init void hv_init_evmcs(void)
{
	int cpu;

	if (!enlightened_vmcs)
		return;

	/*
	 * Enlightened VMCS usage should be recommended and the host needs
	 * to support eVMCS v1 or above.
	 */
	if (ms_hyperv.hints & HV_X64_ENLIGHTENED_VMCS_RECOMMENDED &&
	    (ms_hyperv.nested_features & HV_X64_ENLIGHTENED_VMCS_VERSION) >=
	     KVM_EVMCS_VERSION) {

		/* Check that we have assist pages on all online CPUs */
		for_each_online_cpu(cpu) {
			if (!hv_get_vp_assist_page(cpu)) {
				enlightened_vmcs = false;
				break;
			}
		}

		if (enlightened_vmcs) {
			pr_info("Using Hyper-V Enlightened VMCS\n");
			static_branch_enable(&__kvm_is_using_evmcs);
		}

		if (ms_hyperv.nested_features & HV_X64_NESTED_DIRECT_FLUSH)
			vt_x86_ops.enable_l2_tlb_flush
				= hv_enable_l2_tlb_flush;
	} else {
		enlightened_vmcs = false;
	}
}

void hv_reset_evmcs(void)
{
	struct hv_vp_assist_page *vp_ap;

	if (!kvm_is_using_evmcs())
		return;

	/*
	 * KVM should enable eVMCS if and only if all CPUs have a VP assist
	 * page, and should reject CPU onlining if eVMCS is enabled the CPU
	 * doesn't have a VP assist page allocated.
	 */
	vp_ap = hv_get_vp_assist_page(smp_processor_id());
	if (WARN_ON_ONCE(!vp_ap))
		return;

	/*
	 * Reset everything to support using non-enlightened VMCS access later
	 * (e.g. when we reload the module with enlightened_vmcs=0)
	 */
	vp_ap->nested_control.features.directhypercall = 0;
	vp_ap->current_nested_vmcs = 0;
	vp_ap->enlighten_vmentry = 0;
}
#endif /* IS_ENABLED(CONFIG_HYPERV) */

/*
 * Comment's format: document - errata name - stepping - processor name.
 * Refer from
 * https://www.virtualbox.org/svn/vbox/trunk/src/VBox/VMM/VMMR0/HMR0.cpp
 */
static u32 vmx_preemption_cpu_tfms[] = {
/* 323344.pdf - BA86   - D0 - Xeon 7500 Series */
0x000206E6,
/* 323056.pdf - AAX65  - C2 - Xeon L3406 */
/* 322814.pdf - AAT59  - C2 - i7-600, i5-500, i5-400 and i3-300 Mobile */
/* 322911.pdf - AAU65  - C2 - i5-600, i3-500 Desktop and Pentium G6950 */
0x00020652,
/* 322911.pdf - AAU65  - K0 - i5-600, i3-500 Desktop and Pentium G6950 */
0x00020655,
/* 322373.pdf - AAO95  - B1 - Xeon 3400 Series */
/* 322166.pdf - AAN92  - B1 - i7-800 and i5-700 Desktop */
/*
 * 320767.pdf - AAP86  - B1 -
 * i7-900 Mobile Extreme, i7-800 and i7-700 Mobile
 */
0x000106E5,
/* 321333.pdf - AAM126 - C0 - Xeon 3500 */
0x000106A0,
/* 321333.pdf - AAM126 - C1 - Xeon 3500 */
0x000106A1,
/* 320836.pdf - AAJ124 - C0 - i7-900 Desktop Extreme and i7-900 Desktop */
0x000106A4,
 /* 321333.pdf - AAM126 - D0 - Xeon 3500 */
 /* 321324.pdf - AAK139 - D0 - Xeon 5500 */
 /* 320836.pdf - AAJ124 - D0 - i7-900 Extreme and i7-900 Desktop */
0x000106A5,
 /* Xeon E3-1220 V2 */
0x000306A8,
};

static inline bool cpu_has_broken_vmx_preemption_timer(void)
{
	u32 eax = cpuid_eax(0x00000001), i;

	/* Clear the reserved bits */
	eax &= ~(0x3U << 14 | 0xfU << 28);
	for (i = 0; i < ARRAY_SIZE(vmx_preemption_cpu_tfms); i++)
		if (eax == vmx_preemption_cpu_tfms[i])
			return true;

	return false;
}

static inline bool cpu_need_virtualize_apic_accesses(struct kvm_vcpu *vcpu)
{
	return flexpriority_enabled && lapic_in_kernel(vcpu);
}

static int possible_passthrough_msr_slot(u32 msr)
{
	u32 i;

	for (i = 0; i < ARRAY_SIZE(vmx_possible_passthrough_msrs); i++)
		if (vmx_possible_passthrough_msrs[i] == msr)
			return i;

	return -ENOENT;
}

static bool is_valid_passthrough_msr(u32 msr)
{
	bool r;

	switch (msr) {
	case 0x800 ... 0x8ff:
		/* x2APIC MSRs. These are handled in vmx_update_msr_bitmap_x2apic() */
		return true;
	case MSR_IA32_RTIT_STATUS:
	case MSR_IA32_RTIT_OUTPUT_BASE:
	case MSR_IA32_RTIT_OUTPUT_MASK:
	case MSR_IA32_RTIT_CR3_MATCH:
	case MSR_IA32_RTIT_ADDR0_A ... MSR_IA32_RTIT_ADDR3_B:
		/* PT MSRs. These are handled in pt_update_intercept_for_msr() */
	case MSR_LBR_SELECT:
	case MSR_LBR_TOS:
	case MSR_LBR_INFO_0 ... MSR_LBR_INFO_0 + 31:
	case MSR_LBR_NHM_FROM ... MSR_LBR_NHM_FROM + 31:
	case MSR_LBR_NHM_TO ... MSR_LBR_NHM_TO + 31:
	case MSR_LBR_CORE_FROM ... MSR_LBR_CORE_FROM + 8:
	case MSR_LBR_CORE_TO ... MSR_LBR_CORE_TO + 8:
		/* LBR MSRs. These are handled in vmx_update_intercept_for_lbr_msrs() */
		return true;
	}

	r = possible_passthrough_msr_slot(msr) != -ENOENT;

	WARN(!r, "Invalid MSR %x, please adapt vmx_possible_passthrough_msrs[]", msr);

	return r;
}

struct vmx_uret_msr *vmx_find_uret_msr(struct vcpu_vmx *vmx, u32 msr)
{
	int i;

	i = kvm_find_user_return_msr(msr);
	if (i >= 0)
		return &vmx->guest_uret_msrs[i];
	return NULL;
}

static int vmx_set_guest_uret_msr(struct vcpu_vmx *vmx,
				  struct vmx_uret_msr *msr, u64 data)
{
	unsigned int slot = msr - vmx->guest_uret_msrs;
	int ret = 0;

	if (msr->load_into_hardware) {
		preempt_disable();
		ret = kvm_set_user_return_msr(slot, data, msr->mask);
		preempt_enable();
	}
	if (!ret)
		msr->data = data;
	return ret;
}

static void vmx_emergency_disable(void)
{
	int cpu = raw_smp_processor_id();
	struct loaded_vmcs *v;

	kvm_rebooting = true;

	/*
	 * Note, CR4.VMXE can be _cleared_ in NMI context, but it can only be
	 * set in task context.  If this races with VMX is disabled by an NMI,
	 * VMCLEAR and VMXOFF may #UD, but KVM will eat those faults due to
	 * kvm_rebooting set.
	 */
	if (!(__read_cr4() & X86_CR4_VMXE))
		return;

	list_for_each_entry(v, &per_cpu(loaded_vmcss_on_cpu, cpu),
			    loaded_vmcss_on_cpu_link)
		vmcs_clear(v->vmcs);

	cpu_vmxop_put();
}

static void __loaded_vmcs_clear(void *arg)
{
	struct loaded_vmcs *loaded_vmcs = arg;
	int cpu = raw_smp_processor_id();

	if (loaded_vmcs->cpu != cpu)
		return; /* vcpu migration can race with cpu offline */
	if (per_cpu(current_vmcs, cpu) == loaded_vmcs->vmcs)
		per_cpu(current_vmcs, cpu) = NULL;

	vmcs_clear(loaded_vmcs->vmcs);
	if (loaded_vmcs->shadow_vmcs && loaded_vmcs->launched)
		vmcs_clear(loaded_vmcs->shadow_vmcs);

	list_del(&loaded_vmcs->loaded_vmcss_on_cpu_link);

	/*
	 * Ensure all writes to loaded_vmcs, including deleting it from its
	 * current percpu list, complete before setting loaded_vmcs->cpu to
	 * -1, otherwise a different cpu can see loaded_vmcs->cpu == -1 first
	 * and add loaded_vmcs to its percpu list before it's deleted from this
	 * cpu's list. Pairs with the smp_rmb() in vmx_vcpu_load_vmcs().
	 */
	smp_wmb();

	loaded_vmcs->cpu = -1;
	loaded_vmcs->launched = 0;
}

void loaded_vmcs_clear(struct loaded_vmcs *loaded_vmcs)
{
	int cpu = loaded_vmcs->cpu;

	if (cpu != -1)
		smp_call_function_single(cpu,
			 __loaded_vmcs_clear, loaded_vmcs, 1);
}

static bool vmx_segment_cache_test_set(struct vcpu_vmx *vmx, unsigned seg,
				       unsigned field)
{
	bool ret;
	u32 mask = 1 << (seg * SEG_FIELD_NR + field);

	if (!kvm_register_is_available(&vmx->vcpu, VCPU_EXREG_SEGMENTS)) {
		kvm_register_mark_available(&vmx->vcpu, VCPU_EXREG_SEGMENTS);
		vmx->segment_cache.bitmask = 0;
	}
	ret = vmx->segment_cache.bitmask & mask;
	vmx->segment_cache.bitmask |= mask;
	return ret;
}

static u16 vmx_read_guest_seg_selector(struct vcpu_vmx *vmx, unsigned seg)
{
	u16 *p = &vmx->segment_cache.seg[seg].selector;

	if (!vmx_segment_cache_test_set(vmx, seg, SEG_FIELD_SEL))
		*p = vmcs_read16(kvm_vmx_segment_fields[seg].selector);
	return *p;
}

static ulong vmx_read_guest_seg_base(struct vcpu_vmx *vmx, unsigned seg)
{
	ulong *p = &vmx->segment_cache.seg[seg].base;

	if (!vmx_segment_cache_test_set(vmx, seg, SEG_FIELD_BASE))
		*p = vmcs_readl(kvm_vmx_segment_fields[seg].base);
	return *p;
}

static u32 vmx_read_guest_seg_limit(struct vcpu_vmx *vmx, unsigned seg)
{
	u32 *p = &vmx->segment_cache.seg[seg].limit;

	if (!vmx_segment_cache_test_set(vmx, seg, SEG_FIELD_LIMIT))
		*p = vmcs_read32(kvm_vmx_segment_fields[seg].limit);
	return *p;
}

static u32 vmx_read_guest_seg_ar(struct vcpu_vmx *vmx, unsigned seg)
{
	u32 *p = &vmx->segment_cache.seg[seg].ar;

	if (!vmx_segment_cache_test_set(vmx, seg, SEG_FIELD_AR))
		*p = vmcs_read32(kvm_vmx_segment_fields[seg].ar_bytes);
	return *p;
}

void vmx_update_exception_bitmap(struct kvm_vcpu *vcpu)
{
	u32 eb;

	eb = (1u << PF_VECTOR) | (1u << UD_VECTOR) | (1u << MC_VECTOR) |
	     (1u << DB_VECTOR) | (1u << AC_VECTOR);
	/*
	 * #VE isn't used for VMX, but for TDX.  To test against unexpected
	 * change related to #VE for VMX, intercept unexpected #VE and warn on
	 * it.
	 */
	if (ept_violation_ve_test)
		eb |= 1u << VE_VECTOR;
	/*
	 * Guest access to VMware backdoor ports could legitimately
	 * trigger #GP because of TSS I/O permission bitmap.
	 * We intercept those #GP and allow access to them anyway
	 * as VMware does.
	 */
	if (enable_vmware_backdoor)
		eb |= (1u << GP_VECTOR);
	if ((vcpu->guest_debug &
	     (KVM_GUESTDBG_ENABLE | KVM_GUESTDBG_USE_SW_BP)) ==
	    (KVM_GUESTDBG_ENABLE | KVM_GUESTDBG_USE_SW_BP))
		eb |= 1u << BP_VECTOR;
	if (to_vmx(vcpu)->rmode.vm86_active)
		eb = ~0;
	if (!vmx_need_pf_intercept(vcpu))
		eb &= ~(1u << PF_VECTOR);

	/* When we are running a nested L2 guest and L1 specified for it a
	 * certain exception bitmap, we must trap the same exceptions and pass
	 * them to L1. When running L2, we will only handle the exceptions
	 * specified above if L1 did not want them.
	 */
	if (is_guest_mode(vcpu))
		eb |= get_vmcs12(vcpu)->exception_bitmap;
	else {
		int mask = 0, match = 0;

		if (enable_ept && (eb & (1u << PF_VECTOR))) {
			/*
			 * If EPT is enabled, #PF is currently only intercepted
			 * if MAXPHYADDR is smaller on the guest than on the
			 * host.  In that case we only care about present,
			 * non-reserved faults.  For vmcs02, however, PFEC_MASK
			 * and PFEC_MATCH are set in prepare_vmcs02_rare.
			 */
			mask = PFERR_PRESENT_MASK | PFERR_RSVD_MASK;
			match = PFERR_PRESENT_MASK;
		}
		vmcs_write32(PAGE_FAULT_ERROR_CODE_MASK, mask);
		vmcs_write32(PAGE_FAULT_ERROR_CODE_MATCH, match);
	}

	/*
	 * Disabling xfd interception indicates that dynamic xfeatures
	 * might be used in the guest. Always trap #NM in this case
	 * to save guest xfd_err timely.
	 */
	if (vcpu->arch.xfd_no_write_intercept)
		eb |= (1u << NM_VECTOR);

	vmcs_write32(EXCEPTION_BITMAP, eb);
}

/*
 * Check if MSR is intercepted for currently loaded MSR bitmap.
 */
static bool msr_write_intercepted(struct vcpu_vmx *vmx, u32 msr)
{
	if (!(exec_controls_get(vmx) & CPU_BASED_USE_MSR_BITMAPS))
		return true;

	return vmx_test_msr_bitmap_write(vmx->loaded_vmcs->msr_bitmap, msr);
}

unsigned int __vmx_vcpu_run_flags(struct vcpu_vmx *vmx)
{
	unsigned int flags = 0;

	if (vmx->loaded_vmcs->launched)
		flags |= VMX_RUN_VMRESUME;

	/*
	 * If writes to the SPEC_CTRL MSR aren't intercepted, the guest is free
	 * to change it directly without causing a vmexit.  In that case read
	 * it after vmexit and store it in vmx->spec_ctrl.
	 */
	if (!msr_write_intercepted(vmx, MSR_IA32_SPEC_CTRL))
		flags |= VMX_RUN_SAVE_SPEC_CTRL;

	return flags;
}

static __always_inline void clear_atomic_switch_msr_special(struct vcpu_vmx *vmx,
		unsigned long entry, unsigned long exit)
{
	vm_entry_controls_clearbit(vmx, entry);
	vm_exit_controls_clearbit(vmx, exit);
}

int vmx_find_loadstore_msr_slot(struct vmx_msrs *m, u32 msr)
{
	unsigned int i;

	for (i = 0; i < m->nr; ++i) {
		if (m->val[i].index == msr)
			return i;
	}
	return -ENOENT;
}

static void clear_atomic_switch_msr(struct vcpu_vmx *vmx, unsigned msr)
{
	int i;
	struct msr_autoload *m = &vmx->msr_autoload;

	switch (msr) {
	case MSR_EFER:
		if (cpu_has_load_ia32_efer()) {
			clear_atomic_switch_msr_special(vmx,
					VM_ENTRY_LOAD_IA32_EFER,
					VM_EXIT_LOAD_IA32_EFER);
			return;
		}
		break;
	case MSR_CORE_PERF_GLOBAL_CTRL:
		if (cpu_has_load_perf_global_ctrl()) {
			clear_atomic_switch_msr_special(vmx,
					VM_ENTRY_LOAD_IA32_PERF_GLOBAL_CTRL,
					VM_EXIT_LOAD_IA32_PERF_GLOBAL_CTRL);
			return;
		}
		break;
	}
	i = vmx_find_loadstore_msr_slot(&m->guest, msr);
	if (i < 0)
		goto skip_guest;
	--m->guest.nr;
	m->guest.val[i] = m->guest.val[m->guest.nr];
	vmcs_write32(VM_ENTRY_MSR_LOAD_COUNT, m->guest.nr);

skip_guest:
	i = vmx_find_loadstore_msr_slot(&m->host, msr);
	if (i < 0)
		return;

	--m->host.nr;
	m->host.val[i] = m->host.val[m->host.nr];
	vmcs_write32(VM_EXIT_MSR_LOAD_COUNT, m->host.nr);
}

static __always_inline void add_atomic_switch_msr_special(struct vcpu_vmx *vmx,
		unsigned long entry, unsigned long exit,
		unsigned long guest_val_vmcs, unsigned long host_val_vmcs,
		u64 guest_val, u64 host_val)
{
	vmcs_write64(guest_val_vmcs, guest_val);
	if (host_val_vmcs != HOST_IA32_EFER)
		vmcs_write64(host_val_vmcs, host_val);
	vm_entry_controls_setbit(vmx, entry);
	vm_exit_controls_setbit(vmx, exit);
}

static void add_atomic_switch_msr(struct vcpu_vmx *vmx, unsigned msr,
				  u64 guest_val, u64 host_val, bool entry_only)
{
	int i, j = 0;
	struct msr_autoload *m = &vmx->msr_autoload;

	switch (msr) {
	case MSR_EFER:
		if (cpu_has_load_ia32_efer()) {
			add_atomic_switch_msr_special(vmx,
					VM_ENTRY_LOAD_IA32_EFER,
					VM_EXIT_LOAD_IA32_EFER,
					GUEST_IA32_EFER,
					HOST_IA32_EFER,
					guest_val, host_val);
			return;
		}
		break;
	case MSR_CORE_PERF_GLOBAL_CTRL:
		if (cpu_has_load_perf_global_ctrl()) {
			add_atomic_switch_msr_special(vmx,
					VM_ENTRY_LOAD_IA32_PERF_GLOBAL_CTRL,
					VM_EXIT_LOAD_IA32_PERF_GLOBAL_CTRL,
					GUEST_IA32_PERF_GLOBAL_CTRL,
					HOST_IA32_PERF_GLOBAL_CTRL,
					guest_val, host_val);
			return;
		}
		break;
	case MSR_IA32_PEBS_ENABLE:
		/* PEBS needs a quiescent period after being disabled (to write
		 * a record).  Disabling PEBS through VMX MSR swapping doesn't
		 * provide that period, so a CPU could write host's record into
		 * guest's memory.
		 */
		wrmsrl(MSR_IA32_PEBS_ENABLE, 0);
	}

	i = vmx_find_loadstore_msr_slot(&m->guest, msr);
	if (!entry_only)
		j = vmx_find_loadstore_msr_slot(&m->host, msr);

	if ((i < 0 && m->guest.nr == MAX_NR_LOADSTORE_MSRS) ||
	    (j < 0 &&  m->host.nr == MAX_NR_LOADSTORE_MSRS)) {
		printk_once(KERN_WARNING "Not enough msr switch entries. "
				"Can't add msr %x\n", msr);
		return;
	}
	if (i < 0) {
		i = m->guest.nr++;
		vmcs_write32(VM_ENTRY_MSR_LOAD_COUNT, m->guest.nr);
	}
	m->guest.val[i].index = msr;
	m->guest.val[i].value = guest_val;

	if (entry_only)
		return;

	if (j < 0) {
		j = m->host.nr++;
		vmcs_write32(VM_EXIT_MSR_LOAD_COUNT, m->host.nr);
	}
	m->host.val[j].index = msr;
	m->host.val[j].value = host_val;
}

static bool update_transition_efer(struct vcpu_vmx *vmx)
{
	u64 guest_efer = vmx->vcpu.arch.efer;
	u64 ignore_bits = 0;
	int i;

	/* Shadow paging assumes NX to be available.  */
	if (!enable_ept)
		guest_efer |= EFER_NX;

	/*
	 * LMA and LME handled by hardware; SCE meaningless outside long mode.
	 */
	ignore_bits |= EFER_SCE;
#ifdef CONFIG_X86_64
	ignore_bits |= EFER_LMA | EFER_LME;
	/* SCE is meaningful only in long mode on Intel */
	if (guest_efer & EFER_LMA)
		ignore_bits &= ~(u64)EFER_SCE;
#endif

	/*
	 * On EPT, we can't emulate NX, so we must switch EFER atomically.
	 * On CPUs that support "load IA32_EFER", always switch EFER
	 * atomically, since it's faster than switching it manually.
	 */
	if (cpu_has_load_ia32_efer() ||
	    (enable_ept && ((vmx->vcpu.arch.efer ^ host_efer) & EFER_NX))) {
		if (!(guest_efer & EFER_LMA))
			guest_efer &= ~EFER_LME;
		if (guest_efer != host_efer)
			add_atomic_switch_msr(vmx, MSR_EFER,
					      guest_efer, host_efer, false);
		else
			clear_atomic_switch_msr(vmx, MSR_EFER);
		return false;
	}

	i = kvm_find_user_return_msr(MSR_EFER);
	if (i < 0)
		return false;

	clear_atomic_switch_msr(vmx, MSR_EFER);

	guest_efer &= ~ignore_bits;
	guest_efer |= host_efer & ignore_bits;

	vmx->guest_uret_msrs[i].data = guest_efer;
	vmx->guest_uret_msrs[i].mask = ~ignore_bits;

	return true;
}

#ifdef CONFIG_X86_32
/*
 * On 32-bit kernels, VM exits still load the FS and GS bases from the
 * VMCS rather than the segment table.  KVM uses this helper to figure
 * out the current bases to poke them into the VMCS before entry.
 */
static unsigned long segment_base(u16 selector)
{
	struct desc_struct *table;
	unsigned long v;

	if (!(selector & ~SEGMENT_RPL_MASK))
		return 0;

	table = get_current_gdt_ro();

	if ((selector & SEGMENT_TI_MASK) == SEGMENT_LDT) {
		u16 ldt_selector = kvm_read_ldt();

		if (!(ldt_selector & ~SEGMENT_RPL_MASK))
			return 0;

		table = (struct desc_struct *)segment_base(ldt_selector);
	}
	v = get_desc_base(&table[selector >> 3]);
	return v;
}
#endif

static inline bool pt_can_write_msr(struct vcpu_vmx *vmx)
{
	return vmx_pt_mode_is_host_guest() &&
	       !(vmx->pt_desc.guest.ctl & RTIT_CTL_TRACEEN);
}

static inline bool pt_output_base_valid(struct kvm_vcpu *vcpu, u64 base)
{
	/* The base must be 128-byte aligned and a legal physical address. */
	return kvm_vcpu_is_legal_aligned_gpa(vcpu, base, 128);
}

static inline void pt_load_msr(struct pt_ctx *ctx, u32 addr_range)
{
	u32 i;

	wrmsrl(MSR_IA32_RTIT_STATUS, ctx->status);
	wrmsrl(MSR_IA32_RTIT_OUTPUT_BASE, ctx->output_base);
	wrmsrl(MSR_IA32_RTIT_OUTPUT_MASK, ctx->output_mask);
	wrmsrl(MSR_IA32_RTIT_CR3_MATCH, ctx->cr3_match);
	for (i = 0; i < addr_range; i++) {
		wrmsrl(MSR_IA32_RTIT_ADDR0_A + i * 2, ctx->addr_a[i]);
		wrmsrl(MSR_IA32_RTIT_ADDR0_B + i * 2, ctx->addr_b[i]);
	}
}

static inline void pt_save_msr(struct pt_ctx *ctx, u32 addr_range)
{
	u32 i;

	rdmsrl(MSR_IA32_RTIT_STATUS, ctx->status);
	rdmsrl(MSR_IA32_RTIT_OUTPUT_BASE, ctx->output_base);
	rdmsrl(MSR_IA32_RTIT_OUTPUT_MASK, ctx->output_mask);
	rdmsrl(MSR_IA32_RTIT_CR3_MATCH, ctx->cr3_match);
	for (i = 0; i < addr_range; i++) {
		rdmsrl(MSR_IA32_RTIT_ADDR0_A + i * 2, ctx->addr_a[i]);
		rdmsrl(MSR_IA32_RTIT_ADDR0_B + i * 2, ctx->addr_b[i]);
	}
}

static void pt_guest_enter(struct vcpu_vmx *vmx)
{
	if (vmx_pt_mode_is_system())
		return;

	/*
	 * GUEST_IA32_RTIT_CTL is already set in the VMCS.
	 * Save host state before VM entry.
	 */
	rdmsrl(MSR_IA32_RTIT_CTL, vmx->pt_desc.host.ctl);
	if (vmx->pt_desc.guest.ctl & RTIT_CTL_TRACEEN) {
		wrmsrl(MSR_IA32_RTIT_CTL, 0);
		pt_save_msr(&vmx->pt_desc.host, vmx->pt_desc.num_address_ranges);
		pt_load_msr(&vmx->pt_desc.guest, vmx->pt_desc.num_address_ranges);
	}
}

static void pt_guest_exit(struct vcpu_vmx *vmx)
{
	if (vmx_pt_mode_is_system())
		return;

	if (vmx->pt_desc.guest.ctl & RTIT_CTL_TRACEEN) {
		pt_save_msr(&vmx->pt_desc.guest, vmx->pt_desc.num_address_ranges);
		pt_load_msr(&vmx->pt_desc.host, vmx->pt_desc.num_address_ranges);
	}

	/*
	 * KVM requires VM_EXIT_CLEAR_IA32_RTIT_CTL to expose PT to the guest,
	 * i.e. RTIT_CTL is always cleared on VM-Exit.  Restore it if necessary.
	 */
	if (vmx->pt_desc.host.ctl)
		wrmsrl(MSR_IA32_RTIT_CTL, vmx->pt_desc.host.ctl);
}

void vmx_set_host_fs_gs(struct vmcs_host_state *host, u16 fs_sel, u16 gs_sel,
			unsigned long fs_base, unsigned long gs_base)
{
	if (unlikely(fs_sel != host->fs_sel)) {
		if (!(fs_sel & 7))
			vmcs_write16(HOST_FS_SELECTOR, fs_sel);
		else
			vmcs_write16(HOST_FS_SELECTOR, 0);
		host->fs_sel = fs_sel;
	}
	if (unlikely(gs_sel != host->gs_sel)) {
		if (!(gs_sel & 7))
			vmcs_write16(HOST_GS_SELECTOR, gs_sel);
		else
			vmcs_write16(HOST_GS_SELECTOR, 0);
		host->gs_sel = gs_sel;
	}
	if (unlikely(fs_base != host->fs_base)) {
		vmcs_writel(HOST_FS_BASE, fs_base);
		host->fs_base = fs_base;
	}
	if (unlikely(gs_base != host->gs_base)) {
		vmcs_writel(HOST_GS_BASE, gs_base);
		host->gs_base = gs_base;
	}
}

void vmx_prepare_switch_to_guest(struct kvm_vcpu *vcpu)
{
	struct vcpu_vmx *vmx = to_vmx(vcpu);
	struct vmcs_host_state *host_state;
#ifdef CONFIG_X86_64
	int cpu = raw_smp_processor_id();
#endif
	unsigned long fs_base, gs_base;
	u16 fs_sel, gs_sel;
	int i;

	vmx->req_immediate_exit = false;

	/*
	 * Note that guest MSRs to be saved/restored can also be changed
	 * when guest state is loaded. This happens when guest transitions
	 * to/from long-mode by setting MSR_EFER.LMA.
	 */
	if (!vmx->guest_uret_msrs_loaded) {
		vmx->guest_uret_msrs_loaded = true;
		for (i = 0; i < kvm_nr_uret_msrs; ++i) {
			if (!vmx->guest_uret_msrs[i].load_into_hardware)
				continue;

			kvm_set_user_return_msr(i,
						vmx->guest_uret_msrs[i].data,
						vmx->guest_uret_msrs[i].mask);
		}
	}

	if (vmx->nested.need_vmcs12_to_shadow_sync)
		nested_sync_vmcs12_to_shadow(vcpu);

	if (vmx->guest_state_loaded)
		return;

	host_state = &vmx->loaded_vmcs->host_state;

	/*
	 * Set host fs and gs selectors.  Unfortunately, 22.2.3 does not
	 * allow segment selectors with cpl > 0 or ti == 1.
	 */
	host_state->ldt_sel = kvm_read_ldt();

#ifdef CONFIG_X86_64
	savesegment(ds, host_state->ds_sel);
	savesegment(es, host_state->es_sel);

	gs_base = cpu_kernelmode_gs_base(cpu);
	if (likely(is_64bit_mm(current->mm))) {
		current_save_fsgs();
		fs_sel = current->thread.fsindex;
		gs_sel = current->thread.gsindex;
		fs_base = current->thread.fsbase;
		vmx->msr_host_kernel_gs_base = current->thread.gsbase;
	} else {
		savesegment(fs, fs_sel);
		savesegment(gs, gs_sel);
		fs_base = read_msr(MSR_FS_BASE);
		vmx->msr_host_kernel_gs_base = read_msr(MSR_KERNEL_GS_BASE);
	}

	wrmsrl(MSR_KERNEL_GS_BASE, vmx->msr_guest_kernel_gs_base);
#else
	savesegment(fs, fs_sel);
	savesegment(gs, gs_sel);
	fs_base = segment_base(fs_sel);
	gs_base = segment_base(gs_sel);
#endif

	vmx_set_host_fs_gs(host_state, fs_sel, gs_sel, fs_base, gs_base);
	vmx->guest_state_loaded = true;
}

static void vmx_prepare_switch_to_host(struct vcpu_vmx *vmx)
{
	struct vmcs_host_state *host_state;

	if (!vmx->guest_state_loaded)
		return;

	host_state = &vmx->loaded_vmcs->host_state;

	++vmx->vcpu.stat.host_state_reload;

#ifdef CONFIG_X86_64
	rdmsrl(MSR_KERNEL_GS_BASE, vmx->msr_guest_kernel_gs_base);
#endif
	if (host_state->ldt_sel || (host_state->gs_sel & 7)) {
		kvm_load_ldt(host_state->ldt_sel);
#ifdef CONFIG_X86_64
		load_gs_index(host_state->gs_sel);
#else
		loadsegment(gs, host_state->gs_sel);
#endif
	}
	if (host_state->fs_sel & 7)
		loadsegment(fs, host_state->fs_sel);
#ifdef CONFIG_X86_64
	if (unlikely(host_state->ds_sel | host_state->es_sel)) {
		loadsegment(ds, host_state->ds_sel);
		loadsegment(es, host_state->es_sel);
	}
#endif
	invalidate_tss_limit();
#ifdef CONFIG_X86_64
	wrmsrl(MSR_KERNEL_GS_BASE, vmx->msr_host_kernel_gs_base);
#endif
	load_fixmap_gdt(raw_smp_processor_id());
	vmx->guest_state_loaded = false;
	vmx->guest_uret_msrs_loaded = false;
}

#ifdef CONFIG_X86_64
static u64 vmx_read_guest_kernel_gs_base(struct vcpu_vmx *vmx)
{
	preempt_disable();
	if (vmx->guest_state_loaded)
		rdmsrl(MSR_KERNEL_GS_BASE, vmx->msr_guest_kernel_gs_base);
	preempt_enable();
	return vmx->msr_guest_kernel_gs_base;
}

static void vmx_write_guest_kernel_gs_base(struct vcpu_vmx *vmx, u64 data)
{
	preempt_disable();
	if (vmx->guest_state_loaded)
		wrmsrl(MSR_KERNEL_GS_BASE, data);
	preempt_enable();
	vmx->msr_guest_kernel_gs_base = data;
}
#endif

void vmx_vcpu_load_vmcs(struct kvm_vcpu *vcpu, int cpu,
			struct loaded_vmcs *buddy)
{
	struct vcpu_vmx *vmx = to_vmx(vcpu);
	bool already_loaded = vmx->loaded_vmcs->cpu == cpu;
	struct vmcs *prev;

	if (!already_loaded) {
		loaded_vmcs_clear(vmx->loaded_vmcs);
		local_irq_disable();

		/*
		 * Ensure loaded_vmcs->cpu is read before adding loaded_vmcs to
		 * this cpu's percpu list, otherwise it may not yet be deleted
		 * from its previous cpu's percpu list.  Pairs with the
		 * smb_wmb() in __loaded_vmcs_clear().
		 */
		smp_rmb();

		list_add(&vmx->loaded_vmcs->loaded_vmcss_on_cpu_link,
			 &per_cpu(loaded_vmcss_on_cpu, cpu));
		local_irq_enable();
	}

	prev = per_cpu(current_vmcs, cpu);
	if (prev != vmx->loaded_vmcs->vmcs) {
		per_cpu(current_vmcs, cpu) = vmx->loaded_vmcs->vmcs;
		vmcs_load(vmx->loaded_vmcs->vmcs);

		/*
		 * No indirect branch prediction barrier needed when switching
		 * the active VMCS within a vCPU, unless IBRS is advertised to
		 * the vCPU.  To minimize the number of IBPBs executed, KVM
		 * performs IBPB on nested VM-Exit (a single nested transition
		 * may switch the active VMCS multiple times).
		 */
		if (!buddy || WARN_ON_ONCE(buddy->vmcs != prev))
			indirect_branch_prediction_barrier();
	}

	if (!already_loaded) {
		void *gdt = get_current_gdt_ro();

		/*
		 * Flush all EPTP/VPID contexts, the new pCPU may have stale
		 * TLB entries from its previous association with the vCPU.
		 */
		kvm_make_request(KVM_REQ_TLB_FLUSH, vcpu);

		/*
		 * Linux uses per-cpu TSS and GDT, so set these when switching
		 * processors.  See 22.2.4.
		 */
		vmcs_writel(HOST_TR_BASE,
			    (unsigned long)&get_cpu_entry_area(cpu)->tss.x86_tss);
		vmcs_writel(HOST_GDTR_BASE, (unsigned long)gdt);   /* 22.2.4 */

		if (IS_ENABLED(CONFIG_IA32_EMULATION) || IS_ENABLED(CONFIG_X86_32)) {
			/* 22.2.3 */
			vmcs_writel(HOST_IA32_SYSENTER_ESP,
				    (unsigned long)(cpu_entry_stack(cpu) + 1));
		}

		vmx->loaded_vmcs->cpu = cpu;
	}
}

/*
 * Switches to specified vcpu, until a matching vcpu_put(), but assumes
 * vcpu mutex is already taken.
 */
void vmx_vcpu_load(struct kvm_vcpu *vcpu, int cpu)
{
	struct vcpu_vmx *vmx = to_vmx(vcpu);

	vmx_vcpu_load_vmcs(vcpu, cpu, NULL);

	vmx_vcpu_pi_load(vcpu, cpu);

	vmx->host_debugctlmsr = get_debugctlmsr();
}

void vmx_vcpu_put(struct kvm_vcpu *vcpu)
{
	vmx_vcpu_pi_put(vcpu);

	vmx_prepare_switch_to_host(to_vmx(vcpu));
}

bool vmx_emulation_required(struct kvm_vcpu *vcpu)
{
	return emulate_invalid_guest_state && !vmx_guest_state_valid(vcpu);
}

unsigned long vmx_get_rflags(struct kvm_vcpu *vcpu)
{
	struct vcpu_vmx *vmx = to_vmx(vcpu);
	unsigned long rflags, save_rflags;

	if (!kvm_register_is_available(vcpu, VCPU_EXREG_RFLAGS)) {
		kvm_register_mark_available(vcpu, VCPU_EXREG_RFLAGS);
		rflags = vmcs_readl(GUEST_RFLAGS);
		if (vmx->rmode.vm86_active) {
			rflags &= RMODE_GUEST_OWNED_EFLAGS_BITS;
			save_rflags = vmx->rmode.save_rflags;
			rflags |= save_rflags & ~RMODE_GUEST_OWNED_EFLAGS_BITS;
		}
		vmx->rflags = rflags;
	}
	return vmx->rflags;
}

void vmx_set_rflags(struct kvm_vcpu *vcpu, unsigned long rflags)
{
	struct vcpu_vmx *vmx = to_vmx(vcpu);
	unsigned long old_rflags;

	/*
	 * Unlike CR0 and CR4, RFLAGS handling requires checking if the vCPU
	 * is an unrestricted guest in order to mark L2 as needing emulation
	 * if L1 runs L2 as a restricted guest.
	 */
	if (is_unrestricted_guest(vcpu)) {
		kvm_register_mark_available(vcpu, VCPU_EXREG_RFLAGS);
		vmx->rflags = rflags;
		vmcs_writel(GUEST_RFLAGS, rflags);
		return;
	}

	old_rflags = vmx_get_rflags(vcpu);
	vmx->rflags = rflags;
	if (vmx->rmode.vm86_active) {
		vmx->rmode.save_rflags = rflags;
		rflags |= X86_EFLAGS_IOPL | X86_EFLAGS_VM;
	}
	vmcs_writel(GUEST_RFLAGS, rflags);

	if ((old_rflags ^ vmx->rflags) & X86_EFLAGS_VM)
		vmx->emulation_required = vmx_emulation_required(vcpu);
}

bool vmx_get_if_flag(struct kvm_vcpu *vcpu)
{
	return vmx_get_rflags(vcpu) & X86_EFLAGS_IF;
}

void vmx_set_interrupt_shadow(struct kvm_vcpu *vcpu, int mask)
{
	u32 interruptibility_old = vmread32(vcpu,
					    GUEST_INTERRUPTIBILITY_INFO);
	u32 interruptibility = interruptibility_old;

	interruptibility &= ~(GUEST_INTR_STATE_STI | GUEST_INTR_STATE_MOV_SS);

	if (mask & KVM_X86_SHADOW_INT_MOV_SS)
		interruptibility |= GUEST_INTR_STATE_MOV_SS;
	else if (mask & KVM_X86_SHADOW_INT_STI)
		interruptibility |= GUEST_INTR_STATE_STI;

	if ((interruptibility != interruptibility_old))
		vmwrite32(vcpu, GUEST_INTERRUPTIBILITY_INFO,
			  interruptibility);
}

static int vmx_rtit_ctl_check(struct kvm_vcpu *vcpu, u64 data)
{
	struct vcpu_vmx *vmx = to_vmx(vcpu);
	unsigned long value;

	/*
	 * Any MSR write that attempts to change bits marked reserved will
	 * case a #GP fault.
	 */
	if (data & vmx->pt_desc.ctl_bitmask)
		return 1;

	/*
	 * Any attempt to modify IA32_RTIT_CTL while TraceEn is set will
	 * result in a #GP unless the same write also clears TraceEn.
	 */
	if ((vmx->pt_desc.guest.ctl & RTIT_CTL_TRACEEN) &&
		((vmx->pt_desc.guest.ctl ^ data) & ~RTIT_CTL_TRACEEN))
		return 1;

	/*
	 * WRMSR to IA32_RTIT_CTL that sets TraceEn but clears this bit
	 * and FabricEn would cause #GP, if
	 * CPUID.(EAX=14H, ECX=0):ECX.SNGLRGNOUT[bit 2] = 0
	 */
	if ((data & RTIT_CTL_TRACEEN) && !(data & RTIT_CTL_TOPA) &&
		!(data & RTIT_CTL_FABRIC_EN) &&
		!intel_pt_validate_cap(vmx->pt_desc.caps,
					PT_CAP_single_range_output))
		return 1;

	/*
	 * MTCFreq, CycThresh and PSBFreq encodings check, any MSR write that
	 * utilize encodings marked reserved will cause a #GP fault.
	 */
	value = intel_pt_validate_cap(vmx->pt_desc.caps, PT_CAP_mtc_periods);
	if (intel_pt_validate_cap(vmx->pt_desc.caps, PT_CAP_mtc) &&
			!test_bit((data & RTIT_CTL_MTC_RANGE) >>
			RTIT_CTL_MTC_RANGE_OFFSET, &value))
		return 1;
	value = intel_pt_validate_cap(vmx->pt_desc.caps,
						PT_CAP_cycle_thresholds);
	if (intel_pt_validate_cap(vmx->pt_desc.caps, PT_CAP_psb_cyc) &&
			!test_bit((data & RTIT_CTL_CYC_THRESH) >>
			RTIT_CTL_CYC_THRESH_OFFSET, &value))
		return 1;
	value = intel_pt_validate_cap(vmx->pt_desc.caps, PT_CAP_psb_periods);
	if (intel_pt_validate_cap(vmx->pt_desc.caps, PT_CAP_psb_cyc) &&
			!test_bit((data & RTIT_CTL_PSB_FREQ) >>
			RTIT_CTL_PSB_FREQ_OFFSET, &value))
		return 1;

	/*
	 * If ADDRx_CFG is reserved or the encodings is >2 will
	 * cause a #GP fault.
	 */
	value = (data & RTIT_CTL_ADDR0) >> RTIT_CTL_ADDR0_OFFSET;
	if ((value && (vmx->pt_desc.num_address_ranges < 1)) || (value > 2))
		return 1;
	value = (data & RTIT_CTL_ADDR1) >> RTIT_CTL_ADDR1_OFFSET;
	if ((value && (vmx->pt_desc.num_address_ranges < 2)) || (value > 2))
		return 1;
	value = (data & RTIT_CTL_ADDR2) >> RTIT_CTL_ADDR2_OFFSET;
	if ((value && (vmx->pt_desc.num_address_ranges < 3)) || (value > 2))
		return 1;
	value = (data & RTIT_CTL_ADDR3) >> RTIT_CTL_ADDR3_OFFSET;
	if ((value && (vmx->pt_desc.num_address_ranges < 4)) || (value > 2))
		return 1;

	return 0;
}

bool vmx_can_emulate_instruction(struct kvm_vcpu *vcpu, int emul_type,
				void *insn, int insn_len)
{
	/*
	 * Emulation of instructions in SGX enclaves is impossible as RIP does
	 * not point at the failing instruction, and even if it did, the code
	 * stream is inaccessible.  Inject #UD instead of exiting to userspace
	 * so that guest userspace can't DoS the guest simply by triggering
	 * emulation (enclaves are CPL3 only).
	 */
	if (to_vmx(vcpu)->exit_reason.enclave_mode) {
		kvm_queue_exception(vcpu, UD_VECTOR);
		return false;
	}
	return true;
}

static int skip_emulated_instruction(struct kvm_vcpu *vcpu)
{
	union vmx_exit_reason exit_reason = to_vmx(vcpu)->exit_reason;
	unsigned long rip, orig_rip;
	u32 instr_len;

	/*
	 * Using VMCS.VM_EXIT_INSTRUCTION_LEN on EPT misconfig depends on
	 * undefined behavior: Intel's SDM doesn't mandate the VMCS field be
	 * set when EPT misconfig occurs.  In practice, real hardware updates
	 * VM_EXIT_INSTRUCTION_LEN on EPT misconfig, but other hypervisors
	 * (namely Hyper-V) don't set it due to it being undefined behavior,
	 * i.e. we end up advancing IP with some random value.
	 */
	if (!static_cpu_has(X86_FEATURE_HYPERVISOR) ||
	    exit_reason.basic != EXIT_REASON_EPT_MISCONFIG) {
		instr_len = vmcs_read32(VM_EXIT_INSTRUCTION_LEN);

		/*
		 * Emulating an enclave's instructions isn't supported as KVM
		 * cannot access the enclave's memory or its true RIP, e.g. the
		 * vmcs.GUEST_RIP points at the exit point of the enclave, not
		 * the RIP that actually triggered the VM-Exit.  But, because
		 * most instructions that cause VM-Exit will #UD in an enclave,
		 * most instruction-based VM-Exits simply do not occur.
		 *
		 * There are a few exceptions, notably the debug instructions
		 * INT1ICEBRK and INT3, as they are allowed in debug enclaves
		 * and generate #DB/#BP as expected, which KVM might intercept.
		 * But again, the CPU does the dirty work and saves an instr
		 * length of zero so VMMs don't shoot themselves in the foot.
		 * WARN if KVM tries to skip a non-zero length instruction on
		 * a VM-Exit from an enclave.
		 */
		if (!instr_len)
			goto rip_updated;

		WARN_ONCE(exit_reason.enclave_mode,
			  "skipping instruction after SGX enclave VM-Exit");

		orig_rip = kvm_rip_read(vcpu);
		rip = orig_rip + instr_len;
#ifdef CONFIG_X86_64
		rip = vmx_mask_out_guest_rip(vcpu, orig_rip, rip);
#endif
		kvm_rip_write(vcpu, rip);
	} else {
		if (!kvm_emulate_instruction(vcpu, EMULTYPE_SKIP))
			return 0;
	}

rip_updated:
	/* skipping an emulated instruction also counts */
	vmx_set_interrupt_shadow(vcpu, 0);

	return 1;
}

/*
 * Recognizes a pending MTF VM-exit and records the nested state for later
 * delivery.
 */
void vmx_update_emulated_instruction(struct kvm_vcpu *vcpu)
{
	struct vmcs12 *vmcs12 = get_vmcs12(vcpu);
	struct vcpu_vmx *vmx = to_vmx(vcpu);

	if (!is_guest_mode(vcpu))
		return;

	/*
	 * Per the SDM, MTF takes priority over debug-trap exceptions besides
	 * TSS T-bit traps and ICEBP (INT1).  KVM doesn't emulate T-bit traps
	 * or ICEBP (in the emulator proper), and skipping of ICEBP after an
	 * intercepted #DB deliberately avoids single-step #DB and MTF updates
	 * as ICEBP is higher priority than both.  As instruction emulation is
	 * completed at this point (i.e. KVM is at the instruction boundary),
	 * any #DB exception pending delivery must be a debug-trap of lower
	 * priority than MTF.  Record the pending MTF state to be delivered in
	 * vmx_check_nested_events().
	 */
	if (nested_cpu_has_mtf(vmcs12) &&
	    (!vcpu->arch.exception.pending ||
	     vcpu->arch.exception.vector == DB_VECTOR) &&
	    (!vcpu->arch.exception_vmexit.pending ||
	     vcpu->arch.exception_vmexit.vector == DB_VECTOR)) {
		vmx->nested.mtf_pending = true;
		kvm_make_request(KVM_REQ_EVENT, vcpu);
	} else {
		vmx->nested.mtf_pending = false;
	}
}

int vmx_skip_emulated_instruction(struct kvm_vcpu *vcpu)
{
	vmx_update_emulated_instruction(vcpu);
	return skip_emulated_instruction(vcpu);
}

static void vmx_clear_hlt(struct kvm_vcpu *vcpu)
{
	/*
	 * Ensure that we clear the HLT state in the VMCS.  We don't need to
	 * explicitly skip the instruction because if the HLT state is set,
	 * then the instruction is already executing and RIP has already been
	 * advanced.
	 */
	if (kvm_hlt_in_guest(vcpu->kvm) &&
			vmcs_read32(GUEST_ACTIVITY_STATE) == GUEST_ACTIVITY_HLT)
		vmcs_write32(GUEST_ACTIVITY_STATE, GUEST_ACTIVITY_ACTIVE);
}

void vmx_inject_exception(struct kvm_vcpu *vcpu)
{
	struct kvm_queued_exception *ex = &vcpu->arch.exception;
	u32 intr_info = ex->vector | INTR_INFO_VALID_MASK;
	struct vcpu_vmx *vmx = to_vmx(vcpu);

	kvm_deliver_exception_payload(vcpu, ex);

	if (ex->has_error_code) {
		/*
		 * Despite the error code being architecturally defined as 32
		 * bits, and the VMCS field being 32 bits, Intel CPUs and thus
		 * VMX don't actually supporting setting bits 31:16.  Hardware
		 * will (should) never provide a bogus error code, but AMD CPUs
		 * do generate error codes with bits 31:16 set, and so KVM's
		 * ABI lets userspace shove in arbitrary 32-bit values.  Drop
		 * the upper bits to avoid VM-Fail, losing information that
		 * does't really exist is preferable to killing the VM.
		 */
		vmcs_write32(VM_ENTRY_EXCEPTION_ERROR_CODE, (u16)ex->error_code);
		intr_info |= INTR_INFO_DELIVER_CODE_MASK;
	}

	if (vmx->rmode.vm86_active) {
		int inc_eip = 0;
		if (kvm_exception_is_soft(ex->vector))
			inc_eip = vcpu->arch.event_exit_inst_len;
		kvm_inject_realmode_interrupt(vcpu, ex->vector, inc_eip);
		return;
	}

	WARN_ON_ONCE(vmx->emulation_required);

	if (kvm_exception_is_soft(ex->vector)) {
		vmcs_write32(VM_ENTRY_INSTRUCTION_LEN,
			     vmx->vcpu.arch.event_exit_inst_len);
		intr_info |= INTR_TYPE_SOFT_EXCEPTION;
	} else
		intr_info |= INTR_TYPE_HARD_EXCEPTION;

	vmcs_write32(VM_ENTRY_INTR_INFO_FIELD, intr_info);

	vmx_clear_hlt(vcpu);
}

static void vmx_setup_uret_msr(struct vcpu_vmx *vmx, unsigned int msr,
			       bool load_into_hardware)
{
	struct vmx_uret_msr *uret_msr;

	uret_msr = vmx_find_uret_msr(vmx, msr);
	if (!uret_msr)
		return;

	uret_msr->load_into_hardware = load_into_hardware;
}

/*
 * Configuring user return MSRs to automatically save, load, and restore MSRs
 * that need to be shoved into hardware when running the guest.  Note, omitting
 * an MSR here does _NOT_ mean it's not emulated, only that it will not be
 * loaded into hardware when running the guest.
 */
static void vmx_setup_uret_msrs(struct vcpu_vmx *vmx)
{
#ifdef CONFIG_X86_64
	bool load_syscall_msrs;

	/*
	 * The SYSCALL MSRs are only needed on long mode guests, and only
	 * when EFER.SCE is set.
	 */
	load_syscall_msrs = is_long_mode(&vmx->vcpu) &&
			    (vmx->vcpu.arch.efer & EFER_SCE);

	vmx_setup_uret_msr(vmx, MSR_STAR, load_syscall_msrs);
	vmx_setup_uret_msr(vmx, MSR_LSTAR, load_syscall_msrs);
	vmx_setup_uret_msr(vmx, MSR_SYSCALL_MASK, load_syscall_msrs);
#endif
	vmx_setup_uret_msr(vmx, MSR_EFER, update_transition_efer(vmx));

	vmx_setup_uret_msr(vmx, MSR_TSC_AUX,
			   guest_cpuid_has(&vmx->vcpu, X86_FEATURE_RDTSCP) ||
			   guest_cpuid_has(&vmx->vcpu, X86_FEATURE_RDPID));

	/*
	 * hle=0, rtm=0, tsx_ctrl=1 can be found with some combinations of new
	 * kernel and old userspace.  If those guests run on a tsx=off host, do
	 * allow guests to use TSX_CTRL, but don't change the value in hardware
	 * so that TSX remains always disabled.
	 */
	vmx_setup_uret_msr(vmx, MSR_IA32_TSX_CTRL, boot_cpu_has(X86_FEATURE_RTM));

	/*
	 * The set of MSRs to load may have changed, reload MSRs before the
	 * next VM-Enter.
	 */
	vmx->guest_uret_msrs_loaded = false;
}

u64 vmx_get_l2_tsc_offset(struct kvm_vcpu *vcpu)
{
	struct vmcs12 *vmcs12 = get_vmcs12(vcpu);

	if (nested_cpu_has(vmcs12, CPU_BASED_USE_TSC_OFFSETTING))
		return vmcs12->tsc_offset;

	return 0;
}

u64 vmx_get_l2_tsc_multiplier(struct kvm_vcpu *vcpu)
{
	struct vmcs12 *vmcs12 = get_vmcs12(vcpu);

	if (nested_cpu_has(vmcs12, CPU_BASED_USE_TSC_OFFSETTING) &&
	    nested_cpu_has2(vmcs12, SECONDARY_EXEC_TSC_SCALING))
		return vmcs12->tsc_multiplier;

	return kvm_caps.default_tsc_scaling_ratio;
}

void vmx_write_tsc_offset(struct kvm_vcpu *vcpu)
{
	vmcs_write64(TSC_OFFSET, vcpu->arch.tsc_offset);
}

void vmx_write_tsc_multiplier(struct kvm_vcpu *vcpu)
{
	vmcs_write64(TSC_MULTIPLIER, vcpu->arch.tsc_scaling_ratio);
}

/*
 * Userspace is allowed to set any supported IA32_FEATURE_CONTROL regardless of
 * guest CPUID.  Note, KVM allows userspace to set "VMX in SMX" to maintain
 * backwards compatibility even though KVM doesn't support emulating SMX.  And
 * because userspace set "VMX in SMX", the guest must also be allowed to set it,
 * e.g. if the MSR is left unlocked and the guest does a RMW operation.
 */
#define KVM_SUPPORTED_FEATURE_CONTROL  (FEAT_CTL_LOCKED			 | \
					FEAT_CTL_VMX_ENABLED_INSIDE_SMX	 | \
					FEAT_CTL_VMX_ENABLED_OUTSIDE_SMX | \
					FEAT_CTL_SGX_LC_ENABLED		 | \
					FEAT_CTL_SGX_ENABLED		 | \
					FEAT_CTL_LMCE_ENABLED)

static inline bool is_vmx_feature_control_msr_valid(struct vcpu_vmx *vmx,
						    struct msr_data *msr)
{
	uint64_t valid_bits;

	/*
	 * Ensure KVM_SUPPORTED_FEATURE_CONTROL is updated when new bits are
	 * exposed to the guest.
	 */
	WARN_ON_ONCE(vmx->msr_ia32_feature_control_valid_bits &
		     ~KVM_SUPPORTED_FEATURE_CONTROL);

	if (!msr->host_initiated &&
	    (vmx->msr_ia32_feature_control & FEAT_CTL_LOCKED))
		return false;

	if (msr->host_initiated)
		valid_bits = KVM_SUPPORTED_FEATURE_CONTROL;
	else
		valid_bits = vmx->msr_ia32_feature_control_valid_bits;

	return !(msr->data & ~valid_bits);
}

int vmx_get_msr_feature(struct kvm_msr_entry *msr)
{
	switch (msr->index) {
	case KVM_FIRST_EMULATED_VMX_MSR ... KVM_LAST_EMULATED_VMX_MSR:
		if (!nested)
			return 1;
		return vmx_get_vmx_msr(&vmcs_config.nested, msr->index, &msr->data);
	default:
		return KVM_MSR_RET_INVALID;
	}
}

/*
 * Reads an msr value (of 'msr_info->index') into 'msr_info->data'.
 * Returns 0 on success, non-0 otherwise.
 * Assumes vcpu_load() was already called.
 */
int vmx_get_msr(struct kvm_vcpu *vcpu, struct msr_data *msr_info)
{
	struct vcpu_vmx *vmx = to_vmx(vcpu);
	struct vmx_uret_msr *msr;
	u32 index;

	switch (msr_info->index) {
#ifdef CONFIG_X86_64
	case MSR_FS_BASE:
		msr_info->data = vmcs_readl(GUEST_FS_BASE);
		break;
	case MSR_GS_BASE:
		msr_info->data = vmcs_readl(GUEST_GS_BASE);
		break;
	case MSR_KERNEL_GS_BASE:
		msr_info->data = vmx_read_guest_kernel_gs_base(vmx);
		break;
#endif
	case MSR_EFER:
		return kvm_get_msr_common(vcpu, msr_info);
	case MSR_IA32_TSX_CTRL:
		if (!msr_info->host_initiated &&
		    !(vcpu->arch.arch_capabilities & ARCH_CAP_TSX_CTRL_MSR))
			return 1;
		goto find_uret_msr;
	case MSR_IA32_UMWAIT_CONTROL:
		if (!msr_info->host_initiated && !vmx_has_waitpkg(vmx))
			return 1;

		msr_info->data = vmx->msr_ia32_umwait_control;
		break;
	case MSR_IA32_SPEC_CTRL:
		if (!msr_info->host_initiated &&
		    !guest_has_spec_ctrl_msr(vcpu))
			return 1;

		msr_info->data = to_vmx(vcpu)->spec_ctrl;
		break;
	case MSR_IA32_SYSENTER_CS:
		msr_info->data = vmcs_read32(GUEST_SYSENTER_CS);
		break;
	case MSR_IA32_SYSENTER_EIP:
		msr_info->data = vmcs_readl(GUEST_SYSENTER_EIP);
		break;
	case MSR_IA32_SYSENTER_ESP:
		msr_info->data = vmcs_readl(GUEST_SYSENTER_ESP);
		break;
	case MSR_IA32_BNDCFGS:
		if (!kvm_mpx_supported() ||
		    (!msr_info->host_initiated &&
		     !guest_cpuid_has(vcpu, X86_FEATURE_MPX)))
			return 1;
		msr_info->data = vmcs_read64(GUEST_BNDCFGS);
		break;
	case MSR_IA32_MCG_EXT_CTL:
		if (!msr_info->host_initiated &&
		    !(vmx->msr_ia32_feature_control &
		      FEAT_CTL_LMCE_ENABLED))
			return 1;
		msr_info->data = vcpu->arch.mcg_ext_ctl;
		break;
	case MSR_IA32_FEAT_CTL:
		msr_info->data = vmx->msr_ia32_feature_control;
		break;
	case MSR_IA32_SGXLEPUBKEYHASH0 ... MSR_IA32_SGXLEPUBKEYHASH3:
		if (!msr_info->host_initiated &&
		    !guest_cpuid_has(vcpu, X86_FEATURE_SGX_LC))
			return 1;
		msr_info->data = to_vmx(vcpu)->msr_ia32_sgxlepubkeyhash
			[msr_info->index - MSR_IA32_SGXLEPUBKEYHASH0];
		break;
	case KVM_FIRST_EMULATED_VMX_MSR ... KVM_LAST_EMULATED_VMX_MSR:
		if (!guest_can_use(vcpu, X86_FEATURE_VMX))
			return 1;
		if (vmx_get_vmx_msr(&vmx->nested.msrs, msr_info->index,
				    &msr_info->data))
			return 1;
		/*
		 * Enlightened VMCS v1 doesn't have certain VMCS fields but
		 * instead of just ignoring the features, different Hyper-V
		 * versions are either trying to use them and fail or do some
		 * sanity checking and refuse to boot. Filter all unsupported
		 * features out.
		 */
		if (!msr_info->host_initiated && guest_cpuid_has_evmcs(vcpu))
			nested_evmcs_filter_control_msr(vcpu, msr_info->index,
							&msr_info->data);
		break;
	case MSR_IA32_RTIT_CTL:
		if (!vmx_pt_mode_is_host_guest())
			return 1;
		msr_info->data = vmx->pt_desc.guest.ctl;
		break;
	case MSR_IA32_RTIT_STATUS:
		if (!vmx_pt_mode_is_host_guest())
			return 1;
		msr_info->data = vmx->pt_desc.guest.status;
		break;
	case MSR_IA32_RTIT_CR3_MATCH:
		if (!vmx_pt_mode_is_host_guest() ||
			!intel_pt_validate_cap(vmx->pt_desc.caps,
						PT_CAP_cr3_filtering))
			return 1;
		msr_info->data = vmx->pt_desc.guest.cr3_match;
		break;
	case MSR_IA32_RTIT_OUTPUT_BASE:
		if (!vmx_pt_mode_is_host_guest() ||
			(!intel_pt_validate_cap(vmx->pt_desc.caps,
					PT_CAP_topa_output) &&
			 !intel_pt_validate_cap(vmx->pt_desc.caps,
					PT_CAP_single_range_output)))
			return 1;
		msr_info->data = vmx->pt_desc.guest.output_base;
		break;
	case MSR_IA32_RTIT_OUTPUT_MASK:
		if (!vmx_pt_mode_is_host_guest() ||
			(!intel_pt_validate_cap(vmx->pt_desc.caps,
					PT_CAP_topa_output) &&
			 !intel_pt_validate_cap(vmx->pt_desc.caps,
					PT_CAP_single_range_output)))
			return 1;
		msr_info->data = vmx->pt_desc.guest.output_mask;
		break;
	case MSR_IA32_RTIT_ADDR0_A ... MSR_IA32_RTIT_ADDR3_B:
		index = msr_info->index - MSR_IA32_RTIT_ADDR0_A;
		if (!vmx_pt_mode_is_host_guest() ||
		    (index >= 2 * vmx->pt_desc.num_address_ranges))
			return 1;
		if (index % 2)
			msr_info->data = vmx->pt_desc.guest.addr_b[index / 2];
		else
			msr_info->data = vmx->pt_desc.guest.addr_a[index / 2];
		break;
	case MSR_IA32_DEBUGCTLMSR:
		msr_info->data = vmcs_read64(GUEST_IA32_DEBUGCTL);
		if (vcpu_to_lbr_desc(vcpu)->freeze_on_pmi &&
		    vcpu_to_pmu(vcpu)->version >= 4)
			msr_info->data |= DEBUGCTLMSR_LBR;
		break;
	default:
	find_uret_msr:
		msr = vmx_find_uret_msr(vmx, msr_info->index);
		if (msr) {
			msr_info->data = msr->data;
			break;
		}
		return kvm_get_msr_common(vcpu, msr_info);
	}

	return 0;
}

static u64 nested_vmx_truncate_sysenter_addr(struct kvm_vcpu *vcpu,
						    u64 data)
{
#ifdef CONFIG_X86_64
	if (!guest_cpuid_has(vcpu, X86_FEATURE_LM))
		return (u32)data;
#endif
	return (unsigned long)data;
}

static u64 vmx_get_supported_debugctl(struct kvm_vcpu *vcpu, bool host_initiated)
{
	u64 debugctl = 0;

	if (boot_cpu_has(X86_FEATURE_BUS_LOCK_DETECT) &&
	    (host_initiated || guest_cpuid_has(vcpu, X86_FEATURE_BUS_LOCK_DETECT)))
		debugctl |= DEBUGCTLMSR_BUS_LOCK_DETECT;

	if ((kvm_caps.supported_perf_cap & PMU_CAP_LBR_FMT) &&
	    (host_initiated || intel_pmu_lbr_is_enabled(vcpu)))
		debugctl |= DEBUGCTLMSR_LBR | DEBUGCTLMSR_FREEZE_LBRS_ON_PMI;

	return debugctl;
}

/*
 * Writes msr value into the appropriate "register".
 * Returns 0 on success, non-0 otherwise.
 * Assumes vcpu_load() was already called.
 */
int vmx_set_msr(struct kvm_vcpu *vcpu, struct msr_data *msr_info)
{
	struct vcpu_vmx *vmx = to_vmx(vcpu);
	struct vmx_uret_msr *msr;
	int ret = 0;
	u32 msr_index = msr_info->index;
	u64 data = msr_info->data;
	u32 index;

	switch (msr_index) {
	case MSR_EFER:
		ret = kvm_set_msr_common(vcpu, msr_info);
		break;
#ifdef CONFIG_X86_64
	case MSR_FS_BASE:
		vmx_segment_cache_clear(vmx);
		vmcs_writel(GUEST_FS_BASE, data);
		break;
	case MSR_GS_BASE:
		vmx_segment_cache_clear(vmx);
		vmcs_writel(GUEST_GS_BASE, data);
		break;
	case MSR_KERNEL_GS_BASE:
		vmx_write_guest_kernel_gs_base(vmx, data);
		break;
	case MSR_IA32_XFD:
		ret = kvm_set_msr_common(vcpu, msr_info);
		/*
		 * Always intercepting WRMSR could incur non-negligible
		 * overhead given xfd might be changed frequently in
		 * guest context switch. Disable write interception
		 * upon the first write with a non-zero value (indicating
		 * potential usage on dynamic xfeatures). Also update
		 * exception bitmap to trap #NM for proper virtualization
		 * of guest xfd_err.
		 */
		if (!ret && data) {
			vmx_disable_intercept_for_msr(vcpu, MSR_IA32_XFD,
						      MSR_TYPE_RW);
			vcpu->arch.xfd_no_write_intercept = true;
			vmx_update_exception_bitmap(vcpu);
		}
		break;
#endif
	case MSR_IA32_SYSENTER_CS:
		if (is_guest_mode(vcpu))
			get_vmcs12(vcpu)->guest_sysenter_cs = data;
		vmcs_write32(GUEST_SYSENTER_CS, data);
		break;
	case MSR_IA32_SYSENTER_EIP:
		if (is_guest_mode(vcpu)) {
			data = nested_vmx_truncate_sysenter_addr(vcpu, data);
			get_vmcs12(vcpu)->guest_sysenter_eip = data;
		}
		vmcs_writel(GUEST_SYSENTER_EIP, data);
		break;
	case MSR_IA32_SYSENTER_ESP:
		if (is_guest_mode(vcpu)) {
			data = nested_vmx_truncate_sysenter_addr(vcpu, data);
			get_vmcs12(vcpu)->guest_sysenter_esp = data;
		}
		vmcs_writel(GUEST_SYSENTER_ESP, data);
		break;
	case MSR_IA32_DEBUGCTLMSR: {
		u64 invalid;

		invalid = data & ~vmx_get_supported_debugctl(vcpu, msr_info->host_initiated);
		if (invalid & (DEBUGCTLMSR_BTF|DEBUGCTLMSR_LBR)) {
			kvm_pr_unimpl_wrmsr(vcpu, msr_index, data);
			data &= ~(DEBUGCTLMSR_BTF|DEBUGCTLMSR_LBR);
			invalid &= ~(DEBUGCTLMSR_BTF|DEBUGCTLMSR_LBR);
		}

		if (invalid)
			return 1;

		if (is_guest_mode(vcpu) && get_vmcs12(vcpu)->vm_exit_controls &
						VM_EXIT_SAVE_DEBUG_CONTROLS)
			get_vmcs12(vcpu)->guest_ia32_debugctl = data;

		vmcs_write64(GUEST_IA32_DEBUGCTL, data);

		if (intel_pmu_lbr_is_enabled(vcpu)) {
			struct lbr_desc *lbr_desc = vcpu_to_lbr_desc(vcpu);

			lbr_desc->freeze_on_pmi = false;
			if (!lbr_desc->event && (data & DEBUGCTLMSR_LBR))
				intel_pmu_create_guest_lbr_event(vcpu);
		}

		return 0;
	}
	case MSR_IA32_BNDCFGS:
		if (!kvm_mpx_supported() ||
		    (!msr_info->host_initiated &&
		     !guest_cpuid_has(vcpu, X86_FEATURE_MPX)))
			return 1;
		if (is_noncanonical_address(data & PAGE_MASK, vcpu) ||
		    (data & MSR_IA32_BNDCFGS_RSVD))
			return 1;

		if (is_guest_mode(vcpu) &&
		    ((vmx->nested.msrs.entry_ctls_high & VM_ENTRY_LOAD_BNDCFGS) ||
		     (vmx->nested.msrs.exit_ctls_high & VM_EXIT_CLEAR_BNDCFGS)))
			get_vmcs12(vcpu)->guest_bndcfgs = data;

		vmcs_write64(GUEST_BNDCFGS, data);
		break;
	case MSR_IA32_UMWAIT_CONTROL:
		if (!msr_info->host_initiated && !vmx_has_waitpkg(vmx))
			return 1;

		/* The reserved bit 1 and non-32 bit [63:32] should be zero */
		if (data & (BIT_ULL(1) | GENMASK_ULL(63, 32)))
			return 1;

		vmx->msr_ia32_umwait_control = data;
		break;
	case MSR_IA32_SPEC_CTRL:
		if (!msr_info->host_initiated &&
		    !guest_has_spec_ctrl_msr(vcpu))
			return 1;

		if (kvm_spec_ctrl_test_value(data))
			return 1;

		vmx->spec_ctrl = data;
		if (!data)
			break;

		/*
		 * For non-nested:
		 * When it's written (to non-zero) for the first time, pass
		 * it through.
		 *
		 * For nested:
		 * The handling of the MSR bitmap for L2 guests is done in
		 * nested_vmx_prepare_msr_bitmap. We should not touch the
		 * vmcs02.msr_bitmap here since it gets completely overwritten
		 * in the merging. We update the vmcs01 here for L1 as well
		 * since it will end up touching the MSR anyway now.
		 */
		vmx_disable_intercept_for_msr(vcpu,
					      MSR_IA32_SPEC_CTRL,
					      MSR_TYPE_RW);
		break;
	case MSR_IA32_TSX_CTRL:
		if (!msr_info->host_initiated &&
		    !(vcpu->arch.arch_capabilities & ARCH_CAP_TSX_CTRL_MSR))
			return 1;
		if (data & ~(TSX_CTRL_RTM_DISABLE | TSX_CTRL_CPUID_CLEAR))
			return 1;
		goto find_uret_msr;
	case MSR_IA32_CR_PAT:
		ret = kvm_set_msr_common(vcpu, msr_info);
		if (ret)
			break;

		if (is_guest_mode(vcpu) &&
		    get_vmcs12(vcpu)->vm_exit_controls & VM_EXIT_SAVE_IA32_PAT)
			get_vmcs12(vcpu)->guest_ia32_pat = data;

		if (vmcs_config.vmentry_ctrl & VM_ENTRY_LOAD_IA32_PAT)
			vmcs_write64(GUEST_IA32_PAT, data);
		break;
	case MSR_IA32_MCG_EXT_CTL:
		if ((!msr_info->host_initiated &&
		     !(to_vmx(vcpu)->msr_ia32_feature_control &
		       FEAT_CTL_LMCE_ENABLED)) ||
		    (data & ~MCG_EXT_CTL_LMCE_EN))
			return 1;
		vcpu->arch.mcg_ext_ctl = data;
		break;
	case MSR_IA32_FEAT_CTL:
		if (!is_vmx_feature_control_msr_valid(vmx, msr_info))
			return 1;

		vmx->msr_ia32_feature_control = data;
		if (msr_info->host_initiated && data == 0)
			vmx_leave_nested(vcpu);

		/* SGX may be enabled/disabled by guest's firmware */
		vmx_write_encls_bitmap(vcpu, NULL);
		break;
	case MSR_IA32_SGXLEPUBKEYHASH0 ... MSR_IA32_SGXLEPUBKEYHASH3:
		/*
		 * On real hardware, the LE hash MSRs are writable before
		 * the firmware sets bit 0 in MSR 0x7a ("activating" SGX),
		 * at which point SGX related bits in IA32_FEATURE_CONTROL
		 * become writable.
		 *
		 * KVM does not emulate SGX activation for simplicity, so
		 * allow writes to the LE hash MSRs if IA32_FEATURE_CONTROL
		 * is unlocked.  This is technically not architectural
		 * behavior, but it's close enough.
		 */
		if (!msr_info->host_initiated &&
		    (!guest_cpuid_has(vcpu, X86_FEATURE_SGX_LC) ||
		    ((vmx->msr_ia32_feature_control & FEAT_CTL_LOCKED) &&
		    !(vmx->msr_ia32_feature_control & FEAT_CTL_SGX_LC_ENABLED))))
			return 1;
		vmx->msr_ia32_sgxlepubkeyhash
			[msr_index - MSR_IA32_SGXLEPUBKEYHASH0] = data;
		break;
	case KVM_FIRST_EMULATED_VMX_MSR ... KVM_LAST_EMULATED_VMX_MSR:
		if (!msr_info->host_initiated)
			return 1; /* they are read-only */
		if (!guest_can_use(vcpu, X86_FEATURE_VMX))
			return 1;
		return vmx_set_vmx_msr(vcpu, msr_index, data);
	case MSR_IA32_RTIT_CTL:
		if (!vmx_pt_mode_is_host_guest() ||
			vmx_rtit_ctl_check(vcpu, data) ||
			vmx->nested.vmxon)
			return 1;
		vmcs_write64(GUEST_IA32_RTIT_CTL, data);
		vmx->pt_desc.guest.ctl = data;
		pt_update_intercept_for_msr(vcpu);
		break;
	case MSR_IA32_RTIT_STATUS:
		if (!pt_can_write_msr(vmx))
			return 1;
		if (data & MSR_IA32_RTIT_STATUS_MASK)
			return 1;
		vmx->pt_desc.guest.status = data;
		break;
	case MSR_IA32_RTIT_CR3_MATCH:
		if (!pt_can_write_msr(vmx))
			return 1;
		if (!intel_pt_validate_cap(vmx->pt_desc.caps,
					   PT_CAP_cr3_filtering))
			return 1;
		vmx->pt_desc.guest.cr3_match = data;
		break;
	case MSR_IA32_RTIT_OUTPUT_BASE:
		if (!pt_can_write_msr(vmx))
			return 1;
		if (!intel_pt_validate_cap(vmx->pt_desc.caps,
					   PT_CAP_topa_output) &&
		    !intel_pt_validate_cap(vmx->pt_desc.caps,
					   PT_CAP_single_range_output))
			return 1;
		if (!pt_output_base_valid(vcpu, data))
			return 1;
		vmx->pt_desc.guest.output_base = data;
		break;
	case MSR_IA32_RTIT_OUTPUT_MASK:
		if (!pt_can_write_msr(vmx))
			return 1;
		if (!intel_pt_validate_cap(vmx->pt_desc.caps,
					   PT_CAP_topa_output) &&
		    !intel_pt_validate_cap(vmx->pt_desc.caps,
					   PT_CAP_single_range_output))
			return 1;
		vmx->pt_desc.guest.output_mask = data;
		break;
	case MSR_IA32_RTIT_ADDR0_A ... MSR_IA32_RTIT_ADDR3_B:
		if (!pt_can_write_msr(vmx))
			return 1;
		index = msr_info->index - MSR_IA32_RTIT_ADDR0_A;
		if (index >= 2 * vmx->pt_desc.num_address_ranges)
			return 1;
		if (is_noncanonical_address(data, vcpu))
			return 1;
		if (index % 2)
			vmx->pt_desc.guest.addr_b[index / 2] = data;
		else
			vmx->pt_desc.guest.addr_a[index / 2] = data;
		break;
	case MSR_IA32_PERF_CAPABILITIES:
		if (data && !vcpu_to_pmu(vcpu)->version)
			return 1;
		if (data & PMU_CAP_LBR_FMT) {
			if ((data & PMU_CAP_LBR_FMT) !=
			    (kvm_caps.supported_perf_cap & PMU_CAP_LBR_FMT))
				return 1;
			if (!intel_pmu_lbr_is_compatible(vcpu))
				return 1;
		}
		if (data & PERF_CAP_PEBS_FORMAT) {
			if ((data & PERF_CAP_PEBS_MASK) !=
			    (kvm_caps.supported_perf_cap & PERF_CAP_PEBS_MASK))
				return 1;
			if (!guest_cpuid_has(vcpu, X86_FEATURE_DS))
				return 1;
			if (!guest_cpuid_has(vcpu, X86_FEATURE_DTES64))
				return 1;
			if (!cpuid_model_is_consistent(vcpu))
				return 1;
		}
		ret = kvm_set_msr_common(vcpu, msr_info);
		break;

	default:
	find_uret_msr:
		msr = vmx_find_uret_msr(vmx, msr_index);
		if (msr)
			ret = vmx_set_guest_uret_msr(vmx, msr, data);
		else
			ret = kvm_set_msr_common(vcpu, msr_info);
	}

	/* FB_CLEAR may have changed, also update the FB_CLEAR_DIS behavior */
	if (msr_index == MSR_IA32_ARCH_CAPABILITIES)
		vmx_update_fb_clear_dis(vcpu, vmx);

	return ret;
}

void vmx_cache_reg(struct kvm_vcpu *vcpu, enum kvm_reg reg)
{
	unsigned long guest_owned_bits;

	kvm_register_mark_available(vcpu, reg);

	switch (reg) {
	case VCPU_REGS_RSP:
		vcpu->arch.regs[VCPU_REGS_RSP] = vmcs_readl(GUEST_RSP);
		break;
	case VCPU_REGS_RIP:
		vcpu->arch.regs[VCPU_REGS_RIP] = vmcs_readl(GUEST_RIP);
		break;
	case VCPU_EXREG_PDPTR:
		if (enable_ept)
			ept_save_pdptrs(vcpu);
		break;
	case VCPU_EXREG_CR0:
		guest_owned_bits = vcpu->arch.cr0_guest_owned_bits;

		vcpu->arch.cr0 &= ~guest_owned_bits;
		vcpu->arch.cr0 |= vmcs_readl(GUEST_CR0) & guest_owned_bits;
		break;
	case VCPU_EXREG_CR3:
		/*
		 * When intercepting CR3 loads, e.g. for shadowing paging, KVM's
		 * CR3 is loaded into hardware, not the guest's CR3.
		 */
		if (!(exec_controls_get(to_vmx(vcpu)) & CPU_BASED_CR3_LOAD_EXITING))
			vcpu->arch.cr3 = vmcs_readl(GUEST_CR3);
		break;
	case VCPU_EXREG_CR4:
		guest_owned_bits = vcpu->arch.cr4_guest_owned_bits;

		vcpu->arch.cr4 &= ~guest_owned_bits;
		vcpu->arch.cr4 |= vmcs_readl(GUEST_CR4) & guest_owned_bits;
		break;
	default:
		KVM_BUG_ON(1, vcpu->kvm);
		break;
	}
}

/*
 * There is no X86_FEATURE for SGX yet, but anyway we need to query CPUID
 * directly instead of going through cpu_has(), to ensure KVM is trapping
 * ENCLS whenever it's supported in hardware.  It does not matter whether
 * the host OS supports or has enabled SGX.
 */
static bool cpu_has_sgx(void)
{
	return cpuid_eax(0) >= 0x12 && (cpuid_eax(0x12) & BIT(0));
}

/*
 * Some cpus support VM_{ENTRY,EXIT}_IA32_PERF_GLOBAL_CTRL but they
 * can't be used due to errata where VM Exit may incorrectly clear
 * IA32_PERF_GLOBAL_CTRL[34:32]. Work around the errata by using the
 * MSR load mechanism to switch IA32_PERF_GLOBAL_CTRL.
 */
static bool cpu_has_perf_global_ctrl_bug(void)
{
	if (boot_cpu_data.x86 == 0x6) {
		switch (boot_cpu_data.x86_model) {
		case INTEL_FAM6_NEHALEM_EP:	/* AAK155 */
		case INTEL_FAM6_NEHALEM:	/* AAP115 */
		case INTEL_FAM6_WESTMERE:	/* AAT100 */
		case INTEL_FAM6_WESTMERE_EP:	/* BC86,AAY89,BD102 */
		case INTEL_FAM6_NEHALEM_EX:	/* BA97 */
			return true;
		default:
			break;
		}
	}

	return false;
}

static int adjust_vmx_controls(u32 ctl_min, u32 ctl_opt, u32 msr, u32 *result)
{
	u32 vmx_msr_low, vmx_msr_high;
	u32 ctl = ctl_min | ctl_opt;

	rdmsr(msr, vmx_msr_low, vmx_msr_high);

	ctl &= vmx_msr_high; /* bit == 0 in high word ==> must be zero */
	ctl |= vmx_msr_low;  /* bit == 1 in low word  ==> must be one  */

	/* Ensure minimum (required) set of control bits are supported. */
	if (ctl_min & ~ctl)
		return -EIO;

	*result = ctl;
	return 0;
}

static u64 adjust_vmx_controls64(u64 ctl_opt, u32 msr)
{
	u64 allowed;

	rdmsrl(msr, allowed);

	return  ctl_opt & allowed;
}

static int setup_vmcs_config(struct vmcs_config *vmcs_conf,
			     struct vmx_capability *vmx_cap)
{
	u32 _pin_based_exec_control = 0;
	u32 _cpu_based_exec_control = 0;
	u32 _cpu_based_2nd_exec_control = 0;
	u64 _cpu_based_3rd_exec_control = 0;
	u32 _vmexit_control = 0;
	u32 _vmentry_control = 0;
	u64 basic_msr;
	u64 misc_msr;
	int i;

	/*
	 * LOAD/SAVE_DEBUG_CONTROLS are absent because both are mandatory.
	 * SAVE_IA32_PAT and SAVE_IA32_EFER are absent because KVM always
	 * intercepts writes to PAT and EFER, i.e. never enables those controls.
	 */
	struct {
		u32 entry_control;
		u32 exit_control;
	} const vmcs_entry_exit_pairs[] = {
		{ VM_ENTRY_LOAD_IA32_PERF_GLOBAL_CTRL,	VM_EXIT_LOAD_IA32_PERF_GLOBAL_CTRL },
		{ VM_ENTRY_LOAD_IA32_PAT,		VM_EXIT_LOAD_IA32_PAT },
		{ VM_ENTRY_LOAD_IA32_EFER,		VM_EXIT_LOAD_IA32_EFER },
		{ VM_ENTRY_LOAD_BNDCFGS,		VM_EXIT_CLEAR_BNDCFGS },
		{ VM_ENTRY_LOAD_IA32_RTIT_CTL,		VM_EXIT_CLEAR_IA32_RTIT_CTL },
	};

	memset(vmcs_conf, 0, sizeof(*vmcs_conf));

	if (adjust_vmx_controls(KVM_REQUIRED_VMX_CPU_BASED_VM_EXEC_CONTROL,
				KVM_OPTIONAL_VMX_CPU_BASED_VM_EXEC_CONTROL,
				MSR_IA32_VMX_PROCBASED_CTLS,
				&_cpu_based_exec_control))
		return -EIO;
	if (_cpu_based_exec_control & CPU_BASED_ACTIVATE_SECONDARY_CONTROLS) {
		if (adjust_vmx_controls(KVM_REQUIRED_VMX_SECONDARY_VM_EXEC_CONTROL,
					KVM_OPTIONAL_VMX_SECONDARY_VM_EXEC_CONTROL,
					MSR_IA32_VMX_PROCBASED_CTLS2,
					&_cpu_based_2nd_exec_control))
			return -EIO;
	}
	if (!ept_violation_ve_test)
		_cpu_based_2nd_exec_control &= ~SECONDARY_EXEC_EPT_VIOLATION_VE;

#ifndef CONFIG_X86_64
	if (!(_cpu_based_2nd_exec_control &
				SECONDARY_EXEC_VIRTUALIZE_APIC_ACCESSES))
		_cpu_based_exec_control &= ~CPU_BASED_TPR_SHADOW;
#endif

	if (!(_cpu_based_exec_control & CPU_BASED_TPR_SHADOW))
		_cpu_based_2nd_exec_control &= ~(
				SECONDARY_EXEC_APIC_REGISTER_VIRT |
				SECONDARY_EXEC_VIRTUALIZE_X2APIC_MODE |
				SECONDARY_EXEC_VIRTUAL_INTR_DELIVERY);

	rdmsr_safe(MSR_IA32_VMX_EPT_VPID_CAP,
		&vmx_cap->ept, &vmx_cap->vpid);

	if (!(_cpu_based_2nd_exec_control & SECONDARY_EXEC_ENABLE_EPT) &&
	    vmx_cap->ept) {
		pr_warn_once("EPT CAP should not exist if not support "
				"1-setting enable EPT VM-execution control\n");

		if (error_on_inconsistent_vmcs_config)
			return -EIO;

		vmx_cap->ept = 0;
		_cpu_based_2nd_exec_control &= ~SECONDARY_EXEC_EPT_VIOLATION_VE;
	}
	if (!(_cpu_based_2nd_exec_control & SECONDARY_EXEC_ENABLE_VPID) &&
	    vmx_cap->vpid) {
		pr_warn_once("VPID CAP should not exist if not support "
				"1-setting enable VPID VM-execution control\n");

		if (error_on_inconsistent_vmcs_config)
			return -EIO;

		vmx_cap->vpid = 0;
	}

	if (!cpu_has_sgx())
		_cpu_based_2nd_exec_control &= ~SECONDARY_EXEC_ENCLS_EXITING;

	if (!boot_cpu_has(X86_FEATURE_ENQCMD))
		_cpu_based_2nd_exec_control &= ~SECONDARY_EXEC_PASID_TRANSLATION;

	if (_cpu_based_exec_control & CPU_BASED_ACTIVATE_TERTIARY_CONTROLS)
		_cpu_based_3rd_exec_control =
			adjust_vmx_controls64(KVM_OPTIONAL_VMX_TERTIARY_VM_EXEC_CONTROL,
					      MSR_IA32_VMX_PROCBASED_CTLS3);

	if (adjust_vmx_controls(KVM_REQUIRED_VMX_VM_EXIT_CONTROLS,
				KVM_OPTIONAL_VMX_VM_EXIT_CONTROLS,
				MSR_IA32_VMX_EXIT_CTLS,
				&_vmexit_control))
		return -EIO;

	if (adjust_vmx_controls(KVM_REQUIRED_VMX_PIN_BASED_VM_EXEC_CONTROL,
				KVM_OPTIONAL_VMX_PIN_BASED_VM_EXEC_CONTROL,
				MSR_IA32_VMX_PINBASED_CTLS,
				&_pin_based_exec_control))
		return -EIO;

	if (cpu_has_broken_vmx_preemption_timer())
		_pin_based_exec_control &= ~PIN_BASED_VMX_PREEMPTION_TIMER;
	if (!(_cpu_based_2nd_exec_control &
		SECONDARY_EXEC_VIRTUAL_INTR_DELIVERY))
		_pin_based_exec_control &= ~PIN_BASED_POSTED_INTR;

	if (adjust_vmx_controls(KVM_REQUIRED_VMX_VM_ENTRY_CONTROLS,
				KVM_OPTIONAL_VMX_VM_ENTRY_CONTROLS,
				MSR_IA32_VMX_ENTRY_CTLS,
				&_vmentry_control))
		return -EIO;

	for (i = 0; i < ARRAY_SIZE(vmcs_entry_exit_pairs); i++) {
		u32 n_ctrl = vmcs_entry_exit_pairs[i].entry_control;
		u32 x_ctrl = vmcs_entry_exit_pairs[i].exit_control;

		if (!(_vmentry_control & n_ctrl) == !(_vmexit_control & x_ctrl))
			continue;

		pr_warn_once("Inconsistent VM-Entry/VM-Exit pair, entry = %x, exit = %x\n",
			     _vmentry_control & n_ctrl, _vmexit_control & x_ctrl);

		if (error_on_inconsistent_vmcs_config)
			return -EIO;

		_vmentry_control &= ~n_ctrl;
		_vmexit_control &= ~x_ctrl;
	}

	basic_msr = this_cpu_read(vmx_basic);
	/* A valid MSR_IA32_VMX_BASIC value cannot be 0 */
	if (!basic_msr)
		return -EIO;

	rdmsrl(MSR_IA32_VMX_MISC, misc_msr);

	vmcs_conf->size = vmx_basic_vmcs_size(basic_msr);
	vmcs_conf->basic_cap = vmx_basic_cap(basic_msr);

	vmcs_conf->revision_id = vmx_basic_vmcs_revision_id(basic_msr);

	vmcs_conf->pin_based_exec_ctrl = _pin_based_exec_control;
	vmcs_conf->cpu_based_exec_ctrl = _cpu_based_exec_control;
	vmcs_conf->cpu_based_2nd_exec_ctrl = _cpu_based_2nd_exec_control;
	vmcs_conf->cpu_based_3rd_exec_ctrl = _cpu_based_3rd_exec_control;
	vmcs_conf->vmexit_ctrl         = _vmexit_control;
	vmcs_conf->vmentry_ctrl        = _vmentry_control;
	vmcs_conf->misc	= misc_msr;

#if IS_ENABLED(CONFIG_HYPERV)
	if (enlightened_vmcs)
		evmcs_sanitize_exec_ctrls(vmcs_conf);
#endif

	return 0;
}

static bool __kvm_is_vmx_supported(void)
{
	int cpu = smp_processor_id();

	if (!(cpuid_ecx(1) & feature_bit(VMX))) {
		pr_err("VMX not supported by CPU %d\n", cpu);
		return false;
	}

	if (!this_cpu_has(X86_FEATURE_MSR_IA32_FEAT_CTL) ||
	    !this_cpu_has(X86_FEATURE_VMX)) {
		pr_err("VMX not enabled (by BIOS) in MSR_IA32_FEAT_CTL on CPU %d\n", cpu);
		return false;
	}

	return true;
}

bool kvm_is_vmx_supported(void)
{
	bool supported;

	migrate_disable();
	supported = __kvm_is_vmx_supported();
	migrate_enable();

	return supported;
}

int vmx_check_processor_compat(void)
{
	int cpu = raw_smp_processor_id();
	struct vmcs_config vmcs_conf;
	struct vmx_capability vmx_cap;

	if (!__kvm_is_vmx_supported())
		return -EIO;

	if (setup_vmcs_config(&vmcs_conf, &vmx_cap) < 0) {
		pr_err("Failed to setup VMCS config on CPU %d\n", cpu);
		return -EIO;
	}
	if (nested)
		nested_vmx_setup_ctls_msrs(&vmcs_conf, vmx_cap.ept);
	if (memcmp(&vmcs_config, &vmcs_conf, sizeof(struct vmcs_config))) {
		pr_err("Inconsistent VMCS config on CPU %d\n", cpu);
		return -EIO;
	}
	return 0;
}

int vmx_hardware_enable(void)
{
	int cpu = raw_smp_processor_id();
	int r;

	/*
	 * This can happen if we hot-added a CPU but failed to allocate
	 * VP assist page for it.
	 */
	if (kvm_is_using_evmcs() && !hv_get_vp_assist_page(cpu))
		return -EFAULT;

	r = cpu_vmxop_get();
	if (r)
		return r;

	if (enable_ept)
		ept_sync_global();

	return 0;
}

static void vmclear_local_loaded_vmcss(void)
{
	int cpu = raw_smp_processor_id();
	struct loaded_vmcs *v, *n;

	list_for_each_entry_safe(v, n, &per_cpu(loaded_vmcss_on_cpu, cpu),
				 loaded_vmcss_on_cpu_link)
		__loaded_vmcs_clear(v);
}

void vmx_hardware_disable(void)
{
	vmclear_local_loaded_vmcss();

	if (cpu_vmxop_put())
		kvm_spurious_fault();

	hv_reset_evmcs();
}

static struct vmcs *__alloc_vmcs_cpu(int cpu, gfp_t flags)
{
	int node = cpu_to_node(cpu);
	struct page *pages;
	struct vmcs *vmcs;

	pages = __alloc_pages_node(node, flags, 0);
	if (!pages)
		return NULL;
	vmcs = page_address(pages);
	memset(vmcs, 0, vmcs_config.size);

	vmcs->hdr.revision_id = vmcs_config.revision_id;

	return vmcs;
}

struct vmcs *alloc_vmcs_cpu(bool shadow, int cpu, gfp_t flags)
{
	struct vmcs *vmcs = __alloc_vmcs_cpu(cpu, flags);

	if (!vmcs)
		return NULL;

	/* KVM supports Enlightened VMCS v1 only */
	if (kvm_is_using_evmcs())
		vmcs->hdr.revision_id = KVM_EVMCS_VERSION;

	if (shadow)
		vmcs->hdr.shadow_vmcs = 1;
	return vmcs;
}

void free_vmcs(struct vmcs *vmcs)
{
	free_page((unsigned long)vmcs);
}

/*
 * Free a VMCS, but before that VMCLEAR it on the CPU where it was last loaded
 */
void free_loaded_vmcs(struct loaded_vmcs *loaded_vmcs)
{
	if (!loaded_vmcs->vmcs)
		return;
	loaded_vmcs_clear(loaded_vmcs);
	free_vmcs(loaded_vmcs->vmcs);
	loaded_vmcs->vmcs = NULL;
	if (loaded_vmcs->msr_bitmap)
		free_page((unsigned long)loaded_vmcs->msr_bitmap);
	WARN_ON(loaded_vmcs->shadow_vmcs != NULL);
}

int alloc_loaded_vmcs(struct loaded_vmcs *loaded_vmcs)
{
	loaded_vmcs->vmcs = alloc_vmcs(false);
	if (!loaded_vmcs->vmcs)
		return -ENOMEM;

	vmcs_clear(loaded_vmcs->vmcs);

	loaded_vmcs->shadow_vmcs = NULL;
	loaded_vmcs->hv_timer_soft_disabled = false;
	loaded_vmcs->cpu = -1;
	loaded_vmcs->launched = 0;

	if (cpu_has_vmx_msr_bitmap()) {
		loaded_vmcs->msr_bitmap = (unsigned long *)
				__get_free_page(GFP_KERNEL_ACCOUNT);
		if (!loaded_vmcs->msr_bitmap)
			goto out_vmcs;
		memset(loaded_vmcs->msr_bitmap, 0xff, PAGE_SIZE);
	}

	memset(&loaded_vmcs->host_state, 0, sizeof(struct vmcs_host_state));
	memset(&loaded_vmcs->controls_shadow, 0,
		sizeof(struct vmcs_controls_shadow));

	return 0;

out_vmcs:
	free_loaded_vmcs(loaded_vmcs);
	return -ENOMEM;
}

static void fix_pmode_seg(struct kvm_vcpu *vcpu, int seg,
		struct kvm_segment *save)
{
	if (!emulate_invalid_guest_state) {
		/*
		 * CS and SS RPL should be equal during guest entry according
		 * to VMX spec, but in reality it is not always so. Since vcpu
		 * is in the middle of the transition from real mode to
		 * protected mode it is safe to assume that RPL 0 is a good
		 * default value.
		 */
		if (seg == VCPU_SREG_CS || seg == VCPU_SREG_SS)
			save->selector &= ~SEGMENT_RPL_MASK;
		save->dpl = save->selector & SEGMENT_RPL_MASK;
		save->s = 1;
	}
	__vmx_set_segment(vcpu, save, seg);
}

static void enter_pmode(struct kvm_vcpu *vcpu)
{
	unsigned long flags;
	struct vcpu_vmx *vmx = to_vmx(vcpu);

	/*
	 * Update real mode segment cache. It may be not up-to-date if segment
	 * register was written while vcpu was in a guest mode.
	 */
	vmx_get_segment(vcpu, &vmx->rmode.segs[VCPU_SREG_ES], VCPU_SREG_ES);
	vmx_get_segment(vcpu, &vmx->rmode.segs[VCPU_SREG_DS], VCPU_SREG_DS);
	vmx_get_segment(vcpu, &vmx->rmode.segs[VCPU_SREG_FS], VCPU_SREG_FS);
	vmx_get_segment(vcpu, &vmx->rmode.segs[VCPU_SREG_GS], VCPU_SREG_GS);
	vmx_get_segment(vcpu, &vmx->rmode.segs[VCPU_SREG_SS], VCPU_SREG_SS);
	vmx_get_segment(vcpu, &vmx->rmode.segs[VCPU_SREG_CS], VCPU_SREG_CS);

	vmx->rmode.vm86_active = 0;

	__vmx_set_segment(vcpu, &vmx->rmode.segs[VCPU_SREG_TR], VCPU_SREG_TR);

	flags = vmcs_readl(GUEST_RFLAGS);
	flags &= RMODE_GUEST_OWNED_EFLAGS_BITS;
	flags |= vmx->rmode.save_rflags & ~RMODE_GUEST_OWNED_EFLAGS_BITS;
	vmcs_writel(GUEST_RFLAGS, flags);

	vmcs_writel(GUEST_CR4, (vmcs_readl(GUEST_CR4) & ~X86_CR4_VME) |
			(vmcs_readl(CR4_READ_SHADOW) & X86_CR4_VME));

	vmx_update_exception_bitmap(vcpu);

	fix_pmode_seg(vcpu, VCPU_SREG_CS, &vmx->rmode.segs[VCPU_SREG_CS]);
	fix_pmode_seg(vcpu, VCPU_SREG_SS, &vmx->rmode.segs[VCPU_SREG_SS]);
	fix_pmode_seg(vcpu, VCPU_SREG_ES, &vmx->rmode.segs[VCPU_SREG_ES]);
	fix_pmode_seg(vcpu, VCPU_SREG_DS, &vmx->rmode.segs[VCPU_SREG_DS]);
	fix_pmode_seg(vcpu, VCPU_SREG_FS, &vmx->rmode.segs[VCPU_SREG_FS]);
	fix_pmode_seg(vcpu, VCPU_SREG_GS, &vmx->rmode.segs[VCPU_SREG_GS]);
}

static void fix_rmode_seg(int seg, struct kvm_segment *save)
{
	const struct kvm_vmx_segment_field *sf = &kvm_vmx_segment_fields[seg];
	struct kvm_segment var = *save;

	var.dpl = 0x3;
	if (seg == VCPU_SREG_CS)
		var.type = 0x3;

	if (!emulate_invalid_guest_state) {
		var.selector = var.base >> 4;
		var.base = var.base & 0xffff0;
		var.limit = 0xffff;
		var.g = 0;
		var.db = 0;
		var.present = 1;
		var.s = 1;
		var.l = 0;
		var.unusable = 0;
		var.type = 0x3;
		var.avl = 0;
		if (save->base & 0xf)
			pr_warn_once("segment base is not paragraph aligned "
				     "when entering protected mode (seg=%d)", seg);
	}

	vmcs_write16(sf->selector, var.selector);
	vmcs_writel(sf->base, var.base);
	vmcs_write32(sf->limit, var.limit);
	vmcs_write32(sf->ar_bytes, vmx_segment_access_rights(&var));
}

static void enter_rmode(struct kvm_vcpu *vcpu)
{
	unsigned long flags;
	struct vcpu_vmx *vmx = to_vmx(vcpu);
	struct kvm_vmx *kvm_vmx = to_kvm_vmx(vcpu->kvm);

	/*
	 * KVM should never use VM86 to virtualize Real Mode when L2 is active,
	 * as using VM86 is unnecessary if unrestricted guest is enabled, and
	 * if unrestricted guest is disabled, VM-Enter (from L1) with CR0.PG=0
	 * should VM-Fail and KVM should reject userspace attempts to stuff
	 * CR0.PG=0 when L2 is active.
	 */
	WARN_ON_ONCE(is_guest_mode(vcpu));

	vmx_get_segment(vcpu, &vmx->rmode.segs[VCPU_SREG_TR], VCPU_SREG_TR);
	vmx_get_segment(vcpu, &vmx->rmode.segs[VCPU_SREG_ES], VCPU_SREG_ES);
	vmx_get_segment(vcpu, &vmx->rmode.segs[VCPU_SREG_DS], VCPU_SREG_DS);
	vmx_get_segment(vcpu, &vmx->rmode.segs[VCPU_SREG_FS], VCPU_SREG_FS);
	vmx_get_segment(vcpu, &vmx->rmode.segs[VCPU_SREG_GS], VCPU_SREG_GS);
	vmx_get_segment(vcpu, &vmx->rmode.segs[VCPU_SREG_SS], VCPU_SREG_SS);
	vmx_get_segment(vcpu, &vmx->rmode.segs[VCPU_SREG_CS], VCPU_SREG_CS);

	vmx->rmode.vm86_active = 1;

	vmx_segment_cache_clear(vmx);

	vmcs_writel(GUEST_TR_BASE, kvm_vmx->tss_addr);
	vmcs_write32(GUEST_TR_LIMIT, RMODE_TSS_SIZE - 1);
	vmcs_write32(GUEST_TR_AR_BYTES, 0x008b);

	flags = vmcs_readl(GUEST_RFLAGS);
	vmx->rmode.save_rflags = flags;

	flags |= X86_EFLAGS_IOPL | X86_EFLAGS_VM;

	vmcs_writel(GUEST_RFLAGS, flags);
	vmcs_writel(GUEST_CR4, vmcs_readl(GUEST_CR4) | X86_CR4_VME);
	vmx_update_exception_bitmap(vcpu);

	fix_rmode_seg(VCPU_SREG_SS, &vmx->rmode.segs[VCPU_SREG_SS]);
	fix_rmode_seg(VCPU_SREG_CS, &vmx->rmode.segs[VCPU_SREG_CS]);
	fix_rmode_seg(VCPU_SREG_ES, &vmx->rmode.segs[VCPU_SREG_ES]);
	fix_rmode_seg(VCPU_SREG_DS, &vmx->rmode.segs[VCPU_SREG_DS]);
	fix_rmode_seg(VCPU_SREG_GS, &vmx->rmode.segs[VCPU_SREG_GS]);
	fix_rmode_seg(VCPU_SREG_FS, &vmx->rmode.segs[VCPU_SREG_FS]);
}

int vmx_set_efer(struct kvm_vcpu *vcpu, u64 efer)
{
	struct vcpu_vmx *vmx = to_vmx(vcpu);

	/* Nothing to do if hardware doesn't support EFER. */
	if (!vmx_find_uret_msr(vmx, MSR_EFER))
		return 0;

	vcpu->arch.efer = efer;
#ifdef CONFIG_X86_64
	if (efer & EFER_LMA)
		vm_entry_controls_setbit(vmx, VM_ENTRY_IA32E_MODE);
	else
		vm_entry_controls_clearbit(vmx, VM_ENTRY_IA32E_MODE);
#else
	if (KVM_BUG_ON(efer & EFER_LMA, vcpu->kvm))
		return 1;
#endif

	vmx_setup_uret_msrs(vmx);
	return 0;
}

#ifdef CONFIG_X86_64

static void enter_lmode(struct kvm_vcpu *vcpu)
{
	u32 guest_tr_ar;

	vmx_segment_cache_clear(to_vmx(vcpu));

	guest_tr_ar = vmcs_read32(GUEST_TR_AR_BYTES);
	if ((guest_tr_ar & VMX_AR_TYPE_MASK) != VMX_AR_TYPE_BUSY_64_TSS) {
		pr_debug_ratelimited("%s: tss fixup for long mode. \n",
				     __func__);
		vmcs_write32(GUEST_TR_AR_BYTES,
			     (guest_tr_ar & ~VMX_AR_TYPE_MASK)
			     | VMX_AR_TYPE_BUSY_64_TSS);
	}
	vmx_set_efer(vcpu, vcpu->arch.efer | EFER_LMA);
}

static void exit_lmode(struct kvm_vcpu *vcpu)
{
	vmx_set_efer(vcpu, vcpu->arch.efer & ~EFER_LMA);
}

#endif

void vmx_flush_tlb_all(struct kvm_vcpu *vcpu)
{
	struct vcpu_vmx *vmx = to_vmx(vcpu);

	/*
	 * INVEPT must be issued when EPT is enabled, irrespective of VPID, as
	 * the CPU is not required to invalidate guest-physical mappings on
	 * VM-Entry, even if VPID is disabled.  Guest-physical mappings are
	 * associated with the root EPT structure and not any particular VPID
	 * (INVVPID also isn't required to invalidate guest-physical mappings).
	 */
	if (enable_ept) {
		ept_sync_global();
	} else if (enable_vpid) {
		if (cpu_has_vmx_invvpid_global()) {
			vpid_sync_vcpu_global();
		} else {
			vpid_sync_vcpu_single(vmx->vpid);
			vpid_sync_vcpu_single(vmx->nested.vpid02);
		}
	}
}

static inline int vmx_get_current_vpid(struct kvm_vcpu *vcpu)
{
	if (is_guest_mode(vcpu))
		return nested_get_vpid02(vcpu);
	return to_vmx(vcpu)->vpid;
}

void vmx_flush_tlb_current(struct kvm_vcpu *vcpu)
{
	struct kvm_mmu *mmu = vcpu->arch.mmu;
	u64 root_hpa = mmu->root.hpa;

	/* No flush required if the current context is invalid. */
	if (!VALID_PAGE(root_hpa))
		return;

	if (enable_ept)
		ept_sync_context(construct_eptp(vcpu, root_hpa,
						mmu->root_role.level));
	else
		vpid_sync_context(vmx_get_current_vpid(vcpu));
}

void vmx_flush_tlb_gva(struct kvm_vcpu *vcpu, gva_t addr)
{
	/*
	 * vpid_sync_vcpu_addr() is a nop if vpid==0, see the comment in
	 * vmx_flush_tlb_guest() for an explanation of why this is ok.
	 */
	vpid_sync_vcpu_addr(vmx_get_current_vpid(vcpu), addr);
}

void vmx_flush_tlb_guest(struct kvm_vcpu *vcpu)
{
	/*
	 * vpid_sync_context() is a nop if vpid==0, e.g. if enable_vpid==0 or a
	 * vpid couldn't be allocated for this vCPU.  VM-Enter and VM-Exit are
	 * required to flush GVA->{G,H}PA mappings from the TLB if vpid is
	 * disabled (VM-Enter with vpid enabled and vpid==0 is disallowed),
	 * i.e. no explicit INVVPID is necessary.
	 */
	vpid_sync_context(vmx_get_current_vpid(vcpu));
}

void vmx_ept_load_pdptrs(struct kvm_vcpu *vcpu)
{
	struct kvm_mmu *mmu = vcpu->arch.walk_mmu;

	if (!kvm_register_is_dirty(vcpu, VCPU_EXREG_PDPTR))
		return;

	if (is_pae_paging(vcpu)) {
		vmcs_write64(GUEST_PDPTR0, mmu->pdptrs[0]);
		vmcs_write64(GUEST_PDPTR1, mmu->pdptrs[1]);
		vmcs_write64(GUEST_PDPTR2, mmu->pdptrs[2]);
		vmcs_write64(GUEST_PDPTR3, mmu->pdptrs[3]);
	}
}

void ept_save_pdptrs(struct kvm_vcpu *vcpu)
{
	struct kvm_mmu *mmu = vcpu->arch.walk_mmu;

	if (WARN_ON_ONCE(!is_pae_paging(vcpu)))
		return;

	mmu->pdptrs[0] = vmcs_read64(GUEST_PDPTR0);
	mmu->pdptrs[1] = vmcs_read64(GUEST_PDPTR1);
	mmu->pdptrs[2] = vmcs_read64(GUEST_PDPTR2);
	mmu->pdptrs[3] = vmcs_read64(GUEST_PDPTR3);

	kvm_register_mark_available(vcpu, VCPU_EXREG_PDPTR);
}

#define CR3_EXITING_BITS (CPU_BASED_CR3_LOAD_EXITING | \
			  CPU_BASED_CR3_STORE_EXITING)

bool vmx_is_valid_cr0(struct kvm_vcpu *vcpu, unsigned long cr0)
{
	if (is_guest_mode(vcpu))
		return nested_guest_cr0_valid(vcpu, cr0);

	if (to_vmx(vcpu)->nested.vmxon)
		return nested_host_cr0_valid(vcpu, cr0);

	return true;
}

void vmx_set_cr0(struct kvm_vcpu *vcpu, unsigned long cr0)
{
	struct vcpu_vmx *vmx = to_vmx(vcpu);
	unsigned long hw_cr0, old_cr0_pg;
	u32 tmp;

	old_cr0_pg = kvm_read_cr0_bits(vcpu, X86_CR0_PG);

	hw_cr0 = (cr0 & ~KVM_VM_CR0_ALWAYS_OFF);
	if (enable_unrestricted_guest)
		hw_cr0 |= KVM_VM_CR0_ALWAYS_ON_UNRESTRICTED_GUEST;
	else {
		hw_cr0 |= KVM_VM_CR0_ALWAYS_ON;
		if (!enable_ept)
			hw_cr0 |= X86_CR0_WP;

		if (vmx->rmode.vm86_active && (cr0 & X86_CR0_PE))
			enter_pmode(vcpu);

		if (!vmx->rmode.vm86_active && !(cr0 & X86_CR0_PE))
			enter_rmode(vcpu);
	}

	vmcs_writel(CR0_READ_SHADOW, cr0);
	vmcs_writel(GUEST_CR0, hw_cr0);
	vcpu->arch.cr0 = cr0;
	kvm_register_mark_available(vcpu, VCPU_EXREG_CR0);

#ifdef CONFIG_X86_64
	if (vcpu->arch.efer & EFER_LME) {
		if (!old_cr0_pg && (cr0 & X86_CR0_PG))
			enter_lmode(vcpu);
		else if (old_cr0_pg && !(cr0 & X86_CR0_PG))
			exit_lmode(vcpu);
	}
#endif

	if (enable_ept && !enable_unrestricted_guest) {
		/*
		 * Ensure KVM has an up-to-date snapshot of the guest's CR3.  If
		 * the below code _enables_ CR3 exiting, vmx_cache_reg() will
		 * (correctly) stop reading vmcs.GUEST_CR3 because it thinks
		 * KVM's CR3 is installed.
		 */
		if (!kvm_register_is_available(vcpu, VCPU_EXREG_CR3))
			vmx_cache_reg(vcpu, VCPU_EXREG_CR3);

		/*
		 * When running with EPT but not unrestricted guest, KVM must
		 * intercept CR3 accesses when paging is _disabled_.  This is
		 * necessary because restricted guests can't actually run with
		 * paging disabled, and so KVM stuffs its own CR3 in order to
		 * run the guest when identity mapped page tables.
		 *
		 * Do _NOT_ check the old CR0.PG, e.g. to optimize away the
		 * update, it may be stale with respect to CR3 interception,
		 * e.g. after nested VM-Enter.
		 *
		 * Lastly, honor L1's desires, i.e. intercept CR3 loads and/or
		 * stores to forward them to L1, even if KVM does not need to
		 * intercept them to preserve its identity mapped page tables.
		 */
		if (!(cr0 & X86_CR0_PG)) {
			exec_controls_setbit(vmx, CR3_EXITING_BITS);
		} else if (!is_guest_mode(vcpu)) {
			exec_controls_clearbit(vmx, CR3_EXITING_BITS);
		} else {
			tmp = exec_controls_get(vmx);
			tmp &= ~CR3_EXITING_BITS;
			tmp |= get_vmcs12(vcpu)->cpu_based_vm_exec_control & CR3_EXITING_BITS;
			exec_controls_set(vmx, tmp);
		}

		/* Note, vmx_set_cr4() consumes the new vcpu->arch.cr0. */
		if ((old_cr0_pg ^ cr0) & X86_CR0_PG)
			vmx_set_cr4(vcpu, kvm_read_cr4(vcpu));

		/*
		 * When !CR0_PG -> CR0_PG, vcpu->arch.cr3 becomes active, but
		 * GUEST_CR3 is still vmx->ept_identity_map_addr if EPT + !URG.
		 */
		if (!(old_cr0_pg & X86_CR0_PG) && (cr0 & X86_CR0_PG))
			kvm_register_mark_dirty(vcpu, VCPU_EXREG_CR3);
	}

	/* depends on vcpu->arch.cr0 to be set to a new value */
	vmx->emulation_required = vmx_emulation_required(vcpu);
}

static int vmx_get_max_ept_level(void)
{
	if (cpu_has_vmx_ept_5levels())
		return 5;
	return 4;
}

u64 construct_eptp(struct kvm_vcpu *vcpu, hpa_t root_hpa, int root_level)
{
	u64 eptp = VMX_EPTP_MT_WB;

	eptp |= (root_level == 5) ? VMX_EPTP_PWL_5 : VMX_EPTP_PWL_4;

	if (enable_ept_ad_bits &&
	    (!is_guest_mode(vcpu) || nested_ept_ad_enabled(vcpu)))
		eptp |= VMX_EPTP_AD_ENABLE_BIT;
	eptp |= root_hpa;

	return eptp;
}

void vmx_load_mmu_pgd(struct kvm_vcpu *vcpu, hpa_t root_hpa, int root_level)
{
	struct kvm *kvm = vcpu->kvm;
	bool update_guest_cr3 = true;
	unsigned long guest_cr3;
	u64 eptp;

	if (enable_ept) {
		eptp = construct_eptp(vcpu, root_hpa, root_level);
		vmcs_write64(EPT_POINTER, eptp);

		hv_track_root_tdp(vcpu, root_hpa);

		if (!enable_unrestricted_guest && !is_paging(vcpu))
			guest_cr3 = to_kvm_vmx(kvm)->ept_identity_map_addr;
		else if (kvm_register_is_dirty(vcpu, VCPU_EXREG_CR3))
			guest_cr3 = vcpu->arch.cr3;
		else /* vmcs.GUEST_CR3 is already up-to-date. */
			update_guest_cr3 = false;
		vmx_ept_load_pdptrs(vcpu);
	} else {
		guest_cr3 = root_hpa | kvm_get_active_pcid(vcpu) |
		            kvm_get_active_cr3_lam_bits(vcpu);
	}

	if (update_guest_cr3)
		vmcs_writel(GUEST_CR3, guest_cr3);
}

bool vmx_is_valid_cr4(struct kvm_vcpu *vcpu, unsigned long cr4)
{
	/*
	 * We operate under the default treatment of SMM, so VMX cannot be
	 * enabled under SMM.  Note, whether or not VMXE is allowed at all,
	 * i.e. is a reserved bit, is handled by common x86 code.
	 */
	if ((cr4 & X86_CR4_VMXE) && is_smm(vcpu))
		return false;

	if (to_vmx(vcpu)->nested.vmxon && !nested_cr4_valid(vcpu, cr4))
		return false;

	return true;
}

void vmx_set_cr4(struct kvm_vcpu *vcpu, unsigned long cr4)
{
	unsigned long old_cr4 = kvm_read_cr4(vcpu);
	struct vcpu_vmx *vmx = to_vmx(vcpu);
	unsigned long hw_cr4;

	/*
	 * Pass through host's Machine Check Enable value to hw_cr4, which
	 * is in force while we are in guest mode.  Do not let guests control
	 * this bit, even if host CR4.MCE == 0.
	 */
	hw_cr4 = (cr4_read_shadow() & X86_CR4_MCE) | (cr4 & ~X86_CR4_MCE);
	if (enable_unrestricted_guest)
		hw_cr4 |= KVM_VM_CR4_ALWAYS_ON_UNRESTRICTED_GUEST;
	else if (vmx->rmode.vm86_active)
		hw_cr4 |= KVM_RMODE_VM_CR4_ALWAYS_ON;
	else
		hw_cr4 |= KVM_PMODE_VM_CR4_ALWAYS_ON;

	if (vmx_umip_emulated()) {
		if (cr4 & X86_CR4_UMIP) {
			secondary_exec_controls_setbit(vmx, SECONDARY_EXEC_DESC);
			hw_cr4 &= ~X86_CR4_UMIP;
		} else if (!is_guest_mode(vcpu) ||
			!nested_cpu_has2(get_vmcs12(vcpu), SECONDARY_EXEC_DESC)) {
			secondary_exec_controls_clearbit(vmx, SECONDARY_EXEC_DESC);
		}
	}

	vcpu->arch.cr4 = cr4;
	kvm_register_mark_available(vcpu, VCPU_EXREG_CR4);

	if (!enable_unrestricted_guest) {
		if (enable_ept) {
			if (!is_paging(vcpu)) {
				hw_cr4 &= ~X86_CR4_PAE;
				hw_cr4 |= X86_CR4_PSE;
			} else if (!(cr4 & X86_CR4_PAE)) {
				hw_cr4 &= ~X86_CR4_PAE;
			}
		}

		/*
		 * SMEP/SMAP/PKU is disabled if CPU is in non-paging mode in
		 * hardware.  To emulate this behavior, SMEP/SMAP/PKU needs
		 * to be manually disabled when guest switches to non-paging
		 * mode.
		 *
		 * If !enable_unrestricted_guest, the CPU is always running
		 * with CR0.PG=1 and CR4 needs to be modified.
		 * If enable_unrestricted_guest, the CPU automatically
		 * disables SMEP/SMAP/PKU when the guest sets CR0.PG=0.
		 */
		if (!is_paging(vcpu))
			hw_cr4 &= ~(X86_CR4_SMEP | X86_CR4_SMAP | X86_CR4_PKE);
	}

	vmcs_writel(CR4_READ_SHADOW, cr4);
	vmcs_writel(GUEST_CR4, hw_cr4);

	if ((cr4 ^ old_cr4) & (X86_CR4_OSXSAVE | X86_CR4_PKE))
		kvm_update_cpuid_runtime(vcpu);
}

void vmx_get_segment(struct kvm_vcpu *vcpu, struct kvm_segment *var, int seg)
{
	struct vcpu_vmx *vmx = to_vmx(vcpu);
	u32 ar;

	if (vmx->rmode.vm86_active && seg != VCPU_SREG_LDTR) {
		*var = vmx->rmode.segs[seg];
		if (seg == VCPU_SREG_TR
		    || var->selector == vmx_read_guest_seg_selector(vmx, seg))
			return;
		var->base = vmx_read_guest_seg_base(vmx, seg);
		var->selector = vmx_read_guest_seg_selector(vmx, seg);
		return;
	}
	var->base = vmx_read_guest_seg_base(vmx, seg);
	var->limit = vmx_read_guest_seg_limit(vmx, seg);
	var->selector = vmx_read_guest_seg_selector(vmx, seg);
	ar = vmx_read_guest_seg_ar(vmx, seg);

	vmx_decode_ar_bytes(var, ar);
}

u64 vmx_get_segment_base(struct kvm_vcpu *vcpu, int seg)
{
	struct kvm_segment s;

	if (to_vmx(vcpu)->rmode.vm86_active) {
		vmx_get_segment(vcpu, &s, seg);
		return s.base;
	}
	return vmx_read_guest_seg_base(to_vmx(vcpu), seg);
}

int vmx_get_cpl(struct kvm_vcpu *vcpu)
{
	struct vcpu_vmx *vmx = to_vmx(vcpu);

	if (unlikely(vmx->rmode.vm86_active))
		return 0;
	else {
		int ar = vmx_read_guest_seg_ar(vmx, VCPU_SREG_SS);
		return VMX_AR_DPL(ar);
	}
}

static u32 vmx_segment_access_rights(struct kvm_segment *var)
{
	u32 ar;

	ar = var->type & 15;
	ar |= (var->s & 1) << 4;
	ar |= (var->dpl & 3) << 5;
	ar |= (var->present & 1) << 7;
	ar |= (var->avl & 1) << 12;
	ar |= (var->l & 1) << 13;
	ar |= (var->db & 1) << 14;
	ar |= (var->g & 1) << 15;
	ar |= (var->unusable || !var->present) << 16;

	return ar;
}

void __vmx_set_segment(struct kvm_vcpu *vcpu, struct kvm_segment *var, int seg)
{
	struct vcpu_vmx *vmx = to_vmx(vcpu);
	const struct kvm_vmx_segment_field *sf = &kvm_vmx_segment_fields[seg];

	vmx_segment_cache_clear(vmx);

	if (vmx->rmode.vm86_active && seg != VCPU_SREG_LDTR) {
		vmx->rmode.segs[seg] = *var;
		if (seg == VCPU_SREG_TR)
			vmcs_write16(sf->selector, var->selector);
		else if (var->s)
			fix_rmode_seg(seg, &vmx->rmode.segs[seg]);
		return;
	}

	vmcs_writel(sf->base, var->base);
	vmcs_write32(sf->limit, var->limit);
	vmcs_write16(sf->selector, var->selector);

	/*
	 *   Fix the "Accessed" bit in AR field of segment registers for older
	 * qemu binaries.
	 *   IA32 arch specifies that at the time of processor reset the
	 * "Accessed" bit in the AR field of segment registers is 1. And qemu
	 * is setting it to 0 in the userland code. This causes invalid guest
	 * state vmexit when "unrestricted guest" mode is turned on.
	 *    Fix for this setup issue in cpu_reset is being pushed in the qemu
	 * tree. Newer qemu binaries with that qemu fix would not need this
	 * kvm hack.
	 */
	if (is_unrestricted_guest(vcpu) && (seg != VCPU_SREG_LDTR))
		var->type |= 0x1; /* Accessed */

	vmcs_write32(sf->ar_bytes, vmx_segment_access_rights(var));
}

void vmx_set_segment(struct kvm_vcpu *vcpu, struct kvm_segment *var, int seg)
{
	__vmx_set_segment(vcpu, var, seg);

	to_vmx(vcpu)->emulation_required = vmx_emulation_required(vcpu);
}

void vmx_get_cs_db_l_bits(struct kvm_vcpu *vcpu, int *db, int *l)
{
	u32 ar = vmx_read_guest_seg_ar(to_vmx(vcpu), VCPU_SREG_CS);

	*db = (ar >> 14) & 1;
	*l = (ar >> 13) & 1;
}

void vmx_get_idt(struct kvm_vcpu *vcpu, struct desc_ptr *dt)
{
	dt->size = vmcs_read32(GUEST_IDTR_LIMIT);
	dt->address = vmcs_readl(GUEST_IDTR_BASE);
}

void vmx_set_idt(struct kvm_vcpu *vcpu, struct desc_ptr *dt)
{
	vmcs_write32(GUEST_IDTR_LIMIT, dt->size);
	vmcs_writel(GUEST_IDTR_BASE, dt->address);
}

void vmx_get_gdt(struct kvm_vcpu *vcpu, struct desc_ptr *dt)
{
	dt->size = vmcs_read32(GUEST_GDTR_LIMIT);
	dt->address = vmcs_readl(GUEST_GDTR_BASE);
}

void vmx_set_gdt(struct kvm_vcpu *vcpu, struct desc_ptr *dt)
{
	vmcs_write32(GUEST_GDTR_LIMIT, dt->size);
	vmcs_writel(GUEST_GDTR_BASE, dt->address);
}

static bool rmode_segment_valid(struct kvm_vcpu *vcpu, int seg)
{
	struct kvm_segment var;
	u32 ar;

	vmx_get_segment(vcpu, &var, seg);
	var.dpl = 0x3;
	if (seg == VCPU_SREG_CS)
		var.type = 0x3;
	ar = vmx_segment_access_rights(&var);

	if (var.base != (var.selector << 4))
		return false;
	if (var.limit != 0xffff)
		return false;
	if (ar != 0xf3)
		return false;

	return true;
}

static bool code_segment_valid(struct kvm_vcpu *vcpu)
{
	struct kvm_segment cs;
	unsigned int cs_rpl;

	vmx_get_segment(vcpu, &cs, VCPU_SREG_CS);
	cs_rpl = cs.selector & SEGMENT_RPL_MASK;

	if (cs.unusable)
		return false;
	if (~cs.type & (VMX_AR_TYPE_CODE_MASK|VMX_AR_TYPE_ACCESSES_MASK))
		return false;
	if (!cs.s)
		return false;
	if (cs.type & VMX_AR_TYPE_WRITEABLE_MASK) {
		if (cs.dpl > cs_rpl)
			return false;
	} else {
		if (cs.dpl != cs_rpl)
			return false;
	}
	if (!cs.present)
		return false;

	/* TODO: Add Reserved field check, this'll require a new member in the kvm_segment_field structure */
	return true;
}

static bool stack_segment_valid(struct kvm_vcpu *vcpu)
{
	struct kvm_segment ss;
	unsigned int ss_rpl;

	vmx_get_segment(vcpu, &ss, VCPU_SREG_SS);
	ss_rpl = ss.selector & SEGMENT_RPL_MASK;

	if (ss.unusable)
		return true;
	if (ss.type != 3 && ss.type != 7)
		return false;
	if (!ss.s)
		return false;
	if (ss.dpl != ss_rpl) /* DPL != RPL */
		return false;
	if (!ss.present)
		return false;

	return true;
}

static bool data_segment_valid(struct kvm_vcpu *vcpu, int seg)
{
	struct kvm_segment var;
	unsigned int rpl;

	vmx_get_segment(vcpu, &var, seg);
	rpl = var.selector & SEGMENT_RPL_MASK;

	if (var.unusable)
		return true;
	if (!var.s)
		return false;
	if (!var.present)
		return false;
	if (~var.type & (VMX_AR_TYPE_CODE_MASK|VMX_AR_TYPE_WRITEABLE_MASK)) {
		if (var.dpl < rpl) /* DPL < RPL */
			return false;
	}

	/* TODO: Add other members to kvm_segment_field to allow checking for other access
	 * rights flags
	 */
	return true;
}

static bool tr_valid(struct kvm_vcpu *vcpu)
{
	struct kvm_segment tr;

	vmx_get_segment(vcpu, &tr, VCPU_SREG_TR);

	if (tr.unusable)
		return false;
	if (tr.selector & SEGMENT_TI_MASK)	/* TI = 1 */
		return false;
	if (tr.type != 3 && tr.type != 11) /* TODO: Check if guest is in IA32e mode */
		return false;
	if (!tr.present)
		return false;

	return true;
}

static bool ldtr_valid(struct kvm_vcpu *vcpu)
{
	struct kvm_segment ldtr;

	vmx_get_segment(vcpu, &ldtr, VCPU_SREG_LDTR);

	if (ldtr.unusable)
		return true;
	if (ldtr.selector & SEGMENT_TI_MASK)	/* TI = 1 */
		return false;
	if (ldtr.type != 2)
		return false;
	if (!ldtr.present)
		return false;

	return true;
}

static bool cs_ss_rpl_check(struct kvm_vcpu *vcpu)
{
	struct kvm_segment cs, ss;

	vmx_get_segment(vcpu, &cs, VCPU_SREG_CS);
	vmx_get_segment(vcpu, &ss, VCPU_SREG_SS);

	return ((cs.selector & SEGMENT_RPL_MASK) ==
		 (ss.selector & SEGMENT_RPL_MASK));
}

/*
 * Check if guest state is valid. Returns true if valid, false if
 * not.
 * We assume that registers are always usable
 */
bool __vmx_guest_state_valid(struct kvm_vcpu *vcpu)
{
	/* real mode guest state checks */
	if (!is_protmode(vcpu) || (vmx_get_rflags(vcpu) & X86_EFLAGS_VM)) {
		if (!rmode_segment_valid(vcpu, VCPU_SREG_CS))
			return false;
		if (!rmode_segment_valid(vcpu, VCPU_SREG_SS))
			return false;
		if (!rmode_segment_valid(vcpu, VCPU_SREG_DS))
			return false;
		if (!rmode_segment_valid(vcpu, VCPU_SREG_ES))
			return false;
		if (!rmode_segment_valid(vcpu, VCPU_SREG_FS))
			return false;
		if (!rmode_segment_valid(vcpu, VCPU_SREG_GS))
			return false;
	} else {
	/* protected mode guest state checks */
		if (!cs_ss_rpl_check(vcpu))
			return false;
		if (!code_segment_valid(vcpu))
			return false;
		if (!stack_segment_valid(vcpu))
			return false;
		if (!data_segment_valid(vcpu, VCPU_SREG_DS))
			return false;
		if (!data_segment_valid(vcpu, VCPU_SREG_ES))
			return false;
		if (!data_segment_valid(vcpu, VCPU_SREG_FS))
			return false;
		if (!data_segment_valid(vcpu, VCPU_SREG_GS))
			return false;
		if (!tr_valid(vcpu))
			return false;
		if (!ldtr_valid(vcpu))
			return false;
	}
	/* TODO:
	 * - Add checks on RIP
	 * - Add checks on RFLAGS
	 */

	return true;
}

static int init_rmode_tss(struct kvm *kvm, void __user *ua)
{
	const void *zero_page = (const void *) __va(page_to_phys(ZERO_PAGE(0)));
	u16 data;
	int i;

	for (i = 0; i < 3; i++) {
		if (__copy_to_user(ua + PAGE_SIZE * i, zero_page, PAGE_SIZE))
			return -EFAULT;
	}

	data = TSS_BASE_SIZE + TSS_REDIRECTION_SIZE;
	if (__copy_to_user(ua + TSS_IOPB_BASE_OFFSET, &data, sizeof(u16)))
		return -EFAULT;

	data = ~0;
	if (__copy_to_user(ua + RMODE_TSS_SIZE - 1, &data, sizeof(u8)))
		return -EFAULT;

	return 0;
}

static int init_rmode_identity_map(struct kvm *kvm)
{
	struct kvm_vmx *kvm_vmx = to_kvm_vmx(kvm);
	int i, r = 0;
	void __user *uaddr;
	u32 tmp;

	/* Protect kvm_vmx->ept_identity_pagetable_done. */
	mutex_lock(&kvm->slots_lock);

	if (likely(kvm_vmx->ept_identity_pagetable_done))
		goto out;

	if (!kvm_vmx->ept_identity_map_addr)
		kvm_vmx->ept_identity_map_addr = VMX_EPT_IDENTITY_PAGETABLE_ADDR;

	uaddr = __x86_set_memory_region(kvm,
					IDENTITY_PAGETABLE_PRIVATE_MEMSLOT,
					kvm_vmx->ept_identity_map_addr,
					PAGE_SIZE);
	if (IS_ERR(uaddr)) {
		r = PTR_ERR(uaddr);
		goto out;
	}

	/* Set up identity-mapping pagetable for EPT in real mode */
	for (i = 0; i < (PAGE_SIZE / sizeof(tmp)); i++) {
		tmp = (i << 22) + (_PAGE_PRESENT | _PAGE_RW | _PAGE_USER |
			_PAGE_ACCESSED | _PAGE_DIRTY | _PAGE_PSE);
		if (__copy_to_user(uaddr + i * sizeof(tmp), &tmp, sizeof(tmp))) {
			r = -EFAULT;
			goto out;
		}
	}
	kvm_vmx->ept_identity_pagetable_done = true;

out:
	mutex_unlock(&kvm->slots_lock);
	return r;
}

static void seg_setup(int seg)
{
	const struct kvm_vmx_segment_field *sf = &kvm_vmx_segment_fields[seg];
	unsigned int ar;

	vmcs_write16(sf->selector, 0);
	vmcs_writel(sf->base, 0);
	vmcs_write32(sf->limit, 0xffff);
	ar = 0x93;
	if (seg == VCPU_SREG_CS)
		ar |= 0x08; /* code segment */

	vmcs_write32(sf->ar_bytes, ar);
}

int allocate_vpid(void)
{
	int vpid;

	if (!enable_vpid)
		return 0;
	spin_lock(&vmx_vpid_lock);
	vpid = find_first_zero_bit(vmx_vpid_bitmap, VMX_NR_VPIDS);
	if (vpid < VMX_NR_VPIDS)
		__set_bit(vpid, vmx_vpid_bitmap);
	else
		vpid = 0;
	spin_unlock(&vmx_vpid_lock);
	return vpid;
}

void free_vpid(int vpid)
{
	if (!enable_vpid || vpid == 0)
		return;
	spin_lock(&vmx_vpid_lock);
	__clear_bit(vpid, vmx_vpid_bitmap);
	spin_unlock(&vmx_vpid_lock);
}

static void vmx_msr_bitmap_l01_changed(struct vcpu_vmx *vmx)
{
	/*
	 * When KVM is a nested hypervisor on top of Hyper-V and uses
	 * 'Enlightened MSR Bitmap' feature L0 needs to know that MSR
	 * bitmap has changed.
	 */
	if (kvm_is_using_evmcs()) {
		struct hv_enlightened_vmcs *evmcs = (void *)vmx->vmcs01.vmcs;

		if (evmcs->hv_enlightenments_control.msr_bitmap)
			evmcs->hv_clean_fields &=
				~HV_VMX_ENLIGHTENED_CLEAN_FIELD_MSR_BITMAP;
	}

	vmx->nested.force_msr_bitmap_recalc = true;
}

void vmx_disable_intercept_for_msr(struct kvm_vcpu *vcpu, u32 msr, int type)
{
	struct vcpu_vmx *vmx = to_vmx(vcpu);
	unsigned long *msr_bitmap = vmx->vmcs01.msr_bitmap;

	if (!cpu_has_vmx_msr_bitmap())
		return;

	vmx_msr_bitmap_l01_changed(vmx);

	/*
	 * Mark the desired intercept state in shadow bitmap, this is needed
	 * for resync when the MSR filters change.
	*/
	if (is_valid_passthrough_msr(msr)) {
		int idx = possible_passthrough_msr_slot(msr);

		if (idx != -ENOENT) {
			if (type & MSR_TYPE_R)
				clear_bit(idx, vmx->shadow_msr_intercept.read);
			if (type & MSR_TYPE_W)
				clear_bit(idx, vmx->shadow_msr_intercept.write);
		}
	}

	if ((type & MSR_TYPE_R) &&
	    !kvm_msr_allowed(vcpu, msr, KVM_MSR_FILTER_READ)) {
		vmx_set_msr_bitmap_read(msr_bitmap, msr);
		type &= ~MSR_TYPE_R;
	}

	if ((type & MSR_TYPE_W) &&
	    !kvm_msr_allowed(vcpu, msr, KVM_MSR_FILTER_WRITE)) {
		vmx_set_msr_bitmap_write(msr_bitmap, msr);
		type &= ~MSR_TYPE_W;
	}

	if (type & MSR_TYPE_R)
		vmx_clear_msr_bitmap_read(msr_bitmap, msr);

	if (type & MSR_TYPE_W)
		vmx_clear_msr_bitmap_write(msr_bitmap, msr);
}

void vmx_enable_intercept_for_msr(struct kvm_vcpu *vcpu, u32 msr, int type)
{
	struct vcpu_vmx *vmx = to_vmx(vcpu);
	unsigned long *msr_bitmap = vmx->vmcs01.msr_bitmap;

	if (!cpu_has_vmx_msr_bitmap())
		return;

	vmx_msr_bitmap_l01_changed(vmx);

	/*
	 * Mark the desired intercept state in shadow bitmap, this is needed
	 * for resync when the MSR filter changes.
	*/
	if (is_valid_passthrough_msr(msr)) {
		int idx = possible_passthrough_msr_slot(msr);

		if (idx != -ENOENT) {
			if (type & MSR_TYPE_R)
				set_bit(idx, vmx->shadow_msr_intercept.read);
			if (type & MSR_TYPE_W)
				set_bit(idx, vmx->shadow_msr_intercept.write);
		}
	}

	if (type & MSR_TYPE_R)
		vmx_set_msr_bitmap_read(msr_bitmap, msr);

	if (type & MSR_TYPE_W)
		vmx_set_msr_bitmap_write(msr_bitmap, msr);
}

static void vmx_update_msr_bitmap_x2apic(struct kvm_vcpu *vcpu)
{
	/*
	 * x2APIC indices for 64-bit accesses into the RDMSR and WRMSR halves
	 * of the MSR bitmap.  KVM emulates APIC registers up through 0x3f0,
	 * i.e. MSR 0x83f, and so only needs to dynamically manipulate 64 bits.
	 */
	const int read_idx = APIC_BASE_MSR / BITS_PER_LONG_LONG;
	const int write_idx = read_idx + (0x800 / sizeof(u64));
	struct vcpu_vmx *vmx = to_vmx(vcpu);
	u64 *msr_bitmap = (u64 *)vmx->vmcs01.msr_bitmap;
	u8 mode;

	if (!cpu_has_vmx_msr_bitmap() || WARN_ON_ONCE(!lapic_in_kernel(vcpu)))
		return;

	if (cpu_has_secondary_exec_ctrls() &&
	    (secondary_exec_controls_get(vmx) &
	     SECONDARY_EXEC_VIRTUALIZE_X2APIC_MODE)) {
		mode = MSR_BITMAP_MODE_X2APIC;
		if (enable_apicv && kvm_vcpu_apicv_active(vcpu))
			mode |= MSR_BITMAP_MODE_X2APIC_APICV;
	} else {
		mode = 0;
	}

	if (mode == vmx->x2apic_msr_bitmap_mode)
		return;

	vmx->x2apic_msr_bitmap_mode = mode;

	/*
	 * Reset the bitmap for MSRs 0x800 - 0x83f.  Leave AMD's uber-extended
	 * registers (0x840 and above) intercepted, KVM doesn't support them.
	 * Intercept all writes by default and poke holes as needed.  Pass
	 * through reads for all valid registers by default in x2APIC+APICv
	 * mode, only the current timer count needs on-demand emulation by KVM.
	 */
	if (mode & MSR_BITMAP_MODE_X2APIC_APICV)
		msr_bitmap[read_idx] = ~kvm_lapic_readable_reg_mask(vcpu->arch.apic);
	else
		msr_bitmap[read_idx] = ~0ull;
	msr_bitmap[write_idx] = ~0ull;

	/*
	 * TPR reads and writes can be virtualized even if virtual interrupt
	 * delivery is not in use.
	 */
	vmx_set_intercept_for_msr(vcpu, X2APIC_MSR(APIC_TASKPRI), MSR_TYPE_RW,
				  !(mode & MSR_BITMAP_MODE_X2APIC));

	if (mode & MSR_BITMAP_MODE_X2APIC_APICV) {
		vmx_enable_intercept_for_msr(vcpu, X2APIC_MSR(APIC_TMCCT), MSR_TYPE_RW);
		vmx_disable_intercept_for_msr(vcpu, X2APIC_MSR(APIC_EOI), MSR_TYPE_W);
		vmx_disable_intercept_for_msr(vcpu, X2APIC_MSR(APIC_SELF_IPI), MSR_TYPE_W);
		if (enable_ipiv)
			vmx_disable_intercept_for_msr(vcpu, X2APIC_MSR(APIC_ICR), MSR_TYPE_RW);
	}
}

void pt_update_intercept_for_msr(struct kvm_vcpu *vcpu)
{
	struct vcpu_vmx *vmx = to_vmx(vcpu);
	bool flag = !(vmx->pt_desc.guest.ctl & RTIT_CTL_TRACEEN);
	u32 i;

	vmx_set_intercept_for_msr(vcpu, MSR_IA32_RTIT_STATUS, MSR_TYPE_RW, flag);
	vmx_set_intercept_for_msr(vcpu, MSR_IA32_RTIT_OUTPUT_BASE, MSR_TYPE_RW, flag);
	vmx_set_intercept_for_msr(vcpu, MSR_IA32_RTIT_OUTPUT_MASK, MSR_TYPE_RW, flag);
	vmx_set_intercept_for_msr(vcpu, MSR_IA32_RTIT_CR3_MATCH, MSR_TYPE_RW, flag);
	for (i = 0; i < vmx->pt_desc.num_address_ranges; i++) {
		vmx_set_intercept_for_msr(vcpu, MSR_IA32_RTIT_ADDR0_A + i * 2, MSR_TYPE_RW, flag);
		vmx_set_intercept_for_msr(vcpu, MSR_IA32_RTIT_ADDR0_B + i * 2, MSR_TYPE_RW, flag);
	}
}

bool vmx_guest_apic_has_interrupt(struct kvm_vcpu *vcpu)
{
	struct vcpu_vmx *vmx = to_vmx(vcpu);
	void *vapic_page;
	u32 vppr;
	int rvi;

	if (WARN_ON_ONCE(!is_guest_mode(vcpu)) ||
		!nested_cpu_has_vid(get_vmcs12(vcpu)) ||
		WARN_ON_ONCE(!vmx->nested.virtual_apic_map.gfn))
		return false;

	rvi = vmx_get_rvi();

	vapic_page = vmx->nested.virtual_apic_map.hva;
	vppr = *((u32 *)(vapic_page + APIC_PROCPRI));

	return ((rvi & 0xf0) > (vppr & 0xf0));
}

void vmx_msr_filter_changed(struct kvm_vcpu *vcpu)
{
	struct vcpu_vmx *vmx = to_vmx(vcpu);
	u32 i;

	/*
	 * Redo intercept permissions for MSRs that KVM is passing through to
	 * the guest.  Disabling interception will check the new MSR filter and
	 * ensure that KVM enables interception if usersepace wants to filter
	 * the MSR.  MSRs that KVM is already intercepting don't need to be
	 * refreshed since KVM is going to intercept them regardless of what
	 * userspace wants.
	 */
	for (i = 0; i < ARRAY_SIZE(vmx_possible_passthrough_msrs); i++) {
		u32 msr = vmx_possible_passthrough_msrs[i];

		if (!test_bit(i, vmx->shadow_msr_intercept.read))
			vmx_disable_intercept_for_msr(vcpu, msr, MSR_TYPE_R);

		if (!test_bit(i, vmx->shadow_msr_intercept.write))
			vmx_disable_intercept_for_msr(vcpu, msr, MSR_TYPE_W);
	}

	/* PT MSRs can be passed through iff PT is exposed to the guest. */
	if (vmx_pt_mode_is_host_guest())
		pt_update_intercept_for_msr(vcpu);
}

static int vmx_deliver_nested_posted_interrupt(struct kvm_vcpu *vcpu,
						int vector)
{
	struct vcpu_vmx *vmx = to_vmx(vcpu);

	if (is_guest_mode(vcpu) &&
	    vector == vmx->nested.posted_intr_nv) {
		/*
		 * If a posted intr is not recognized by hardware,
		 * we will accomplish it in the next vmentry.
		 */
		vmx->nested.pi_pending = true;
		kvm_make_request(KVM_REQ_EVENT, vcpu);

		/*
		 * This pairs with the smp_mb_*() after setting vcpu->mode in
		 * vcpu_enter_guest() to guarantee the vCPU sees the event
		 * request if triggering a posted interrupt "fails" because
		 * vcpu->mode != IN_GUEST_MODE.  The extra barrier is needed as
		 * the smb_wmb() in kvm_make_request() only ensures everything
		 * done before making the request is visible when the request
		 * is visible, it doesn't ensure ordering between the store to
		 * vcpu->requests and the load from vcpu->mode.
		 */
		smp_mb__after_atomic();

		/* the PIR and ON have been set by L1. */
		kvm_vcpu_trigger_posted_interrupt(vcpu, POSTED_INTR_NESTED_VECTOR);
		return 0;
	}
	return -1;
}
/*
 * Send interrupt to vcpu via posted interrupt way.
 * 1. If target vcpu is running(non-root mode), send posted interrupt
 * notification to vcpu and hardware will sync PIR to vIRR atomically.
 * 2. If target vcpu isn't running(root mode), kick it to pick up the
 * interrupt from PIR in next vmentry.
 */
static int vmx_deliver_posted_interrupt(struct kvm_vcpu *vcpu, int vector)
{
	struct vcpu_vmx *vmx = to_vmx(vcpu);
	int r;

	r = vmx_deliver_nested_posted_interrupt(vcpu, vector);
	if (!r)
		return 0;

	/* Note, this is called iff the local APIC is in-kernel. */
	if (!vcpu->arch.apic->apicv_active)
		return -1;

	__vmx_deliver_posted_interrupt(vcpu, &vmx->pi_desc, vector);
	return 0;
}

void vmx_deliver_interrupt(struct kvm_lapic *apic, int delivery_mode,
			   int trig_mode, int vector)
{
	struct kvm_vcpu *vcpu = apic->vcpu;

	if (vmx_deliver_posted_interrupt(vcpu, vector)) {
		kvm_lapic_set_irr(vector, apic);
		kvm_make_request(KVM_REQ_EVENT, vcpu);
		kvm_vcpu_kick(vcpu);
	} else {
		trace_kvm_apicv_accept_irq(vcpu->vcpu_id, delivery_mode,
					   trig_mode, vector);
	}
}

/*
 * Set up the vmcs's constant host-state fields, i.e., host-state fields that
 * will not change in the lifetime of the guest.
 * Note that host-state that does change is set elsewhere. E.g., host-state
 * that is set differently for each CPU is set in vmx_vcpu_load(), not here.
 */
void vmx_set_constant_host_state(struct vcpu_vmx *vmx)
{
	u32 low32, high32;
	unsigned long tmpl;
	unsigned long cr0, cr3, cr4;

	cr0 = read_cr0();
	WARN_ON(cr0 & X86_CR0_TS);
	vmcs_writel(HOST_CR0, cr0);  /* 22.2.3 */

	/*
	 * Save the most likely value for this task's CR3 in the VMCS.
	 * We can't use __get_current_cr3_fast() because we're not atomic.
	 */
	cr3 = __read_cr3();
	vmcs_writel(HOST_CR3, cr3);		/* 22.2.3  FIXME: shadow tables */
	vmx->loaded_vmcs->host_state.cr3 = cr3;

	/* Save the most likely value for this task's CR4 in the VMCS. */
	cr4 = cr4_read_shadow();
	vmcs_writel(HOST_CR4, cr4);			/* 22.2.3, 22.2.5 */
	vmx->loaded_vmcs->host_state.cr4 = cr4;

	vmcs_write16(HOST_CS_SELECTOR, __KERNEL_CS);  /* 22.2.4 */
#ifdef CONFIG_X86_64
	/*
	 * Load null selectors, so we can avoid reloading them in
	 * vmx_prepare_switch_to_host(), in case userspace uses
	 * the null selectors too (the expected case).
	 */
	vmcs_write16(HOST_DS_SELECTOR, 0);
	vmcs_write16(HOST_ES_SELECTOR, 0);
#else
	vmcs_write16(HOST_DS_SELECTOR, __KERNEL_DS);  /* 22.2.4 */
	vmcs_write16(HOST_ES_SELECTOR, __KERNEL_DS);  /* 22.2.4 */
#endif
	vmcs_write16(HOST_SS_SELECTOR, __KERNEL_DS);  /* 22.2.4 */
	vmcs_write16(HOST_TR_SELECTOR, GDT_ENTRY_TSS*8);  /* 22.2.4 */

	vmcs_writel(HOST_IDTR_BASE, vmx_host_idt_base);   /* 22.2.4 */

	vmcs_writel(HOST_RIP, (unsigned long)vmx_vmexit); /* 22.2.5 */

	rdmsr(MSR_IA32_SYSENTER_CS, low32, high32);
	vmcs_write32(HOST_IA32_SYSENTER_CS, low32);

	/*
	 * SYSENTER is used for 32-bit system calls on either 32-bit or
	 * 64-bit kernels.  It is always zero If neither is allowed, otherwise
	 * vmx_vcpu_load_vmcs loads it with the per-CPU entry stack (and may
	 * have already done so!).
	 */
	if (!IS_ENABLED(CONFIG_IA32_EMULATION) && !IS_ENABLED(CONFIG_X86_32))
		vmcs_writel(HOST_IA32_SYSENTER_ESP, 0);

	rdmsrl(MSR_IA32_SYSENTER_EIP, tmpl);
	vmcs_writel(HOST_IA32_SYSENTER_EIP, tmpl);   /* 22.2.3 */

	if (vmcs_config.vmexit_ctrl & VM_EXIT_LOAD_IA32_PAT) {
		rdmsr(MSR_IA32_CR_PAT, low32, high32);
		vmcs_write64(HOST_IA32_PAT, low32 | ((u64) high32 << 32));
	}

	if (cpu_has_load_ia32_efer())
		vmcs_write64(HOST_IA32_EFER, host_efer);
}

void set_cr4_guest_host_mask(struct vcpu_vmx *vmx)
{
	struct kvm_vcpu *vcpu = &vmx->vcpu;

	vcpu->arch.cr4_guest_owned_bits = KVM_POSSIBLE_CR4_GUEST_BITS &
					  ~vcpu->arch.cr4_guest_rsvd_bits;
	if (!enable_ept) {
		vcpu->arch.cr4_guest_owned_bits &= ~X86_CR4_TLBFLUSH_BITS;
		vcpu->arch.cr4_guest_owned_bits &= ~X86_CR4_PDPTR_BITS;
	}
	if (is_guest_mode(&vmx->vcpu))
		vcpu->arch.cr4_guest_owned_bits &=
			~get_vmcs12(vcpu)->cr4_guest_host_mask;
	vmcs_writel(CR4_GUEST_HOST_MASK, ~vcpu->arch.cr4_guest_owned_bits);
}

static u32 vmx_pin_based_exec_ctrl(struct vcpu_vmx *vmx)
{
	u32 pin_based_exec_ctrl = vmcs_config.pin_based_exec_ctrl;

	if (!kvm_vcpu_apicv_active(&vmx->vcpu))
		pin_based_exec_ctrl &= ~PIN_BASED_POSTED_INTR;

	if (!enable_vnmi)
		pin_based_exec_ctrl &= ~PIN_BASED_VIRTUAL_NMIS;

	if (!enable_preemption_timer)
		pin_based_exec_ctrl &= ~PIN_BASED_VMX_PREEMPTION_TIMER;

	return pin_based_exec_ctrl;
}

static u32 vmx_vmentry_ctrl(void)
{
	u32 vmentry_ctrl = vmcs_config.vmentry_ctrl;

	if (vmx_pt_mode_is_system())
		vmentry_ctrl &= ~(VM_ENTRY_PT_CONCEAL_PIP |
				  VM_ENTRY_LOAD_IA32_RTIT_CTL);
	/*
	 * IA32e mode, and loading of EFER and PERF_GLOBAL_CTRL are toggled dynamically.
	 */
	vmentry_ctrl &= ~(VM_ENTRY_LOAD_IA32_PERF_GLOBAL_CTRL |
			  VM_ENTRY_LOAD_IA32_EFER |
			  VM_ENTRY_IA32E_MODE);

	if (cpu_has_perf_global_ctrl_bug())
		vmentry_ctrl &= ~VM_ENTRY_LOAD_IA32_PERF_GLOBAL_CTRL;

	return vmentry_ctrl;
}

static u32 vmx_vmexit_ctrl(void)
{
	u32 vmexit_ctrl = vmcs_config.vmexit_ctrl;

	/*
	 * Not used by KVM and never set in vmcs01 or vmcs02, but emulated for
	 * nested virtualization and thus allowed to be set in vmcs12.
	 */
	vmexit_ctrl &= ~(VM_EXIT_SAVE_IA32_PAT | VM_EXIT_SAVE_IA32_EFER |
			 VM_EXIT_SAVE_VMX_PREEMPTION_TIMER);

	if (vmx_pt_mode_is_system())
		vmexit_ctrl &= ~(VM_EXIT_PT_CONCEAL_PIP |
				 VM_EXIT_CLEAR_IA32_RTIT_CTL);

	if (cpu_has_perf_global_ctrl_bug())
		vmexit_ctrl &= ~VM_EXIT_LOAD_IA32_PERF_GLOBAL_CTRL;

	/* Loading of EFER and PERF_GLOBAL_CTRL are toggled dynamically */
	return vmexit_ctrl &
		~(VM_EXIT_LOAD_IA32_PERF_GLOBAL_CTRL | VM_EXIT_LOAD_IA32_EFER);
}

void vmx_refresh_apicv_exec_ctrl(struct kvm_vcpu *vcpu)
{
	struct vcpu_vmx *vmx = to_vmx(vcpu);

	if (is_guest_mode(vcpu)) {
		vmx->nested.update_vmcs01_apicv_status = true;
		return;
	}

	pin_controls_set(vmx, vmx_pin_based_exec_ctrl(vmx));

	if (kvm_vcpu_apicv_active(vcpu)) {
		secondary_exec_controls_setbit(vmx,
					       SECONDARY_EXEC_APIC_REGISTER_VIRT |
					       SECONDARY_EXEC_VIRTUAL_INTR_DELIVERY);
		if (enable_ipiv)
			tertiary_exec_controls_setbit(vmx, TERTIARY_EXEC_IPI_VIRT);
	} else {
		secondary_exec_controls_clearbit(vmx,
						 SECONDARY_EXEC_APIC_REGISTER_VIRT |
						 SECONDARY_EXEC_VIRTUAL_INTR_DELIVERY);
		if (enable_ipiv)
			tertiary_exec_controls_clearbit(vmx, TERTIARY_EXEC_IPI_VIRT);
	}

	vmx_update_msr_bitmap_x2apic(vcpu);
}

static u32 vmx_exec_control(struct vcpu_vmx *vmx)
{
	u32 exec_control = vmcs_config.cpu_based_exec_ctrl;

	/*
	 * Not used by KVM, but fully supported for nesting, i.e. are allowed in
	 * vmcs12 and propagated to vmcs02 when set in vmcs12.
	 */
	exec_control &= ~(CPU_BASED_RDTSC_EXITING |
			  CPU_BASED_USE_IO_BITMAPS |
			  CPU_BASED_MONITOR_TRAP_FLAG |
			  CPU_BASED_PAUSE_EXITING);

	/* INTR_WINDOW_EXITING and NMI_WINDOW_EXITING are toggled dynamically */
	exec_control &= ~(CPU_BASED_INTR_WINDOW_EXITING |
			  CPU_BASED_NMI_WINDOW_EXITING);

	if (vmx->vcpu.arch.switch_db_regs & KVM_DEBUGREG_WONT_EXIT)
		exec_control &= ~CPU_BASED_MOV_DR_EXITING;

	if (!cpu_need_tpr_shadow(&vmx->vcpu))
		exec_control &= ~CPU_BASED_TPR_SHADOW;

#ifdef CONFIG_X86_64
	if (exec_control & CPU_BASED_TPR_SHADOW)
		exec_control &= ~(CPU_BASED_CR8_LOAD_EXITING |
				  CPU_BASED_CR8_STORE_EXITING);
	else
		exec_control |= CPU_BASED_CR8_STORE_EXITING |
				CPU_BASED_CR8_LOAD_EXITING;
#endif
	/* No need to intercept CR3 access or INVPLG when using EPT. */
	if (enable_ept)
		exec_control &= ~(CPU_BASED_CR3_LOAD_EXITING |
				  CPU_BASED_CR3_STORE_EXITING |
				  CPU_BASED_INVLPG_EXITING);
	if (kvm_mwait_in_guest(vmx->vcpu.kvm))
		exec_control &= ~(CPU_BASED_MWAIT_EXITING |
				CPU_BASED_MONITOR_EXITING);
	if (kvm_hlt_in_guest(vmx->vcpu.kvm))
		exec_control &= ~CPU_BASED_HLT_EXITING;
	return exec_control;
}

static u64 vmx_tertiary_exec_control(struct vcpu_vmx *vmx)
{
	u64 exec_control = vmcs_config.cpu_based_3rd_exec_ctrl;

	/*
	 * IPI virtualization relies on APICv. Disable IPI virtualization if
	 * APICv is inhibited.
	 */
	if (!enable_ipiv || !kvm_vcpu_apicv_active(&vmx->vcpu))
		exec_control &= ~TERTIARY_EXEC_IPI_VIRT;

	return exec_control;
}

/*
 * Adjust a single secondary execution control bit to intercept/allow an
 * instruction in the guest.  This is usually done based on whether or not a
 * feature has been exposed to the guest in order to correctly emulate faults.
 */
static inline void
vmx_adjust_secondary_exec_control(struct vcpu_vmx *vmx, u32 *exec_control,
				  u32 control, bool enabled, bool exiting)
{
	/*
	 * If the control is for an opt-in feature, clear the control if the
	 * feature is not exposed to the guest, i.e. not enabled.  If the
	 * control is opt-out, i.e. an exiting control, clear the control if
	 * the feature _is_ exposed to the guest, i.e. exiting/interception is
	 * disabled for the associated instruction.  Note, the caller is
	 * responsible presetting exec_control to set all supported bits.
	 */
	if (enabled == exiting)
		*exec_control &= ~control;

	/*
	 * Update the nested MSR settings so that a nested VMM can/can't set
	 * controls for features that are/aren't exposed to the guest.
	 */
	if (nested) {
		/*
		 * All features that can be added or removed to VMX MSRs must
		 * be supported in the first place for nested virtualization.
		 */
		if (WARN_ON_ONCE(!(vmcs_config.nested.secondary_ctls_high & control)))
			enabled = false;

		if (enabled)
			vmx->nested.msrs.secondary_ctls_high |= control;
		else
			vmx->nested.msrs.secondary_ctls_high &= ~control;
	}
}

/*
 * Wrapper macro for the common case of adjusting a secondary execution control
 * based on a single guest CPUID bit, with a dedicated feature bit.  This also
 * verifies that the control is actually supported by KVM and hardware.
 */
#define vmx_adjust_sec_exec_control(vmx, exec_control, name, feat_name, ctrl_name, exiting)	\
({												\
	struct kvm_vcpu *__vcpu = &(vmx)->vcpu;							\
	bool __enabled;										\
												\
	if (cpu_has_vmx_##name()) {								\
		if (kvm_is_governed_feature(X86_FEATURE_##feat_name))				\
			__enabled = guest_can_use(__vcpu, X86_FEATURE_##feat_name);		\
		else										\
			__enabled = guest_cpuid_has(__vcpu, X86_FEATURE_##feat_name);		\
		vmx_adjust_secondary_exec_control(vmx, exec_control, SECONDARY_EXEC_##ctrl_name,\
						  __enabled, exiting);				\
	}											\
})

/* More macro magic for ENABLE_/opt-in versus _EXITING/opt-out controls. */
#define vmx_adjust_sec_exec_feature(vmx, exec_control, lname, uname) \
	vmx_adjust_sec_exec_control(vmx, exec_control, lname, uname, ENABLE_##uname, false)

#define vmx_adjust_sec_exec_exiting(vmx, exec_control, lname, uname) \
	vmx_adjust_sec_exec_control(vmx, exec_control, lname, uname, uname##_EXITING, true)

static u32 vmx_secondary_exec_control(struct vcpu_vmx *vmx)
{
	struct kvm_vcpu *vcpu = &vmx->vcpu;

	u32 exec_control = vmcs_config.cpu_based_2nd_exec_ctrl;

	if (vmx_pt_mode_is_system())
		exec_control &= ~(SECONDARY_EXEC_PT_USE_GPA | SECONDARY_EXEC_PT_CONCEAL_VMX);
	if (!cpu_need_virtualize_apic_accesses(vcpu))
		exec_control &= ~SECONDARY_EXEC_VIRTUALIZE_APIC_ACCESSES;
	if (vmx->vpid == 0)
		exec_control &= ~SECONDARY_EXEC_ENABLE_VPID;
	if (!enable_ept) {
		exec_control &= ~SECONDARY_EXEC_ENABLE_EPT;
		exec_control &= ~SECONDARY_EXEC_EPT_VIOLATION_VE;
		enable_unrestricted_guest = 0;
	}
	if (!enable_unrestricted_guest)
		exec_control &= ~SECONDARY_EXEC_UNRESTRICTED_GUEST;
	if (kvm_pause_in_guest(vmx->vcpu.kvm))
		exec_control &= ~SECONDARY_EXEC_PAUSE_LOOP_EXITING;
	if (!kvm_vcpu_apicv_active(vcpu))
		exec_control &= ~(SECONDARY_EXEC_APIC_REGISTER_VIRT |
				  SECONDARY_EXEC_VIRTUAL_INTR_DELIVERY);
	exec_control &= ~SECONDARY_EXEC_VIRTUALIZE_X2APIC_MODE;

	/*
	 * KVM doesn't support VMFUNC for L1, but the control is set in KVM's
	 * base configuration as KVM emulates VMFUNC[EPTP_SWITCHING] for L2.
	 */
	exec_control &= ~SECONDARY_EXEC_ENABLE_VMFUNC;

	/* SECONDARY_EXEC_DESC is enabled/disabled on writes to CR4.UMIP,
	 * in vmx_set_cr4.  */
	exec_control &= ~SECONDARY_EXEC_DESC;

	/* SECONDARY_EXEC_SHADOW_VMCS is enabled when L1 executes VMPTRLD
	   (handle_vmptrld).
	   We can NOT enable shadow_vmcs here because we don't have yet
	   a current VMCS12
	*/
	exec_control &= ~SECONDARY_EXEC_SHADOW_VMCS;

	/*
	 * PML is enabled/disabled when dirty logging of memsmlots changes, but
	 * it needs to be set here when dirty logging is already active, e.g.
	 * if this vCPU was created after dirty logging was enabled.
	 */
	if (!enable_pml || !atomic_read(&vcpu->kvm->nr_memslots_dirty_logging))
		exec_control &= ~SECONDARY_EXEC_ENABLE_PML;

	vmx_adjust_sec_exec_feature(vmx, &exec_control, xsaves, XSAVES);

	/*
	 * RDPID is also gated by ENABLE_RDTSCP, turn on the control if either
	 * feature is exposed to the guest.  This creates a virtualization hole
	 * if both are supported in hardware but only one is exposed to the
	 * guest, but letting the guest execute RDTSCP or RDPID when either one
	 * is advertised is preferable to emulating the advertised instruction
	 * in KVM on #UD, and obviously better than incorrectly injecting #UD.
	 */
	if (cpu_has_vmx_rdtscp()) {
		bool rdpid_or_rdtscp_enabled =
			guest_cpuid_has(vcpu, X86_FEATURE_RDTSCP) ||
			guest_cpuid_has(vcpu, X86_FEATURE_RDPID);

		vmx_adjust_secondary_exec_control(vmx, &exec_control,
						  SECONDARY_EXEC_ENABLE_RDTSCP,
						  rdpid_or_rdtscp_enabled, false);
	}

	vmx_adjust_sec_exec_feature(vmx, &exec_control, invpcid, INVPCID);

	vmx_adjust_sec_exec_exiting(vmx, &exec_control, rdrand, RDRAND);
	vmx_adjust_sec_exec_exiting(vmx, &exec_control, rdseed, RDSEED);

	vmx_adjust_sec_exec_control(vmx, &exec_control, waitpkg, WAITPKG,
				    ENABLE_USR_WAIT_PAUSE, false);

	if (!vcpu->kvm->arch.bus_lock_detection_enabled)
		exec_control &= ~SECONDARY_EXEC_BUS_LOCK_DETECTION;

	if (!kvm_notify_vmexit_enabled(vcpu->kvm))
		exec_control &= ~SECONDARY_EXEC_NOTIFY_VM_EXITING;

	if (cpu_has_vmx_pasid_trans()) {
		if (!guest_cpuid_has(vcpu, X86_FEATURE_ENQCMD))
			exec_control &= ~SECONDARY_EXEC_PASID_TRANSLATION;
	}

	return exec_control;
}

static inline int vmx_get_pid_table_order(struct kvm *kvm)
{
	return get_order(kvm->arch.max_vcpu_ids * sizeof(*to_kvm_vmx(kvm)->pid_table));
}

static int vmx_alloc_ipiv_pid_table(struct kvm *kvm)
{
	struct page *pages;
	struct kvm_vmx *kvm_vmx = to_kvm_vmx(kvm);

	if (!irqchip_in_kernel(kvm) || !enable_ipiv)
		return 0;

	if (kvm_vmx->pid_table)
		return 0;

	pages = alloc_pages(GFP_KERNEL_ACCOUNT | __GFP_ZERO,
			    vmx_get_pid_table_order(kvm));
	if (!pages)
		return -ENOMEM;

	kvm_vmx->pid_table = (void *)page_address(pages);
	return 0;
}

int vmx_vcpu_precreate(struct kvm *kvm)
{
	return vmx_alloc_ipiv_pid_table(kvm);
}

#define VMX_XSS_EXIT_BITMAP 0

static void init_vmcs(struct vcpu_vmx *vmx)
{
	struct kvm *kvm = vmx->vcpu.kvm;
	struct kvm_vmx *kvm_vmx = to_kvm_vmx(kvm);

	if (nested)
		nested_vmx_set_vmcs_shadowing_bitmap();

	if (cpu_has_vmx_msr_bitmap())
		vmcs_write64(MSR_BITMAP, __pa(vmx->vmcs01.msr_bitmap));

	vmcs_write64(VMCS_LINK_POINTER, INVALID_GPA); /* 22.3.1.5 */

	/* Control */
	pin_controls_set(vmx, vmx_pin_based_exec_ctrl(vmx));

	exec_controls_set(vmx, vmx_exec_control(vmx));

	if (cpu_has_secondary_exec_ctrls()) {
		secondary_exec_controls_set(vmx, vmx_secondary_exec_control(vmx));
		if (secondary_exec_controls_get(vmx) &
		    SECONDARY_EXEC_EPT_VIOLATION_VE) {
			if (!vmx->ve_info) {
				/* ve_info must be page aligned. */
				struct page *page;

				BUILD_BUG_ON(sizeof(*vmx->ve_info) > PAGE_SIZE);
				page = alloc_page(GFP_KERNEL_ACCOUNT | __GFP_ZERO);
				if (page)
					vmx->ve_info = page_to_virt(page);
			}
			if (vmx->ve_info) {
				/*
				 * Allow #VE delivery. CPU sets this field to
				 * 0xFFFFFFFF on #VE delivery.  Another #VE can
				 * occur only if software clears the field.
				 */
				vmx->ve_info->delivery = 0;
				vmcs_write64(VE_INFORMATION_ADDRESS,
					     __pa(vmx->ve_info));
			} else {
				/*
				 * Because SECONDARY_EXEC_EPT_VIOLATION_VE is
				 * used only when ept_violation_ve_test is true,
				 * it's okay to go with the bit disabled.
				 */
				pr_err("Failed to allocate ve_info. disabling EPT_VIOLATION_VE.\n");
				secondary_exec_controls_clearbit(vmx,
								 SECONDARY_EXEC_EPT_VIOLATION_VE);
			}
		}
	}

	if (cpu_has_tertiary_exec_ctrls())
		tertiary_exec_controls_set(vmx, vmx_tertiary_exec_control(vmx));

	if (enable_apicv && lapic_in_kernel(&vmx->vcpu)) {
		vmcs_write64(EOI_EXIT_BITMAP0, 0);
		vmcs_write64(EOI_EXIT_BITMAP1, 0);
		vmcs_write64(EOI_EXIT_BITMAP2, 0);
		vmcs_write64(EOI_EXIT_BITMAP3, 0);

		vmcs_write16(GUEST_INTR_STATUS, 0);

		vmcs_write16(POSTED_INTR_NV, POSTED_INTR_VECTOR);
		vmcs_write64(POSTED_INTR_DESC_ADDR, __pa((&vmx->pi_desc)));
	}

	if (vmx_can_use_ipiv(&vmx->vcpu)) {
		vmcs_write64(PID_POINTER_TABLE, __pa(kvm_vmx->pid_table));
		vmcs_write16(LAST_PID_POINTER_INDEX, kvm->arch.max_vcpu_ids - 1);
	}

	if (!kvm_pause_in_guest(kvm)) {
		vmcs_write32(PLE_GAP, ple_gap);
		vmx->ple_window = ple_window;
		vmx->ple_window_dirty = true;
	}

	if (kvm_notify_vmexit_enabled(kvm))
		vmcs_write32(NOTIFY_WINDOW, kvm->arch.notify_window);

	vmcs_write32(PAGE_FAULT_ERROR_CODE_MASK, 0);
	vmcs_write32(PAGE_FAULT_ERROR_CODE_MATCH, 0);
	vmcs_write32(CR3_TARGET_COUNT, 0);           /* 22.2.1 */

	vmcs_write16(HOST_FS_SELECTOR, 0);            /* 22.2.4 */
	vmcs_write16(HOST_GS_SELECTOR, 0);            /* 22.2.4 */
	vmx_set_constant_host_state(vmx);
	vmcs_writel(HOST_FS_BASE, 0); /* 22.2.4 */
	vmcs_writel(HOST_GS_BASE, 0); /* 22.2.4 */

	if (cpu_has_vmx_vmfunc())
		vmcs_write64(VM_FUNCTION_CONTROL, 0);

	vmcs_write32(VM_EXIT_MSR_STORE_COUNT, 0);
	vmcs_write32(VM_EXIT_MSR_LOAD_COUNT, 0);
	vmcs_write64(VM_EXIT_MSR_LOAD_ADDR, __pa(vmx->msr_autoload.host.val));
	vmcs_write32(VM_ENTRY_MSR_LOAD_COUNT, 0);
	vmcs_write64(VM_ENTRY_MSR_LOAD_ADDR, __pa(vmx->msr_autoload.guest.val));

	if (vmcs_config.vmentry_ctrl & VM_ENTRY_LOAD_IA32_PAT)
		vmcs_write64(GUEST_IA32_PAT, vmx->vcpu.arch.pat);

	vm_exit_controls_set(vmx, vmx_vmexit_ctrl());

	/* 22.2.1, 20.8.1 */
	vm_entry_controls_set(vmx, vmx_vmentry_ctrl());

	vmx->vcpu.arch.cr0_guest_owned_bits = vmx_l1_guest_owned_cr0_bits();
	vmcs_writel(CR0_GUEST_HOST_MASK, ~vmx->vcpu.arch.cr0_guest_owned_bits);

	set_cr4_guest_host_mask(vmx);

	if (vmx->vpid != 0)
		vmcs_write16(VIRTUAL_PROCESSOR_ID, vmx->vpid);

	if (cpu_has_vmx_xsaves())
		vmcs_write64(XSS_EXIT_BITMAP, VMX_XSS_EXIT_BITMAP);

	if (enable_pml) {
		vmcs_write64(PML_ADDRESS, page_to_phys(vmx->pml_pg));
		vmcs_write16(GUEST_PML_INDEX, PML_ENTITY_NUM - 1);
	}

	vmx_write_encls_bitmap(&vmx->vcpu, NULL);

	if (vmx_pt_mode_is_host_guest()) {
		memset(&vmx->pt_desc, 0, sizeof(vmx->pt_desc));
		/* Bit[6~0] are forced to 1, writes are ignored. */
		vmx->pt_desc.guest.output_mask = 0x7F;
		vmcs_write64(GUEST_IA32_RTIT_CTL, 0);
	}

	vmcs_write32(GUEST_SYSENTER_CS, 0);
	vmcs_writel(GUEST_SYSENTER_ESP, 0);
	vmcs_writel(GUEST_SYSENTER_EIP, 0);
	vmcs_write64(GUEST_IA32_DEBUGCTL, 0);

	if (cpu_has_vmx_tpr_shadow()) {
		vmcs_write64(VIRTUAL_APIC_PAGE_ADDR, 0);
		if (cpu_need_tpr_shadow(&vmx->vcpu))
			vmcs_write64(VIRTUAL_APIC_PAGE_ADDR,
				     __pa(vmx->vcpu.arch.apic->regs));
		vmcs_write32(TPR_THRESHOLD, 0);
	}

	vmx_setup_uret_msrs(vmx);
}

static void __vmx_vcpu_reset(struct kvm_vcpu *vcpu)
{
	struct vcpu_vmx *vmx = to_vmx(vcpu);

	init_vmcs(vmx);

	if (nested)
		memcpy(&vmx->nested.msrs, &vmcs_config.nested, sizeof(vmx->nested.msrs));

	vcpu_setup_sgx_lepubkeyhash(vcpu);

	vmx->nested.posted_intr_nv = -1;
	vmx->nested.vmxon_ptr = INVALID_GPA;
	vmx->nested.current_vmptr = INVALID_GPA;
	vmx->nested.hv_evmcs_vmptr = EVMPTR_INVALID;

	vcpu->arch.microcode_version = 0x100000000ULL;
	vmx->msr_ia32_feature_control_valid_bits = FEAT_CTL_LOCKED;

	/*
	 * Enforce invariant: pi_desc.nv is always either POSTED_INTR_VECTOR
	 * or POSTED_INTR_WAKEUP_VECTOR.
	 */
	vmx->pi_desc.nv = POSTED_INTR_VECTOR;
	vmx->pi_desc.sn = 1;
}

void vmx_vcpu_reset(struct kvm_vcpu *vcpu, bool init_event)
{
	struct vcpu_vmx *vmx = to_vmx(vcpu);

	if (!init_event)
		__vmx_vcpu_reset(vcpu);

	vmx->rmode.vm86_active = 0;
	vmx->spec_ctrl = 0;

	vmx->msr_ia32_umwait_control = 0;

	vmx->hv_deadline_tsc = -1;
	kvm_set_cr8(vcpu, 0);

	vmx_segment_cache_clear(vmx);
	kvm_register_mark_available(vcpu, VCPU_EXREG_SEGMENTS);

	kvm_rip_write(vcpu, 0xfff0);

	seg_setup(VCPU_SREG_CS);
	vmcs_write16(GUEST_CS_SELECTOR, 0xf000);
	vmcs_writel(GUEST_CS_BASE, 0xffff0000ul);

	seg_setup(VCPU_SREG_DS);
	seg_setup(VCPU_SREG_ES);
	seg_setup(VCPU_SREG_FS);
	seg_setup(VCPU_SREG_GS);
	seg_setup(VCPU_SREG_SS);

	vmcs_write16(GUEST_TR_SELECTOR, 0);
	vmcs_writel(GUEST_TR_BASE, 0);
	vmcs_write32(GUEST_TR_LIMIT, 0xffff);
	vmcs_write32(GUEST_TR_AR_BYTES, 0x008b);

	vmcs_write16(GUEST_LDTR_SELECTOR, 0);
	vmcs_writel(GUEST_LDTR_BASE, 0);
	vmcs_write32(GUEST_LDTR_LIMIT, 0xffff);
	vmcs_write32(GUEST_LDTR_AR_BYTES, 0x00082);

	vmcs_writel(GUEST_GDTR_BASE, 0);
	vmcs_write32(GUEST_GDTR_LIMIT, 0xffff);

	vmcs_writel(GUEST_IDTR_BASE, 0);
	vmcs_write32(GUEST_IDTR_LIMIT, 0xffff);

	vmcs_write32(GUEST_ACTIVITY_STATE, GUEST_ACTIVITY_ACTIVE);
	vmcs_write32(GUEST_INTERRUPTIBILITY_INFO, 0);
	vmcs_writel(GUEST_PENDING_DBG_EXCEPTIONS, 0);
	if (kvm_mpx_supported())
		vmcs_write64(GUEST_BNDCFGS, 0);

	vmcs_write32(VM_ENTRY_INTR_INFO_FIELD, 0);  /* 22.2.1 */

	kvm_make_request(KVM_REQ_APIC_PAGE_RELOAD, vcpu);

	vpid_sync_context(vmx->vpid);

	vmx_update_fb_clear_dis(vcpu, vmx);
}

void vmx_enable_irq_window(struct kvm_vcpu *vcpu)
{
	exec_controls_setbit(to_vmx(vcpu), CPU_BASED_INTR_WINDOW_EXITING);
}

void vmx_enable_nmi_window(struct kvm_vcpu *vcpu)
{
	if (!enable_vnmi ||
	    vmcs_read32(GUEST_INTERRUPTIBILITY_INFO) & GUEST_INTR_STATE_STI) {
		vmx_enable_irq_window(vcpu);
		return;
	}

	exec_controls_setbit(to_vmx(vcpu), CPU_BASED_NMI_WINDOW_EXITING);
}

void vmx_inject_irq(struct kvm_vcpu *vcpu, bool reinjected)
{
	struct vcpu_vmx *vmx = to_vmx(vcpu);
	uint32_t intr;
	int irq = vcpu->arch.interrupt.nr;

	trace_kvm_inj_virq(irq, vcpu->arch.interrupt.soft, reinjected);

	++vcpu->stat.irq_injections;
	if (vmx->rmode.vm86_active) {
		int inc_eip = 0;
		if (vcpu->arch.interrupt.soft)
			inc_eip = vcpu->arch.event_exit_inst_len;
		kvm_inject_realmode_interrupt(vcpu, irq, inc_eip);
		return;
	}
	intr = irq | INTR_INFO_VALID_MASK;
	if (vcpu->arch.interrupt.soft) {
		intr |= INTR_TYPE_SOFT_INTR;
		vmcs_write32(VM_ENTRY_INSTRUCTION_LEN,
			     vmx->vcpu.arch.event_exit_inst_len);
	} else
		intr |= INTR_TYPE_EXT_INTR;
	vmcs_write32(VM_ENTRY_INTR_INFO_FIELD, intr);

	vmx_clear_hlt(vcpu);
}

void vmx_inject_nmi(struct kvm_vcpu *vcpu)
{
	struct vcpu_vmx *vmx = to_vmx(vcpu);

	if (!enable_vnmi) {
		/*
		 * Tracking the NMI-blocked state in software is built upon
		 * finding the next open IRQ window. This, in turn, depends on
		 * well-behaving guests: They have to keep IRQs disabled at
		 * least as long as the NMI handler runs. Otherwise we may
		 * cause NMI nesting, maybe breaking the guest. But as this is
		 * highly unlikely, we can live with the residual risk.
		 */
		vmx->loaded_vmcs->soft_vnmi_blocked = 1;
		vmx->loaded_vmcs->vnmi_blocked_time = 0;
	}

	++vcpu->stat.nmi_injections;
	vmx->loaded_vmcs->nmi_known_unmasked = false;

	if (vmx->rmode.vm86_active) {
		kvm_inject_realmode_interrupt(vcpu, NMI_VECTOR, 0);
		return;
	}

	vmcs_write32(VM_ENTRY_INTR_INFO_FIELD,
			INTR_TYPE_NMI_INTR | INTR_INFO_VALID_MASK | NMI_VECTOR);

	vmx_clear_hlt(vcpu);
}

bool vmx_get_nmi_mask(struct kvm_vcpu *vcpu)
{
	struct vcpu_vmx *vmx = to_vmx(vcpu);
	bool masked;

	if (!enable_vnmi)
		return vmx->loaded_vmcs->soft_vnmi_blocked;
	if (vmx->loaded_vmcs->nmi_known_unmasked)
		return false;
	masked = vmcs_read32(GUEST_INTERRUPTIBILITY_INFO) & GUEST_INTR_STATE_NMI;
	vmx->loaded_vmcs->nmi_known_unmasked = !masked;
	return masked;
}

void vmx_set_nmi_mask(struct kvm_vcpu *vcpu, bool masked)
{
	struct vcpu_vmx *vmx = to_vmx(vcpu);

	if (!enable_vnmi) {
		if (vmx->loaded_vmcs->soft_vnmi_blocked != masked) {
			vmx->loaded_vmcs->soft_vnmi_blocked = masked;
			vmx->loaded_vmcs->vnmi_blocked_time = 0;
		}
	} else {
		vmx->loaded_vmcs->nmi_known_unmasked = !masked;
		if (masked)
			vmcs_set_bits(GUEST_INTERRUPTIBILITY_INFO,
				      GUEST_INTR_STATE_NMI);
		else
			vmcs_clear_bits(GUEST_INTERRUPTIBILITY_INFO,
					GUEST_INTR_STATE_NMI);
	}
}

bool vmx_nmi_blocked(struct kvm_vcpu *vcpu)
{
	if (is_guest_mode(vcpu) && nested_exit_on_nmi(vcpu))
		return false;

	if (!enable_vnmi && to_vmx(vcpu)->loaded_vmcs->soft_vnmi_blocked)
		return true;

	return (vmcs_read32(GUEST_INTERRUPTIBILITY_INFO) &
		(GUEST_INTR_STATE_MOV_SS | GUEST_INTR_STATE_STI |
		 GUEST_INTR_STATE_NMI));
}

int vmx_nmi_allowed(struct kvm_vcpu *vcpu, bool for_injection)
{
	if (to_vmx(vcpu)->nested.nested_run_pending)
		return -EBUSY;

	/* An NMI must not be injected into L2 if it's supposed to VM-Exit.  */
	if (for_injection && is_guest_mode(vcpu) && nested_exit_on_nmi(vcpu))
		return -EBUSY;

	return !vmx_nmi_blocked(vcpu);
}

bool vmx_interrupt_blocked(struct kvm_vcpu *vcpu)
{
	if (is_guest_mode(vcpu) && nested_exit_on_intr(vcpu))
		return false;

	return !(vmx_get_rflags(vcpu) & X86_EFLAGS_IF) ||
	       (vmcs_read32(GUEST_INTERRUPTIBILITY_INFO) &
		(GUEST_INTR_STATE_STI | GUEST_INTR_STATE_MOV_SS));
}

int vmx_interrupt_allowed(struct kvm_vcpu *vcpu, bool for_injection)
{
	if (to_vmx(vcpu)->nested.nested_run_pending)
		return -EBUSY;

	/*
	 * An IRQ must not be injected into L2 if it's supposed to VM-Exit,
	 * e.g. if the IRQ arrived asynchronously after checking nested events.
	 */
	if (for_injection && is_guest_mode(vcpu) && nested_exit_on_intr(vcpu))
		return -EBUSY;

	return !vmx_interrupt_blocked(vcpu);
}

int vmx_set_tss_addr(struct kvm *kvm, unsigned int addr)
{
	void __user *ret;

	if (enable_unrestricted_guest)
		return 0;

	mutex_lock(&kvm->slots_lock);
	ret = __x86_set_memory_region(kvm, TSS_PRIVATE_MEMSLOT, addr,
				      PAGE_SIZE * 3);
	mutex_unlock(&kvm->slots_lock);

	if (IS_ERR(ret))
		return PTR_ERR(ret);

	to_kvm_vmx(kvm)->tss_addr = addr;

	return init_rmode_tss(kvm, ret);
}

int vmx_set_identity_map_addr(struct kvm *kvm, u64 ident_addr)
{
	to_kvm_vmx(kvm)->ept_identity_map_addr = ident_addr;
	return 0;
}

static bool rmode_exception(struct kvm_vcpu *vcpu, int vec)
{
	switch (vec) {
	case BP_VECTOR:
		/*
		 * Update instruction length as we may reinject the exception
		 * from user space while in guest debugging mode.
		 */
		to_vmx(vcpu)->vcpu.arch.event_exit_inst_len =
			vmcs_read32(VM_EXIT_INSTRUCTION_LEN);
		if (vcpu->guest_debug & KVM_GUESTDBG_USE_SW_BP)
			return false;
		fallthrough;
	case DB_VECTOR:
		return !(vcpu->guest_debug &
			(KVM_GUESTDBG_SINGLESTEP | KVM_GUESTDBG_USE_HW_BP));
	case DE_VECTOR:
	case OF_VECTOR:
	case BR_VECTOR:
	case UD_VECTOR:
	case DF_VECTOR:
	case SS_VECTOR:
	case GP_VECTOR:
	case MF_VECTOR:
		return true;
	}
	return false;
}

static int handle_rmode_exception(struct kvm_vcpu *vcpu,
				  int vec, u32 err_code)
{
	/*
	 * Instruction with address size override prefix opcode 0x67
	 * Cause the #SS fault with 0 error code in VM86 mode.
	 */
	if (((vec == GP_VECTOR) || (vec == SS_VECTOR)) && err_code == 0) {
		if (kvm_emulate_instruction(vcpu, 0)) {
			if (vcpu->arch.halt_request) {
				vcpu->arch.halt_request = 0;
				return kvm_emulate_halt_noskip(vcpu);
			}
			return 1;
		}
		return 0;
	}

	/*
	 * Forward all other exceptions that are valid in real mode.
	 * FIXME: Breaks guest debugging in real mode, needs to be fixed with
	 *        the required debugging infrastructure rework.
	 */
	kvm_queue_exception(vcpu, vec);
	return 1;
}

static int handle_machine_check(struct kvm_vcpu *vcpu)
{
	/* handled by vmx_vcpu_run() */
	return 1;
}

/*
 * If the host has split lock detection disabled, then #AC is
 * unconditionally injected into the guest, which is the pre split lock
 * detection behaviour.
 *
 * If the host has split lock detection enabled then #AC is
 * only injected into the guest when:
 *  - Guest CPL == 3 (user mode)
 *  - Guest has #AC detection enabled in CR0
 *  - Guest EFLAGS has AC bit set
 */
bool vmx_guest_inject_ac(struct kvm_vcpu *vcpu)
{
	if (!boot_cpu_has(X86_FEATURE_SPLIT_LOCK_DETECT))
		return true;

	return vmx_get_cpl(vcpu) == 3 && kvm_is_cr0_bit_set(vcpu, X86_CR0_AM) &&
	       (kvm_get_rflags(vcpu) & X86_EFLAGS_AC);
}

static int handle_exception_nmi(struct kvm_vcpu *vcpu)
{
	struct vcpu_vmx *vmx = to_vmx(vcpu);
	struct kvm_run *kvm_run = vcpu->run;
	u32 intr_info, ex_no, error_code;
	unsigned long cr2, dr6;
	u32 vect_info;

	vect_info = vmx->idt_vectoring_info;
	intr_info = vmx_get_intr_info(vcpu);

	/*
	 * Machine checks are handled by vmx_handle_exception_irqoff(), or by
	 * vmx_vcpu_run() if a #MC occurs on VM-Entry.  NMIs are handled by
	 * vmx_vcpu_enter_exit().
	 */
	if (is_machine_check(intr_info) || is_nmi(intr_info))
		return 1;

	/*
	 * Queue the exception here instead of in vmx_handle_nm_fault_irqoff().
	 * This ensures the nested_vmx check is not skipped so vmexit can
	 * be reflected to L1 (when it intercepts #NM) before reaching this
	 * point.
	 */
	if (is_nm_fault(intr_info)) {
		kvm_queue_exception(vcpu, NM_VECTOR);
		return 1;
	}

	if (is_invalid_opcode(intr_info))
		return handle_ud(vcpu);

	/*
	 * #VE isn't supposed to happen.  Although vcpu can send
	 */
	if (KVM_BUG_ON(is_ve_fault(intr_info), vcpu->kvm))
		return -EIO;

	error_code = 0;
	if (intr_info & INTR_INFO_DELIVER_CODE_MASK)
		error_code = vmcs_read32(VM_EXIT_INTR_ERROR_CODE);

	if (!vmx->rmode.vm86_active && is_gp_fault(intr_info)) {
		WARN_ON_ONCE(!enable_vmware_backdoor);

		/*
		 * VMware backdoor emulation on #GP interception only handles
		 * IN{S}, OUT{S}, and RDPMC, none of which generate a non-zero
		 * error code on #GP.
		 */
		if (error_code) {
			kvm_queue_exception_e(vcpu, GP_VECTOR, error_code);
			return 1;
		}
		return kvm_emulate_instruction(vcpu, EMULTYPE_VMWARE_GP);
	}

	/*
	 * The #PF with PFEC.RSVD = 1 indicates the guest is accessing
	 * MMIO, it is better to report an internal error.
	 * See the comments in vmx_handle_exit.
	 */
	if ((vect_info & VECTORING_INFO_VALID_MASK) &&
	    !(is_page_fault(intr_info) && !(error_code & PFERR_RSVD_MASK))) {
		vcpu->run->exit_reason = KVM_EXIT_INTERNAL_ERROR;
		vcpu->run->internal.suberror = KVM_INTERNAL_ERROR_SIMUL_EX;
		vcpu->run->internal.ndata = 4;
		vcpu->run->internal.data[0] = vect_info;
		vcpu->run->internal.data[1] = intr_info;
		vcpu->run->internal.data[2] = error_code;
		vcpu->run->internal.data[3] = vcpu->arch.last_vmentry_cpu;
		return 0;
	}

	if (is_page_fault(intr_info)) {
		cr2 = vmx_get_exit_qual(vcpu);
		if (enable_ept && !vcpu->arch.apf.host_apf_flags) {
			/*
			 * EPT will cause page fault only if we need to
			 * detect illegal GPAs.
			 */
			WARN_ON_ONCE(!allow_smaller_maxphyaddr);
			kvm_fixup_and_inject_pf_error(vcpu, cr2, error_code);
			return 1;
		} else
			return kvm_handle_page_fault(vcpu, error_code, cr2, NULL, 0);
	}

	ex_no = intr_info & INTR_INFO_VECTOR_MASK;

	if (vmx->rmode.vm86_active && rmode_exception(vcpu, ex_no))
		return handle_rmode_exception(vcpu, ex_no, error_code);

	switch (ex_no) {
	case DB_VECTOR:
		dr6 = vmx_get_exit_qual(vcpu);
		if (!(vcpu->guest_debug &
		      (KVM_GUESTDBG_SINGLESTEP | KVM_GUESTDBG_USE_HW_BP))) {
			/*
			 * If the #DB was due to ICEBP, a.k.a. INT1, skip the
			 * instruction.  ICEBP generates a trap-like #DB, but
			 * despite its interception control being tied to #DB,
			 * is an instruction intercept, i.e. the VM-Exit occurs
			 * on the ICEBP itself.  Use the inner "skip" helper to
			 * avoid single-step #DB and MTF updates, as ICEBP is
			 * higher priority.  Note, skipping ICEBP still clears
			 * STI and MOVSS blocking.
			 *
			 * For all other #DBs, set vmcs.PENDING_DBG_EXCEPTIONS.BS
			 * if single-step is enabled in RFLAGS and STI or MOVSS
			 * blocking is active, as the CPU doesn't set the bit
			 * on VM-Exit due to #DB interception.  VM-Entry has a
			 * consistency check that a single-step #DB is pending
			 * in this scenario as the previous instruction cannot
			 * have toggled RFLAGS.TF 0=>1 (because STI and POP/MOV
			 * don't modify RFLAGS), therefore the one instruction
			 * delay when activating single-step breakpoints must
			 * have already expired.  Note, the CPU sets/clears BS
			 * as appropriate for all other VM-Exits types.
			 */
			if (is_icebp(intr_info))
				WARN_ON(!skip_emulated_instruction(vcpu));
			else if ((vmx_get_rflags(vcpu) & X86_EFLAGS_TF) &&
				 (vmcs_read32(GUEST_INTERRUPTIBILITY_INFO) &
				  (GUEST_INTR_STATE_STI | GUEST_INTR_STATE_MOV_SS)))
				vmcs_writel(GUEST_PENDING_DBG_EXCEPTIONS,
					    vmcs_readl(GUEST_PENDING_DBG_EXCEPTIONS) | DR6_BS);

			kvm_queue_exception_p(vcpu, DB_VECTOR, dr6);
			return 1;
		}
		kvm_run->debug.arch.dr6 = dr6 | DR6_ACTIVE_LOW;
		kvm_run->debug.arch.dr7 = vmcs_readl(GUEST_DR7);
		fallthrough;
	case BP_VECTOR:
		/*
		 * Update instruction length as we may reinject #BP from
		 * user space while in guest debugging mode. Reading it for
		 * #DB as well causes no harm, it is not used in that case.
		 */
		vmx->vcpu.arch.event_exit_inst_len =
			vmcs_read32(VM_EXIT_INSTRUCTION_LEN);
		kvm_run->exit_reason = KVM_EXIT_DEBUG;
		kvm_run->debug.arch.pc = kvm_get_linear_rip(vcpu);
		kvm_run->debug.arch.exception = ex_no;
		break;
	case AC_VECTOR:
		if (vmx_guest_inject_ac(vcpu)) {
			kvm_queue_exception_e(vcpu, AC_VECTOR, error_code);
			return 1;
		}

		/*
		 * Handle split lock. Depending on detection mode this will
		 * either warn and disable split lock detection for this
		 * task or force SIGBUS on it.
		 */
		if (handle_guest_split_lock(kvm_rip_read(vcpu)))
			return 1;
		fallthrough;
	default:
		kvm_run->exit_reason = KVM_EXIT_EXCEPTION;
		kvm_run->ex.exception = ex_no;
		kvm_run->ex.error_code = error_code;
		break;
	}
	return 0;
}

static __always_inline int handle_external_interrupt(struct kvm_vcpu *vcpu)
{
	++vcpu->stat.irq_exits;
	return 1;
}

static int handle_triple_fault(struct kvm_vcpu *vcpu)
{
	vcpu->run->exit_reason = KVM_EXIT_SHUTDOWN;
	vcpu->mmio_needed = 0;
	return 0;
}

static int handle_io(struct kvm_vcpu *vcpu)
{
	unsigned long exit_qualification;
	int size, in, string;
	unsigned port;

	exit_qualification = vmx_get_exit_qual(vcpu);
	string = (exit_qualification & 16) != 0;

	++vcpu->stat.io_exits;

	if (string)
		return kvm_emulate_instruction(vcpu, 0);

	port = exit_qualification >> 16;
	size = (exit_qualification & 7) + 1;
	in = (exit_qualification & 8) != 0;

	return kvm_fast_pio(vcpu, size, port, in);
}

void vmx_patch_hypercall(struct kvm_vcpu *vcpu, unsigned char *hypercall)
{
	/*
	 * Patch in the VMCALL instruction:
	 */
	hypercall[0] = 0x0f;
	hypercall[1] = 0x01;
	hypercall[2] = 0xc1;
}

/* called to set cr0 as appropriate for a mov-to-cr0 exit. */
static int handle_set_cr0(struct kvm_vcpu *vcpu, unsigned long val)
{
	if (is_guest_mode(vcpu)) {
		struct vmcs12 *vmcs12 = get_vmcs12(vcpu);
		unsigned long orig_val = val;

		/*
		 * We get here when L2 changed cr0 in a way that did not change
		 * any of L1's shadowed bits (see nested_vmx_exit_handled_cr),
		 * but did change L0 shadowed bits. So we first calculate the
		 * effective cr0 value that L1 would like to write into the
		 * hardware. It consists of the L2-owned bits from the new
		 * value combined with the L1-owned bits from L1's guest_cr0.
		 */
		val = (val & ~vmcs12->cr0_guest_host_mask) |
			(vmcs12->guest_cr0 & vmcs12->cr0_guest_host_mask);

		if (kvm_set_cr0(vcpu, val))
			return 1;
		vmcs_writel(CR0_READ_SHADOW, orig_val);
		return 0;
	} else {
		return kvm_set_cr0(vcpu, val);
	}
}

static int handle_set_cr4(struct kvm_vcpu *vcpu, unsigned long val)
{
	if (is_guest_mode(vcpu)) {
		struct vmcs12 *vmcs12 = get_vmcs12(vcpu);
		unsigned long orig_val = val;

		/* analogously to handle_set_cr0 */
		val = (val & ~vmcs12->cr4_guest_host_mask) |
			(vmcs12->guest_cr4 & vmcs12->cr4_guest_host_mask);
		if (kvm_set_cr4(vcpu, val))
			return 1;
		vmcs_writel(CR4_READ_SHADOW, orig_val);
		return 0;
	} else
		return kvm_set_cr4(vcpu, val);
}

static int handle_desc(struct kvm_vcpu *vcpu)
{
	/*
	 * UMIP emulation relies on intercepting writes to CR4.UMIP, i.e. this
	 * and other code needs to be updated if UMIP can be guest owned.
	 */
	BUILD_BUG_ON(KVM_POSSIBLE_CR4_GUEST_BITS & X86_CR4_UMIP);

	WARN_ON_ONCE(!kvm_is_cr4_bit_set(vcpu, X86_CR4_UMIP));
	return kvm_emulate_instruction(vcpu, 0);
}

static int handle_cr(struct kvm_vcpu *vcpu)
{
	unsigned long exit_qualification, val;
	int cr;
	int reg;
	int err;
	int ret;

	exit_qualification = vmx_get_exit_qual(vcpu);
	cr = exit_qualification & 15;
	reg = (exit_qualification >> 8) & 15;
	switch ((exit_qualification >> 4) & 3) {
	case 0: /* mov to cr */
		val = kvm_register_read(vcpu, reg);
		trace_kvm_cr_write(cr, val);
		switch (cr) {
		case 0:
			err = handle_set_cr0(vcpu, val);
			return kvm_complete_insn_gp(vcpu, err);
		case 3:
			WARN_ON_ONCE(enable_unrestricted_guest);

			err = kvm_set_cr3(vcpu, val);
			return kvm_complete_insn_gp(vcpu, err);
		case 4:
			err = handle_set_cr4(vcpu, val);
			return kvm_complete_insn_gp(vcpu, err);
		case 8: {
				u8 cr8_prev = kvm_get_cr8(vcpu);
				u8 cr8 = (u8)val;
				err = kvm_set_cr8(vcpu, cr8);
				ret = kvm_complete_insn_gp(vcpu, err);
				if (lapic_in_kernel(vcpu))
					return ret;
				if (cr8_prev <= cr8)
					return ret;
				/*
				 * TODO: we might be squashing a
				 * KVM_GUESTDBG_SINGLESTEP-triggered
				 * KVM_EXIT_DEBUG here.
				 */
				vcpu->run->exit_reason = KVM_EXIT_SET_TPR;
				return 0;
			}
		}
		break;
	case 2: /* clts */
		KVM_BUG(1, vcpu->kvm, "Guest always owns CR0.TS");
		return -EIO;
	case 1: /*mov from cr*/
		switch (cr) {
		case 3:
			WARN_ON_ONCE(enable_unrestricted_guest);

			val = kvm_read_cr3(vcpu);
			kvm_register_write(vcpu, reg, val);
			trace_kvm_cr_read(cr, val);
			return kvm_skip_emulated_instruction(vcpu);
		case 8:
			val = kvm_get_cr8(vcpu);
			kvm_register_write(vcpu, reg, val);
			trace_kvm_cr_read(cr, val);
			return kvm_skip_emulated_instruction(vcpu);
		}
		break;
	case 3: /* lmsw */
		val = (exit_qualification >> LMSW_SOURCE_DATA_SHIFT) & 0x0f;
		trace_kvm_cr_write(0, (kvm_read_cr0_bits(vcpu, ~0xful) | val));
		kvm_lmsw(vcpu, val);

		return kvm_skip_emulated_instruction(vcpu);
	default:
		break;
	}
	vcpu->run->exit_reason = 0;
	vcpu_unimpl(vcpu, "unhandled control register: op %d cr %d\n",
	       (int)(exit_qualification >> 4) & 3, cr);
	return 0;
}

static int handle_dr(struct kvm_vcpu *vcpu)
{
	unsigned long exit_qualification;
	int dr, dr7, reg;
	int err = 1;

	exit_qualification = vmx_get_exit_qual(vcpu);
	dr = exit_qualification & DEBUG_REG_ACCESS_NUM;

	/* First, if DR does not exist, trigger UD */
	if (!kvm_require_dr(vcpu, dr))
		return 1;

	if (vmx_get_cpl(vcpu) > 0)
		goto out;

	dr7 = vmcs_readl(GUEST_DR7);
	if (dr7 & DR7_GD) {
		/*
		 * As the vm-exit takes precedence over the debug trap, we
		 * need to emulate the latter, either for the host or the
		 * guest debugging itself.
		 */
		if (vcpu->guest_debug & KVM_GUESTDBG_USE_HW_BP) {
			vcpu->run->debug.arch.dr6 = DR6_BD | DR6_ACTIVE_LOW;
			vcpu->run->debug.arch.dr7 = dr7;
			vcpu->run->debug.arch.pc = kvm_get_linear_rip(vcpu);
			vcpu->run->debug.arch.exception = DB_VECTOR;
			vcpu->run->exit_reason = KVM_EXIT_DEBUG;
			return 0;
		} else {
			kvm_queue_exception_p(vcpu, DB_VECTOR, DR6_BD);
			return 1;
		}
	}

	if (vcpu->guest_debug == 0) {
		exec_controls_clearbit(to_vmx(vcpu), CPU_BASED_MOV_DR_EXITING);

		/*
		 * No more DR vmexits; force a reload of the debug registers
		 * and reenter on this instruction.  The next vmexit will
		 * retrieve the full state of the debug registers.
		 */
		vcpu->arch.switch_db_regs |= KVM_DEBUGREG_WONT_EXIT;
		return 1;
	}

	reg = DEBUG_REG_ACCESS_REG(exit_qualification);
	if (exit_qualification & TYPE_MOV_FROM_DR) {
		unsigned long val;

		kvm_get_dr(vcpu, dr, &val);
		kvm_register_write(vcpu, reg, val);
		err = 0;
	} else {
		err = kvm_set_dr(vcpu, dr, kvm_register_read(vcpu, reg));
	}

out:
	return kvm_complete_insn_gp(vcpu, err);
}

void vmx_sync_dirty_debug_regs(struct kvm_vcpu *vcpu)
{
	KVM_BUG_ON(vcpu->arch.switch_db_regs & KVM_DEBUGREG_AUTO_SWITCH, vcpu->kvm);

	get_debugreg(vcpu->arch.db[0], 0);
	get_debugreg(vcpu->arch.db[1], 1);
	get_debugreg(vcpu->arch.db[2], 2);
	get_debugreg(vcpu->arch.db[3], 3);
	get_debugreg(vcpu->arch.dr6, 6);
	vcpu->arch.dr7 = vmcs_readl(GUEST_DR7);

	vcpu->arch.switch_db_regs &= ~KVM_DEBUGREG_WONT_EXIT;
	exec_controls_setbit(to_vmx(vcpu), CPU_BASED_MOV_DR_EXITING);

	/*
	 * exc_debug expects dr6 to be cleared after it runs, avoid that it sees
	 * a stale dr6 from the guest.
	 */
	set_debugreg(DR6_RESERVED, 6);
}

void vmx_set_dr7(struct kvm_vcpu *vcpu, unsigned long val)
{
	vmcs_writel(GUEST_DR7, val);
}

static int handle_tpr_below_threshold(struct kvm_vcpu *vcpu)
{
	kvm_apic_update_ppr(vcpu);
	return 1;
}

static int handle_interrupt_window(struct kvm_vcpu *vcpu)
{
	exec_controls_clearbit(to_vmx(vcpu), CPU_BASED_INTR_WINDOW_EXITING);

	kvm_make_request(KVM_REQ_EVENT, vcpu);

	++vcpu->stat.irq_window_exits;
	return 1;
}

static int handle_invlpg(struct kvm_vcpu *vcpu)
{
	unsigned long exit_qualification = vmx_get_exit_qual(vcpu);

	kvm_mmu_invlpg(vcpu, exit_qualification);
	return kvm_skip_emulated_instruction(vcpu);
}

static int handle_apic_access(struct kvm_vcpu *vcpu)
{
	if (likely(fasteoi)) {
		unsigned long exit_qualification = vmx_get_exit_qual(vcpu);
		int access_type, offset;

		access_type = exit_qualification & APIC_ACCESS_TYPE;
		offset = exit_qualification & APIC_ACCESS_OFFSET;
		/*
		 * Sane guest uses MOV to write EOI, with written value
		 * not cared. So make a short-circuit here by avoiding
		 * heavy instruction emulation.
		 */
		if ((access_type == TYPE_LINEAR_APIC_INST_WRITE) &&
		    (offset == APIC_EOI)) {
			kvm_lapic_set_eoi(vcpu);
			return kvm_skip_emulated_instruction(vcpu);
		}
	}
	return kvm_emulate_instruction(vcpu, 0);
}

static int handle_apic_eoi_induced(struct kvm_vcpu *vcpu)
{
	unsigned long exit_qualification = vmx_get_exit_qual(vcpu);
	int vector = exit_qualification & 0xff;

	/* EOI-induced VM exit is trap-like and thus no need to adjust IP */
	kvm_apic_set_eoi_accelerated(vcpu, vector);
	return 1;
}

static int handle_apic_write(struct kvm_vcpu *vcpu)
{
	unsigned long exit_qualification = vmx_get_exit_qual(vcpu);

	/*
	 * APIC-write VM-Exit is trap-like, KVM doesn't need to advance RIP and
	 * hardware has done any necessary aliasing, offset adjustments, etc...
	 * for the access.  I.e. the correct value has already been  written to
	 * the vAPIC page for the correct 16-byte chunk.  KVM needs only to
	 * retrieve the register value and emulate the access.
	 */
	u32 offset = exit_qualification & 0xff0;

	kvm_apic_write_nodecode(vcpu, offset);
	return 1;
}

static int handle_task_switch(struct kvm_vcpu *vcpu)
{
	struct vcpu_vmx *vmx = to_vmx(vcpu);
	unsigned long exit_qualification;
	bool has_error_code = false;
	u32 error_code = 0;
	u16 tss_selector;
	int reason, type, idt_v, idt_index;

	idt_v = (vmx->idt_vectoring_info & VECTORING_INFO_VALID_MASK);
	idt_index = (vmx->idt_vectoring_info & VECTORING_INFO_VECTOR_MASK);
	type = (vmx->idt_vectoring_info & VECTORING_INFO_TYPE_MASK);

	exit_qualification = vmx_get_exit_qual(vcpu);

	reason = (u32)exit_qualification >> 30;
	if (reason == TASK_SWITCH_GATE && idt_v) {
		switch (type) {
		case INTR_TYPE_NMI_INTR:
			vcpu->arch.nmi_injected = false;
			vmx_set_nmi_mask(vcpu, true);
			break;
		case INTR_TYPE_EXT_INTR:
		case INTR_TYPE_SOFT_INTR:
			kvm_clear_interrupt_queue(vcpu);
			break;
		case INTR_TYPE_HARD_EXCEPTION:
			if (vmx->idt_vectoring_info &
			    VECTORING_INFO_DELIVER_CODE_MASK) {
				has_error_code = true;
				error_code =
					vmcs_read32(IDT_VECTORING_ERROR_CODE);
			}
			fallthrough;
		case INTR_TYPE_SOFT_EXCEPTION:
			kvm_clear_exception_queue(vcpu);
			break;
		default:
			break;
		}
	}
	tss_selector = exit_qualification;

	if (!idt_v || (type != INTR_TYPE_HARD_EXCEPTION &&
		       type != INTR_TYPE_EXT_INTR &&
		       type != INTR_TYPE_NMI_INTR))
		WARN_ON(!skip_emulated_instruction(vcpu));

	/*
	 * TODO: What about debug traps on tss switch?
	 *       Are we supposed to inject them and update dr6?
	 */
	return kvm_task_switch(vcpu, tss_selector,
			       type == INTR_TYPE_SOFT_INTR ? idt_index : -1,
			       reason, has_error_code, error_code);
}

static int handle_ept_violation(struct kvm_vcpu *vcpu)
{
	unsigned long exit_qualification = vmx_get_exit_qual(vcpu);
	gpa_t gpa;

	/*
	 * EPT violation happened while executing iret from NMI,
	 * "blocked by NMI" bit has to be set before next VM entry.
	 * There are errata that may cause this bit to not be set:
	 * AAK134, BY25.
	 */
	if (!(to_vmx(vcpu)->idt_vectoring_info & VECTORING_INFO_VALID_MASK) &&
			enable_vnmi &&
			(exit_qualification & INTR_INFO_UNBLOCK_NMI))
		vmcs_set_bits(GUEST_INTERRUPTIBILITY_INFO, GUEST_INTR_STATE_NMI);

	gpa = vmcs_read64(GUEST_PHYSICAL_ADDRESS);
	trace_kvm_page_fault(vcpu, gpa, exit_qualification);
	vcpu->arch.exit_qualification = exit_qualification;

	/*
	 * Check that the GPA doesn't exceed physical memory limits, as that is
	 * a guest page fault.  We have to emulate the instruction here, because
	 * if the illegal address is that of a paging structure, then
	 * EPT_VIOLATION_ACC_WRITE bit is set.  Alternatively, if supported we
	 * would also use advanced VM-exit information for EPT violations to
	 * reconstruct the page fault error code.
	 */
	if (unlikely(allow_smaller_maxphyaddr && !kvm_vcpu_is_legal_gpa(vcpu, gpa)))
		return kvm_emulate_instruction(vcpu, 0);

	return __vmx_handle_ept_violation(vcpu, gpa, exit_qualification, PG_LEVEL_NONE);
}

static int handle_ept_misconfig(struct kvm_vcpu *vcpu)
{
	gpa_t gpa;

	if (!vmx_can_emulate_instruction(vcpu, EMULTYPE_PF, NULL, 0))
		return 1;

	/*
	 * A nested guest cannot optimize MMIO vmexits, because we have an
	 * nGPA here instead of the required GPA.
	 */
	gpa = vmcs_read64(GUEST_PHYSICAL_ADDRESS);
	if (!is_guest_mode(vcpu) &&
	    !kvm_io_bus_write(vcpu, KVM_FAST_MMIO_BUS, gpa, 0, NULL)) {
		trace_kvm_fast_mmio(gpa);
		return kvm_skip_emulated_instruction(vcpu);
	}

	return kvm_mmu_page_fault(vcpu, gpa, PFERR_RSVD_MASK, NULL, 0);
}

static int handle_nmi_window(struct kvm_vcpu *vcpu)
{
	if (KVM_BUG_ON(!enable_vnmi, vcpu->kvm))
		return -EIO;

	exec_controls_clearbit(to_vmx(vcpu), CPU_BASED_NMI_WINDOW_EXITING);
	++vcpu->stat.nmi_window_exits;
	kvm_make_request(KVM_REQ_EVENT, vcpu);

	return 1;
}

static bool vmx_emulation_required_with_pending_exception(struct kvm_vcpu *vcpu)
{
	struct vcpu_vmx *vmx = to_vmx(vcpu);

	return vmx->emulation_required && !vmx->rmode.vm86_active &&
	       (kvm_is_exception_pending(vcpu) || vcpu->arch.exception.injected);
}

static int handle_invalid_guest_state(struct kvm_vcpu *vcpu)
{
	struct vcpu_vmx *vmx = to_vmx(vcpu);
	bool intr_window_requested;
	unsigned count = 130;

	intr_window_requested = exec_controls_get(vmx) &
				CPU_BASED_INTR_WINDOW_EXITING;

	while (vmx->emulation_required && count-- != 0) {
		if (intr_window_requested && !vmx_interrupt_blocked(vcpu))
			return handle_interrupt_window(&vmx->vcpu);

		if (kvm_test_request(KVM_REQ_EVENT, vcpu))
			return 1;

		if (!kvm_emulate_instruction(vcpu, 0))
			return 0;

		if (vmx_emulation_required_with_pending_exception(vcpu)) {
			kvm_prepare_emulation_failure_exit(vcpu);
			return 0;
		}

		if (vcpu->arch.halt_request) {
			vcpu->arch.halt_request = 0;
			return kvm_emulate_halt_noskip(vcpu);
		}

		/*
		 * Note, return 1 and not 0, vcpu_run() will invoke
		 * xfer_to_guest_mode() which will create a proper return
		 * code.
		 */
		if (__xfer_to_guest_mode_work_pending())
			return 1;
	}

	return 1;
}

int vmx_vcpu_pre_run(struct kvm_vcpu *vcpu)
{
	if (vmx_emulation_required_with_pending_exception(vcpu)) {
		kvm_prepare_emulation_failure_exit(vcpu);
		return 0;
	}

	return 1;
}

static void grow_ple_window(struct kvm_vcpu *vcpu)
{
	struct vcpu_vmx *vmx = to_vmx(vcpu);
	unsigned int old = vmx->ple_window;

	vmx->ple_window = __grow_ple_window(old, ple_window,
					    ple_window_grow,
					    ple_window_max);

	if (vmx->ple_window != old) {
		vmx->ple_window_dirty = true;
		trace_kvm_ple_window_update(vcpu->vcpu_id,
					    vmx->ple_window, old);
	}
}

static void shrink_ple_window(struct kvm_vcpu *vcpu)
{
	struct vcpu_vmx *vmx = to_vmx(vcpu);
	unsigned int old = vmx->ple_window;

	vmx->ple_window = __shrink_ple_window(old, ple_window,
					      ple_window_shrink,
					      ple_window);

	if (vmx->ple_window != old) {
		vmx->ple_window_dirty = true;
		trace_kvm_ple_window_update(vcpu->vcpu_id,
					    vmx->ple_window, old);
	}
}

/*
 * Indicate a busy-waiting vcpu in spinlock. We do not enable the PAUSE
 * exiting, so only get here on cpu with PAUSE-Loop-Exiting.
 */
static int handle_pause(struct kvm_vcpu *vcpu)
{
	if (!kvm_pause_in_guest(vcpu->kvm))
		grow_ple_window(vcpu);

	/*
	 * Intel sdm vol3 ch-25.1.3 says: The "PAUSE-loop exiting"
	 * VM-execution control is ignored if CPL > 0. OTOH, KVM
	 * never set PAUSE_EXITING and just set PLE if supported,
	 * so the vcpu must be CPL=0 if it gets a PAUSE exit.
	 */
	kvm_vcpu_on_spin(vcpu, true);
	return kvm_skip_emulated_instruction(vcpu);
}

static int handle_monitor_trap(struct kvm_vcpu *vcpu)
{
	return 1;
}

static int handle_invpcid(struct kvm_vcpu *vcpu)
{
	u32 vmx_instruction_info;
	unsigned long type;
	gva_t gva;
	struct {
		u64 pcid;
		u64 gla;
	} operand;
	int gpr_index;

	if (!guest_cpuid_has(vcpu, X86_FEATURE_INVPCID)) {
		kvm_queue_exception(vcpu, UD_VECTOR);
		return 1;
	}

	vmx_instruction_info = vmcs_read32(VMX_INSTRUCTION_INFO);
	gpr_index = vmx_get_instr_info_reg2(vmx_instruction_info);
	type = kvm_register_read(vcpu, gpr_index);

	/* According to the Intel instruction reference, the memory operand
	 * is read even if it isn't needed (e.g., for type==all)
	 */
	if (get_vmx_mem_address(vcpu, vmx_get_exit_qual(vcpu),
				vmx_instruction_info, false,
				sizeof(operand), &gva))
		return 1;

	return kvm_handle_invpcid(vcpu, type, gva);
}

static int handle_pml_full(struct kvm_vcpu *vcpu)
{
	unsigned long exit_qualification;

	trace_kvm_pml_full(vcpu->vcpu_id);

	exit_qualification = vmx_get_exit_qual(vcpu);

	/*
	 * PML buffer FULL happened while executing iret from NMI,
	 * "blocked by NMI" bit has to be set before next VM entry.
	 */
	if (!(to_vmx(vcpu)->idt_vectoring_info & VECTORING_INFO_VALID_MASK) &&
			enable_vnmi &&
			(exit_qualification & INTR_INFO_UNBLOCK_NMI))
		vmcs_set_bits(GUEST_INTERRUPTIBILITY_INFO,
				GUEST_INTR_STATE_NMI);

	/*
	 * PML buffer already flushed at beginning of VMEXIT. Nothing to do
	 * here.., and there's no userspace involvement needed for PML.
	 */
	return 1;
}

static fastpath_t handle_fastpath_preemption_timer(struct kvm_vcpu *vcpu)
{
	struct vcpu_vmx *vmx = to_vmx(vcpu);

	if (!vmx->req_immediate_exit &&
	    !unlikely(vmx->loaded_vmcs->hv_timer_soft_disabled)) {
		kvm_lapic_expired_hv_timer(vcpu);
		return EXIT_FASTPATH_REENTER_GUEST;
	}

	return EXIT_FASTPATH_NONE;
}

static int handle_preemption_timer(struct kvm_vcpu *vcpu)
{
	handle_fastpath_preemption_timer(vcpu);
	return 1;
}

/*
 * When nested=0, all VMX instruction VM Exits filter here.  The handlers
 * are overwritten by nested_vmx_setup() when nested=1.
 */
static int handle_vmx_instruction(struct kvm_vcpu *vcpu)
{
	kvm_queue_exception(vcpu, UD_VECTOR);
	return 1;
}

#ifndef CONFIG_X86_SGX_KVM
static int handle_encls(struct kvm_vcpu *vcpu)
{
	/*
	 * SGX virtualization is disabled.  There is no software enable bit for
	 * SGX, so KVM intercepts all ENCLS leafs and injects a #UD to prevent
	 * the guest from executing ENCLS (when SGX is supported by hardware).
	 */
	kvm_queue_exception(vcpu, UD_VECTOR);
	return 1;
}
#endif /* CONFIG_X86_SGX_KVM */

static int handle_bus_lock_vmexit(struct kvm_vcpu *vcpu)
{
	/*
	 * Hardware may or may not set the BUS_LOCK_DETECTED flag on BUS_LOCK
	 * VM-Exits. Unconditionally set the flag here and leave the handling to
	 * vmx_handle_exit().
	 */
	to_vmx(vcpu)->exit_reason.bus_lock_detected = true;
	return 1;
}

static int handle_notify(struct kvm_vcpu *vcpu)
{
	unsigned long exit_qual = vmx_get_exit_qual(vcpu);
	bool context_invalid = exit_qual & NOTIFY_VM_CONTEXT_INVALID;

	++vcpu->stat.notify_window_exits;

	/*
	 * Notify VM exit happened while executing iret from NMI,
	 * "blocked by NMI" bit has to be set before next VM entry.
	 */
	if (enable_vnmi && (exit_qual & INTR_INFO_UNBLOCK_NMI))
		vmcs_set_bits(GUEST_INTERRUPTIBILITY_INFO,
			      GUEST_INTR_STATE_NMI);

	if (vcpu->kvm->arch.notify_vmexit_flags & KVM_X86_NOTIFY_VMEXIT_USER ||
	    context_invalid) {
		vcpu->run->exit_reason = KVM_EXIT_NOTIFY;
		vcpu->run->notify.flags = context_invalid ?
					  KVM_NOTIFY_CONTEXT_INVALID : 0;
		return 0;
	}

	return 1;
}

static int handle_enqcmd_pasid(struct kvm_vcpu *vcpu)
{
	unsigned long flags;

	kvm_debug_ratelimited("[%s] VM exit_qualification=0x%lx\n", __func__,
			      vmcs_readl(EXIT_QUALIFICATION));

	/*
	 * Valid PASID translation should exist before the guest attempts to do
	 * ENQCMD/ENQCMDS. Otherwise, VM exit is triggered if CPU executes
	 * ENQCMD/ENQCMDS in non-root mode but fails to translate the guest
	 * PASID latched in IA32_PASID MSR. In such case, set the EFLAGS.ZF to
	 * indicate the failure to the guest and skip the instruction.
	 */
	flags = vmx_get_rflags(vcpu);
	flags |= X86_EFLAGS_ZF;
	vmx_set_rflags(vcpu, flags);

	return kvm_skip_emulated_instruction(vcpu);
}

/*
 * The exit handlers return 1 if the exit was handled fully and guest execution
 * may resume.  Otherwise they set the kvm_run parameter to indicate what needs
 * to be done to userspace and return 0.
 */
static int (*kvm_vmx_exit_handlers[])(struct kvm_vcpu *vcpu) = {
	[EXIT_REASON_EXCEPTION_NMI]           = handle_exception_nmi,
	[EXIT_REASON_EXTERNAL_INTERRUPT]      = handle_external_interrupt,
	[EXIT_REASON_TRIPLE_FAULT]            = handle_triple_fault,
	[EXIT_REASON_NMI_WINDOW]	      = handle_nmi_window,
	[EXIT_REASON_IO_INSTRUCTION]          = handle_io,
	[EXIT_REASON_CR_ACCESS]               = handle_cr,
	[EXIT_REASON_DR_ACCESS]               = handle_dr,
	[EXIT_REASON_CPUID]                   = kvm_emulate_cpuid,
	[EXIT_REASON_MSR_READ]                = kvm_emulate_rdmsr,
	[EXIT_REASON_MSR_WRITE]               = kvm_emulate_wrmsr,
	[EXIT_REASON_INTERRUPT_WINDOW]        = handle_interrupt_window,
	[EXIT_REASON_HLT]                     = kvm_emulate_halt,
	[EXIT_REASON_INVD]		      = kvm_emulate_invd,
	[EXIT_REASON_INVLPG]		      = handle_invlpg,
	[EXIT_REASON_RDPMC]                   = kvm_emulate_rdpmc,
	[EXIT_REASON_VMCALL]                  = kvm_emulate_hypercall,
	[EXIT_REASON_VMCLEAR]		      = handle_vmx_instruction,
	[EXIT_REASON_VMLAUNCH]		      = handle_vmx_instruction,
	[EXIT_REASON_VMPTRLD]		      = handle_vmx_instruction,
	[EXIT_REASON_VMPTRST]		      = handle_vmx_instruction,
	[EXIT_REASON_VMREAD]		      = handle_vmx_instruction,
	[EXIT_REASON_VMRESUME]		      = handle_vmx_instruction,
	[EXIT_REASON_VMWRITE]		      = handle_vmx_instruction,
	[EXIT_REASON_VMOFF]		      = handle_vmx_instruction,
	[EXIT_REASON_VMON]		      = handle_vmx_instruction,
	[EXIT_REASON_TPR_BELOW_THRESHOLD]     = handle_tpr_below_threshold,
	[EXIT_REASON_APIC_ACCESS]             = handle_apic_access,
	[EXIT_REASON_APIC_WRITE]              = handle_apic_write,
	[EXIT_REASON_EOI_INDUCED]             = handle_apic_eoi_induced,
	[EXIT_REASON_WBINVD]                  = kvm_emulate_wbinvd,
	[EXIT_REASON_XSETBV]                  = kvm_emulate_xsetbv,
	[EXIT_REASON_TASK_SWITCH]             = handle_task_switch,
	[EXIT_REASON_MCE_DURING_VMENTRY]      = handle_machine_check,
	[EXIT_REASON_GDTR_IDTR]		      = handle_desc,
	[EXIT_REASON_LDTR_TR]		      = handle_desc,
	[EXIT_REASON_EPT_VIOLATION]	      = handle_ept_violation,
	[EXIT_REASON_EPT_MISCONFIG]           = handle_ept_misconfig,
	[EXIT_REASON_PAUSE_INSTRUCTION]       = handle_pause,
	[EXIT_REASON_MWAIT_INSTRUCTION]	      = kvm_emulate_mwait,
	[EXIT_REASON_MONITOR_TRAP_FLAG]       = handle_monitor_trap,
	[EXIT_REASON_MONITOR_INSTRUCTION]     = kvm_emulate_monitor,
	[EXIT_REASON_INVEPT]                  = handle_vmx_instruction,
	[EXIT_REASON_INVVPID]                 = handle_vmx_instruction,
	[EXIT_REASON_RDRAND]                  = kvm_handle_invalid_op,
	[EXIT_REASON_RDSEED]                  = kvm_handle_invalid_op,
	[EXIT_REASON_PML_FULL]		      = handle_pml_full,
	[EXIT_REASON_INVPCID]                 = handle_invpcid,
	[EXIT_REASON_VMFUNC]		      = handle_vmx_instruction,
	[EXIT_REASON_PREEMPTION_TIMER]	      = handle_preemption_timer,
	[EXIT_REASON_ENCLS]		      = handle_encls,
	[EXIT_REASON_ENQCMD_PASID]            = handle_enqcmd_pasid,
	[EXIT_REASON_ENQCMDS_PASID]           = handle_enqcmd_pasid,
	[EXIT_REASON_BUS_LOCK]                = handle_bus_lock_vmexit,
	[EXIT_REASON_NOTIFY]		      = handle_notify,
};

static const int kvm_vmx_max_exit_handlers =
	ARRAY_SIZE(kvm_vmx_exit_handlers);

void vmx_get_exit_info(struct kvm_vcpu *vcpu, u32 *reason,
		       u64 *info1, u64 *info2, u32 *intr_info, u32 *error_code)
{
	struct vcpu_vmx *vmx = to_vmx(vcpu);

	*reason = vmx->exit_reason.full;
	*info1 = vmx_get_exit_qual(vcpu);
	if (!(vmx->exit_reason.failed_vmentry)) {
		*info2 = vmx->idt_vectoring_info;
		*intr_info = vmx_get_intr_info(vcpu);
		if (is_exception_with_error_code(*intr_info))
			*error_code = vmcs_read32(VM_EXIT_INTR_ERROR_CODE);
		else
			*error_code = 0;
	} else {
		*info2 = 0;
		*intr_info = 0;
		*error_code = 0;
	}
}

static void vmx_destroy_pml_buffer(struct vcpu_vmx *vmx)
{
	if (vmx->pml_pg) {
		__free_page(vmx->pml_pg);
		vmx->pml_pg = NULL;
	}
}

static void vmx_flush_pml_buffer(struct kvm_vcpu *vcpu)
{
	struct vcpu_vmx *vmx = to_vmx(vcpu);
	u64 *pml_buf;
	u16 pml_idx;

	pml_idx = vmcs_read16(GUEST_PML_INDEX);

	/* Do nothing if PML buffer is empty */
	if (pml_idx == (PML_ENTITY_NUM - 1))
		return;

	/* PML index always points to next available PML buffer entity */
	if (pml_idx >= PML_ENTITY_NUM)
		pml_idx = 0;
	else
		pml_idx++;

	pml_buf = page_address(vmx->pml_pg);
	for (; pml_idx < PML_ENTITY_NUM; pml_idx++) {
		u64 gpa;

		gpa = pml_buf[pml_idx];
		WARN_ON(gpa & (PAGE_SIZE - 1));
		kvm_vcpu_mark_page_dirty(vcpu, gpa >> PAGE_SHIFT);
	}

	/* reset PML index */
	vmcs_write16(GUEST_PML_INDEX, PML_ENTITY_NUM - 1);
}

static void vmx_dump_sel(char *name, uint32_t sel)
{
	pr_err("%s sel=0x%04x, attr=0x%05x, limit=0x%08x, base=0x%016lx\n",
	       name, vmcs_read16(sel),
	       vmcs_read32(sel + GUEST_ES_AR_BYTES - GUEST_ES_SELECTOR),
	       vmcs_read32(sel + GUEST_ES_LIMIT - GUEST_ES_SELECTOR),
	       vmcs_readl(sel + GUEST_ES_BASE - GUEST_ES_SELECTOR));
}

static void vmx_dump_dtsel(char *name, uint32_t limit)
{
	pr_err("%s                           limit=0x%08x, base=0x%016lx\n",
	       name, vmcs_read32(limit),
	       vmcs_readl(limit + GUEST_GDTR_BASE - GUEST_GDTR_LIMIT));
}

static void vmx_dump_msrs(char *name, struct vmx_msrs *m)
{
	unsigned int i;
	struct vmx_msr_entry *e;

	pr_err("MSR %s:\n", name);
	for (i = 0, e = m->val; i < m->nr; ++i, ++e)
		pr_err("  %2d: msr=0x%08x value=0x%016llx\n", i, e->index, e->value);
}

void dump_vmcs(struct kvm_vcpu *vcpu)
{
	struct vcpu_vmx *vmx = to_vmx(vcpu);
	u32 vmentry_ctl, vmexit_ctl;
	u32 cpu_based_exec_ctrl, pin_based_exec_ctrl, secondary_exec_control;
	u64 tertiary_exec_control;
	unsigned long cr4;
	int efer_slot;

	if (!dump_invalid_vmcs) {
		pr_warn_ratelimited("set kvm_intel.dump_invalid_vmcs=1 to dump internal KVM state.\n");
		return;
	}

	vmentry_ctl = vmcs_read32(VM_ENTRY_CONTROLS);
	vmexit_ctl = vmcs_read32(VM_EXIT_CONTROLS);
	cpu_based_exec_ctrl = vmcs_read32(CPU_BASED_VM_EXEC_CONTROL);
	pin_based_exec_ctrl = vmcs_read32(PIN_BASED_VM_EXEC_CONTROL);
	cr4 = vmcs_readl(GUEST_CR4);

	if (cpu_has_secondary_exec_ctrls())
		secondary_exec_control = vmcs_read32(SECONDARY_VM_EXEC_CONTROL);
	else
		secondary_exec_control = 0;

	if (cpu_has_tertiary_exec_ctrls())
		tertiary_exec_control = vmcs_read64(TERTIARY_VM_EXEC_CONTROL);
	else
		tertiary_exec_control = 0;

	pr_err("VMCS %p, last attempted VM-entry on CPU %d\n",
	       vmx->loaded_vmcs->vmcs, vcpu->arch.last_vmentry_cpu);
	pr_err("*** Guest State ***\n");
	pr_err("CR0: actual=0x%016lx, shadow=0x%016lx, gh_mask=%016lx\n",
	       vmcs_readl(GUEST_CR0), vmcs_readl(CR0_READ_SHADOW),
	       vmcs_readl(CR0_GUEST_HOST_MASK));
	pr_err("CR4: actual=0x%016lx, shadow=0x%016lx, gh_mask=%016lx\n",
	       cr4, vmcs_readl(CR4_READ_SHADOW), vmcs_readl(CR4_GUEST_HOST_MASK));
	pr_err("CR3 = 0x%016lx\n", vmcs_readl(GUEST_CR3));
	if (cpu_has_vmx_ept()) {
		pr_err("PDPTR0 = 0x%016llx  PDPTR1 = 0x%016llx\n",
		       vmcs_read64(GUEST_PDPTR0), vmcs_read64(GUEST_PDPTR1));
		pr_err("PDPTR2 = 0x%016llx  PDPTR3 = 0x%016llx\n",
		       vmcs_read64(GUEST_PDPTR2), vmcs_read64(GUEST_PDPTR3));
	}
	pr_err("RSP = 0x%016lx  RIP = 0x%016lx\n",
	       vmcs_readl(GUEST_RSP), vmcs_readl(GUEST_RIP));
	pr_err("RFLAGS=0x%08lx         DR7 = 0x%016lx\n",
	       vmcs_readl(GUEST_RFLAGS), vmcs_readl(GUEST_DR7));
	pr_err("Sysenter RSP=%016lx CS:RIP=%04x:%016lx\n",
	       vmcs_readl(GUEST_SYSENTER_ESP),
	       vmcs_read32(GUEST_SYSENTER_CS), vmcs_readl(GUEST_SYSENTER_EIP));
	vmx_dump_sel("CS:  ", GUEST_CS_SELECTOR);
	vmx_dump_sel("DS:  ", GUEST_DS_SELECTOR);
	vmx_dump_sel("SS:  ", GUEST_SS_SELECTOR);
	vmx_dump_sel("ES:  ", GUEST_ES_SELECTOR);
	vmx_dump_sel("FS:  ", GUEST_FS_SELECTOR);
	vmx_dump_sel("GS:  ", GUEST_GS_SELECTOR);
	vmx_dump_dtsel("GDTR:", GUEST_GDTR_LIMIT);
	vmx_dump_sel("LDTR:", GUEST_LDTR_SELECTOR);
	vmx_dump_dtsel("IDTR:", GUEST_IDTR_LIMIT);
	vmx_dump_sel("TR:  ", GUEST_TR_SELECTOR);
	efer_slot = vmx_find_loadstore_msr_slot(&vmx->msr_autoload.guest, MSR_EFER);
	if (vmentry_ctl & VM_ENTRY_LOAD_IA32_EFER)
		pr_err("EFER= 0x%016llx\n", vmcs_read64(GUEST_IA32_EFER));
	else if (efer_slot >= 0)
		pr_err("EFER= 0x%016llx (autoload)\n",
		       vmx->msr_autoload.guest.val[efer_slot].value);
	else if (vmentry_ctl & VM_ENTRY_IA32E_MODE)
		pr_err("EFER= 0x%016llx (effective)\n",
		       vcpu->arch.efer | (EFER_LMA | EFER_LME));
	else
		pr_err("EFER= 0x%016llx (effective)\n",
		       vcpu->arch.efer & ~(EFER_LMA | EFER_LME));
	if (vmentry_ctl & VM_ENTRY_LOAD_IA32_PAT)
		pr_err("PAT = 0x%016llx\n", vmcs_read64(GUEST_IA32_PAT));
	pr_err("DebugCtl = 0x%016llx  DebugExceptions = 0x%016lx\n",
	       vmcs_read64(GUEST_IA32_DEBUGCTL),
	       vmcs_readl(GUEST_PENDING_DBG_EXCEPTIONS));
	if (cpu_has_load_perf_global_ctrl() &&
	    vmentry_ctl & VM_ENTRY_LOAD_IA32_PERF_GLOBAL_CTRL)
		pr_err("PerfGlobCtl = 0x%016llx\n",
		       vmcs_read64(GUEST_IA32_PERF_GLOBAL_CTRL));
	if (vmentry_ctl & VM_ENTRY_LOAD_BNDCFGS)
		pr_err("BndCfgS = 0x%016llx\n", vmcs_read64(GUEST_BNDCFGS));
	pr_err("Interruptibility = %08x  ActivityState = %08x\n",
	       vmcs_read32(GUEST_INTERRUPTIBILITY_INFO),
	       vmcs_read32(GUEST_ACTIVITY_STATE));
	if (secondary_exec_control & SECONDARY_EXEC_VIRTUAL_INTR_DELIVERY)
		pr_err("InterruptStatus = %04x\n",
		       vmcs_read16(GUEST_INTR_STATUS));
	if (vmcs_read32(VM_ENTRY_MSR_LOAD_COUNT) > 0)
		vmx_dump_msrs("guest autoload", &vmx->msr_autoload.guest);
	if (vmcs_read32(VM_EXIT_MSR_STORE_COUNT) > 0)
		vmx_dump_msrs("guest autostore", &vmx->msr_autostore.guest);

	pr_err("*** Host State ***\n");
	pr_err("RIP = 0x%016lx  RSP = 0x%016lx\n",
	       vmcs_readl(HOST_RIP), vmcs_readl(HOST_RSP));
	pr_err("CS=%04x SS=%04x DS=%04x ES=%04x FS=%04x GS=%04x TR=%04x\n",
	       vmcs_read16(HOST_CS_SELECTOR), vmcs_read16(HOST_SS_SELECTOR),
	       vmcs_read16(HOST_DS_SELECTOR), vmcs_read16(HOST_ES_SELECTOR),
	       vmcs_read16(HOST_FS_SELECTOR), vmcs_read16(HOST_GS_SELECTOR),
	       vmcs_read16(HOST_TR_SELECTOR));
	pr_err("FSBase=%016lx GSBase=%016lx TRBase=%016lx\n",
	       vmcs_readl(HOST_FS_BASE), vmcs_readl(HOST_GS_BASE),
	       vmcs_readl(HOST_TR_BASE));
	pr_err("GDTBase=%016lx IDTBase=%016lx\n",
	       vmcs_readl(HOST_GDTR_BASE), vmcs_readl(HOST_IDTR_BASE));
	pr_err("CR0=%016lx CR3=%016lx CR4=%016lx\n",
	       vmcs_readl(HOST_CR0), vmcs_readl(HOST_CR3),
	       vmcs_readl(HOST_CR4));
	pr_err("Sysenter RSP=%016lx CS:RIP=%04x:%016lx\n",
	       vmcs_readl(HOST_IA32_SYSENTER_ESP),
	       vmcs_read32(HOST_IA32_SYSENTER_CS),
	       vmcs_readl(HOST_IA32_SYSENTER_EIP));
	if (vmexit_ctl & VM_EXIT_LOAD_IA32_EFER)
		pr_err("EFER= 0x%016llx\n", vmcs_read64(HOST_IA32_EFER));
	if (vmexit_ctl & VM_EXIT_LOAD_IA32_PAT)
		pr_err("PAT = 0x%016llx\n", vmcs_read64(HOST_IA32_PAT));
	if (cpu_has_load_perf_global_ctrl() &&
	    vmexit_ctl & VM_EXIT_LOAD_IA32_PERF_GLOBAL_CTRL)
		pr_err("PerfGlobCtl = 0x%016llx\n",
		       vmcs_read64(HOST_IA32_PERF_GLOBAL_CTRL));
	if (vmcs_read32(VM_EXIT_MSR_LOAD_COUNT) > 0)
		vmx_dump_msrs("host autoload", &vmx->msr_autoload.host);

	pr_err("*** Control State ***\n");
	pr_err("CPUBased=0x%08x SecondaryExec=0x%08x TertiaryExec=0x%016llx\n",
	       cpu_based_exec_ctrl, secondary_exec_control, tertiary_exec_control);
	pr_err("PinBased=0x%08x EntryControls=%08x ExitControls=%08x\n",
	       pin_based_exec_ctrl, vmentry_ctl, vmexit_ctl);
	pr_err("ExceptionBitmap=%08x PFECmask=%08x PFECmatch=%08x\n",
	       vmcs_read32(EXCEPTION_BITMAP),
	       vmcs_read32(PAGE_FAULT_ERROR_CODE_MASK),
	       vmcs_read32(PAGE_FAULT_ERROR_CODE_MATCH));
	pr_err("VMEntry: intr_info=%08x errcode=%08x ilen=%08x\n",
	       vmcs_read32(VM_ENTRY_INTR_INFO_FIELD),
	       vmcs_read32(VM_ENTRY_EXCEPTION_ERROR_CODE),
	       vmcs_read32(VM_ENTRY_INSTRUCTION_LEN));
	pr_err("VMExit: intr_info=%08x errcode=%08x ilen=%08x\n",
	       vmcs_read32(VM_EXIT_INTR_INFO),
	       vmcs_read32(VM_EXIT_INTR_ERROR_CODE),
	       vmcs_read32(VM_EXIT_INSTRUCTION_LEN));
	pr_err("        reason=%08x qualification=%016lx\n",
	       vmcs_read32(VM_EXIT_REASON), vmcs_readl(EXIT_QUALIFICATION));
	pr_err("IDTVectoring: info=%08x errcode=%08x\n",
	       vmcs_read32(IDT_VECTORING_INFO_FIELD),
	       vmcs_read32(IDT_VECTORING_ERROR_CODE));
	pr_err("TSC Offset = 0x%016llx\n", vmcs_read64(TSC_OFFSET));
	if (secondary_exec_control & SECONDARY_EXEC_TSC_SCALING)
		pr_err("TSC Multiplier = 0x%016llx\n",
		       vmcs_read64(TSC_MULTIPLIER));
	if (cpu_based_exec_ctrl & CPU_BASED_TPR_SHADOW) {
		if (secondary_exec_control & SECONDARY_EXEC_VIRTUAL_INTR_DELIVERY) {
			u16 status = vmcs_read16(GUEST_INTR_STATUS);
			pr_err("SVI|RVI = %02x|%02x ", status >> 8, status & 0xff);
		}
		pr_cont("TPR Threshold = 0x%02x\n", vmcs_read32(TPR_THRESHOLD));
		if (secondary_exec_control & SECONDARY_EXEC_VIRTUALIZE_APIC_ACCESSES)
			pr_err("APIC-access addr = 0x%016llx ", vmcs_read64(APIC_ACCESS_ADDR));
		pr_cont("virt-APIC addr = 0x%016llx\n", vmcs_read64(VIRTUAL_APIC_PAGE_ADDR));
	}
	if (pin_based_exec_ctrl & PIN_BASED_POSTED_INTR)
		pr_err("PostedIntrVec = 0x%02x\n", vmcs_read16(POSTED_INTR_NV));
	if ((secondary_exec_control & SECONDARY_EXEC_ENABLE_EPT))
		pr_err("EPT pointer = 0x%016llx\n", vmcs_read64(EPT_POINTER));
	if (secondary_exec_control & SECONDARY_EXEC_PAUSE_LOOP_EXITING)
		pr_err("PLE Gap=%08x Window=%08x\n",
		       vmcs_read32(PLE_GAP), vmcs_read32(PLE_WINDOW));
	if (secondary_exec_control & SECONDARY_EXEC_ENABLE_VPID)
		pr_err("Virtual processor ID = 0x%04x\n",
		       vmcs_read16(VIRTUAL_PROCESSOR_ID));
	if (secondary_exec_control & SECONDARY_EXEC_EPT_VIOLATION_VE) {
		struct vmx_ve_information *ve_info;

		pr_err("VE info address = 0x%016llx\n",
		       vmcs_read64(VE_INFORMATION_ADDRESS));
		ve_info = __va(vmcs_read64(VE_INFORMATION_ADDRESS));
		pr_err("ve_info: 0x%08x 0x%08x 0x%016llx 0x%016llx 0x%016llx 0x%04x\n",
		       ve_info->exit_reason, ve_info->delivery,
		       ve_info->exit_qualification,
		       ve_info->guest_linear_address,
		       ve_info->guest_physical_address, ve_info->eptp_index);
	}
}

/*
 * The guest has exited.  See if we can fix it or if we need userspace
 * assistance.
 */
static int __vmx_handle_exit(struct kvm_vcpu *vcpu, fastpath_t exit_fastpath)
{
	struct vcpu_vmx *vmx = to_vmx(vcpu);
	union vmx_exit_reason exit_reason = vmx->exit_reason;
	u32 vectoring_info = vmx->idt_vectoring_info;
	u16 exit_handler_index;

	/*
	 * Flush logged GPAs PML buffer, this will make dirty_bitmap more
	 * updated. Another good is, in kvm_vm_ioctl_get_dirty_log, before
	 * querying dirty_bitmap, we only need to kick all vcpus out of guest
	 * mode as if vcpus is in root mode, the PML buffer must has been
	 * flushed already.  Note, PML is never enabled in hardware while
	 * running L2.
	 */
	if (enable_pml && !is_guest_mode(vcpu))
		vmx_flush_pml_buffer(vcpu);

	/*
	 * KVM should never reach this point with a pending nested VM-Enter.
	 * More specifically, short-circuiting VM-Entry to emulate L2 due to
	 * invalid guest state should never happen as that means KVM knowingly
	 * allowed a nested VM-Enter with an invalid vmcs12.  More below.
	 */
	if (KVM_BUG_ON(vmx->nested.nested_run_pending, vcpu->kvm))
		return -EIO;

	if (is_guest_mode(vcpu)) {
		/*
		 * PML is never enabled when running L2, bail immediately if a
		 * PML full exit occurs as something is horribly wrong.
		 */
		if (exit_reason.basic == EXIT_REASON_PML_FULL)
			goto unexpected_vmexit;

		/*
		 * The host physical addresses of some pages of guest memory
		 * are loaded into the vmcs02 (e.g. vmcs12's Virtual APIC
		 * Page). The CPU may write to these pages via their host
		 * physical address while L2 is running, bypassing any
		 * address-translation-based dirty tracking (e.g. EPT write
		 * protection).
		 *
		 * Mark them dirty on every exit from L2 to prevent them from
		 * getting out of sync with dirty tracking.
		 */
		nested_mark_vmcs12_pages_dirty(vcpu);

		/*
		 * Synthesize a triple fault if L2 state is invalid.  In normal
		 * operation, nested VM-Enter rejects any attempt to enter L2
		 * with invalid state.  However, those checks are skipped if
		 * state is being stuffed via RSM or KVM_SET_NESTED_STATE.  If
		 * L2 state is invalid, it means either L1 modified SMRAM state
		 * or userspace provided bad state.  Synthesize TRIPLE_FAULT as
		 * doing so is architecturally allowed in the RSM case, and is
		 * the least awful solution for the userspace case without
		 * risking false positives.
		 */
		if (vmx->emulation_required) {
			nested_vmx_vmexit(vcpu, EXIT_REASON_TRIPLE_FAULT, 0, 0);
			return 1;
		}

		if (nested_vmx_reflect_vmexit(vcpu))
			return 1;
	}

	/* If guest state is invalid, start emulating.  L2 is handled above. */
	if (vmx->emulation_required)
		return handle_invalid_guest_state(vcpu);

	if (exit_reason.failed_vmentry) {
		dump_vmcs(vcpu);
		vcpu->run->exit_reason = KVM_EXIT_FAIL_ENTRY;
		vcpu->run->fail_entry.hardware_entry_failure_reason
			= exit_reason.full;
		vcpu->run->fail_entry.cpu = vcpu->arch.last_vmentry_cpu;
		return 0;
	}

	if (unlikely(vmx->fail)) {
		dump_vmcs(vcpu);
		vcpu->run->exit_reason = KVM_EXIT_FAIL_ENTRY;
		vcpu->run->fail_entry.hardware_entry_failure_reason
			= vmcs_read32(VM_INSTRUCTION_ERROR);
		vcpu->run->fail_entry.cpu = vcpu->arch.last_vmentry_cpu;
		return 0;
	}

	/*
	 * Note:
	 * Do not try to fix EXIT_REASON_EPT_MISCONFIG if it caused by
	 * delivery event since it indicates guest is accessing MMIO.
	 * The vm-exit can be triggered again after return to guest that
	 * will cause infinite loop.
	 */
	if ((vectoring_info & VECTORING_INFO_VALID_MASK) &&
	    (exit_reason.basic != EXIT_REASON_EXCEPTION_NMI &&
	     exit_reason.basic != EXIT_REASON_EPT_VIOLATION &&
	     exit_reason.basic != EXIT_REASON_PML_FULL &&
	     exit_reason.basic != EXIT_REASON_APIC_ACCESS &&
	     exit_reason.basic != EXIT_REASON_TASK_SWITCH &&
	     exit_reason.basic != EXIT_REASON_NOTIFY)) {
		int ndata = 3;

		vcpu->run->exit_reason = KVM_EXIT_INTERNAL_ERROR;
		vcpu->run->internal.suberror = KVM_INTERNAL_ERROR_DELIVERY_EV;
		vcpu->run->internal.data[0] = vectoring_info;
		vcpu->run->internal.data[1] = exit_reason.full;
		vcpu->run->internal.data[2] = vcpu->arch.exit_qualification;
		if (exit_reason.basic == EXIT_REASON_EPT_MISCONFIG) {
			vcpu->run->internal.data[ndata++] =
				vmcs_read64(GUEST_PHYSICAL_ADDRESS);
		}
		vcpu->run->internal.data[ndata++] = vcpu->arch.last_vmentry_cpu;
		vcpu->run->internal.ndata = ndata;
		return 0;
	}

	if (unlikely(!enable_vnmi &&
		     vmx->loaded_vmcs->soft_vnmi_blocked)) {
		if (!vmx_interrupt_blocked(vcpu)) {
			vmx->loaded_vmcs->soft_vnmi_blocked = 0;
		} else if (vmx->loaded_vmcs->vnmi_blocked_time > 1000000000LL &&
			   vcpu->arch.nmi_pending) {
			/*
			 * This CPU don't support us in finding the end of an
			 * NMI-blocked window if the guest runs with IRQs
			 * disabled. So we pull the trigger after 1 s of
			 * futile waiting, but inform the user about this.
			 */
			printk(KERN_WARNING "%s: Breaking out of NMI-blocked "
			       "state on VCPU %d after 1 s timeout\n",
			       __func__, vcpu->vcpu_id);
			vmx->loaded_vmcs->soft_vnmi_blocked = 0;
		}
	}

	if (exit_fastpath != EXIT_FASTPATH_NONE)
		return 1;

	if (exit_reason.basic >= kvm_vmx_max_exit_handlers)
		goto unexpected_vmexit;
#ifdef CONFIG_RETPOLINE
	if (exit_reason.basic == EXIT_REASON_MSR_WRITE)
		return kvm_emulate_wrmsr(vcpu);
	else if (exit_reason.basic == EXIT_REASON_PREEMPTION_TIMER)
		return handle_preemption_timer(vcpu);
	else if (exit_reason.basic == EXIT_REASON_INTERRUPT_WINDOW)
		return handle_interrupt_window(vcpu);
	else if (exit_reason.basic == EXIT_REASON_EXTERNAL_INTERRUPT)
		return handle_external_interrupt(vcpu);
	else if (exit_reason.basic == EXIT_REASON_HLT)
		return kvm_emulate_halt(vcpu);
	else if (exit_reason.basic == EXIT_REASON_EPT_MISCONFIG)
		return handle_ept_misconfig(vcpu);
#endif

	exit_handler_index = array_index_nospec((u16)exit_reason.basic,
						kvm_vmx_max_exit_handlers);
	if (!kvm_vmx_exit_handlers[exit_handler_index])
		goto unexpected_vmexit;

	return kvm_vmx_exit_handlers[exit_handler_index](vcpu);

unexpected_vmexit:
	vcpu_unimpl(vcpu, "vmx: unexpected exit reason 0x%x\n",
		    exit_reason.full);
	dump_vmcs(vcpu);
	vcpu->run->exit_reason = KVM_EXIT_INTERNAL_ERROR;
	vcpu->run->internal.suberror =
			KVM_INTERNAL_ERROR_UNEXPECTED_EXIT_REASON;
	vcpu->run->internal.ndata = 2;
	vcpu->run->internal.data[0] = exit_reason.full;
	vcpu->run->internal.data[1] = vcpu->arch.last_vmentry_cpu;
	return 0;
}

int vmx_handle_exit(struct kvm_vcpu *vcpu, fastpath_t exit_fastpath)
{
	int ret = __vmx_handle_exit(vcpu, exit_fastpath);

	/*
	 * Exit to user space when bus lock detected to inform that there is
	 * a bus lock in guest.
	 */
	if (to_vmx(vcpu)->exit_reason.bus_lock_detected) {
		if (ret > 0)
			vcpu->run->exit_reason = KVM_EXIT_X86_BUS_LOCK;

		vcpu->run->flags |= KVM_RUN_X86_BUS_LOCK;
		return 0;
	}
	return ret;
}

/*
 * Software based L1D cache flush which is used when microcode providing
 * the cache control MSR is not loaded.
 *
 * The L1D cache is 32 KiB on Nehalem and later microarchitectures, but to
 * flush it is required to read in 64 KiB because the replacement algorithm
 * is not exactly LRU. This could be sized at runtime via topology
 * information but as all relevant affected CPUs have 32KiB L1D cache size
 * there is no point in doing so.
 */
static noinstr void vmx_l1d_flush(struct kvm_vcpu *vcpu)
{
	int size = PAGE_SIZE << L1D_CACHE_ORDER;

	/*
	 * This code is only executed when the flush mode is 'cond' or
	 * 'always'
	 */
	if (static_branch_likely(&vmx_l1d_flush_cond)) {
		bool flush_l1d;

		/*
		 * Clear the per-vcpu flush bit, it gets set again
		 * either from vcpu_run() or from one of the unsafe
		 * VMEXIT handlers.
		 */
		flush_l1d = vcpu->arch.l1tf_flush_l1d;
		vcpu->arch.l1tf_flush_l1d = false;

		/*
		 * Clear the per-cpu flush bit, it gets set again from
		 * the interrupt handlers.
		 */
		flush_l1d |= kvm_get_cpu_l1tf_flush_l1d();
		kvm_clear_cpu_l1tf_flush_l1d();

		if (!flush_l1d)
			return;
	}

	vcpu->stat.l1d_flush++;

	if (static_cpu_has(X86_FEATURE_FLUSH_L1D)) {
		native_wrmsrl(MSR_IA32_FLUSH_CMD, L1D_FLUSH);
		return;
	}

	asm volatile(
		/* First ensure the pages are in the TLB */
		"xorl	%%eax, %%eax\n"
		".Lpopulate_tlb:\n\t"
		"movzbl	(%[flush_pages], %%" _ASM_AX "), %%ecx\n\t"
		"addl	$4096, %%eax\n\t"
		"cmpl	%%eax, %[size]\n\t"
		"jne	.Lpopulate_tlb\n\t"
		"xorl	%%eax, %%eax\n\t"
		"cpuid\n\t"
		/* Now fill the cache */
		"xorl	%%eax, %%eax\n"
		".Lfill_cache:\n"
		"movzbl	(%[flush_pages], %%" _ASM_AX "), %%ecx\n\t"
		"addl	$64, %%eax\n\t"
		"cmpl	%%eax, %[size]\n\t"
		"jne	.Lfill_cache\n\t"
		"lfence\n"
		:: [flush_pages] "r" (vmx_l1d_flush_pages),
		    [size] "r" (size)
		: "eax", "ebx", "ecx", "edx");
}

void vmx_update_cr8_intercept(struct kvm_vcpu *vcpu, int tpr, int irr)
{
	struct vmcs12 *vmcs12 = get_vmcs12(vcpu);
	int tpr_threshold;

	if (is_guest_mode(vcpu) &&
		nested_cpu_has(vmcs12, CPU_BASED_TPR_SHADOW))
		return;

	tpr_threshold = (irr == -1 || tpr < irr) ? 0 : irr;
	if (is_guest_mode(vcpu))
		to_vmx(vcpu)->nested.l1_tpr_threshold = tpr_threshold;
	else
		vmcs_write32(TPR_THRESHOLD, tpr_threshold);
}

void vmx_set_virtual_apic_mode(struct kvm_vcpu *vcpu)
{
	struct vcpu_vmx *vmx = to_vmx(vcpu);
	u32 sec_exec_control;

	if (!lapic_in_kernel(vcpu))
		return;

	if (!flexpriority_enabled &&
	    !cpu_has_vmx_virtualize_x2apic_mode())
		return;

	/* Postpone execution until vmcs01 is the current VMCS. */
	if (is_guest_mode(vcpu)) {
		vmx->nested.change_vmcs01_virtual_apic_mode = true;
		return;
	}

	sec_exec_control = secondary_exec_controls_get(vmx);
	sec_exec_control &= ~(SECONDARY_EXEC_VIRTUALIZE_APIC_ACCESSES |
			      SECONDARY_EXEC_VIRTUALIZE_X2APIC_MODE);

	switch (kvm_get_apic_mode(vcpu)) {
	case LAPIC_MODE_INVALID:
		WARN_ONCE(true, "Invalid local APIC state");
		break;
	case LAPIC_MODE_DISABLED:
		break;
	case LAPIC_MODE_XAPIC:
		if (flexpriority_enabled) {
			sec_exec_control |=
				SECONDARY_EXEC_VIRTUALIZE_APIC_ACCESSES;
			kvm_make_request(KVM_REQ_APIC_PAGE_RELOAD, vcpu);

			/*
			 * Flush the TLB, reloading the APIC access page will
			 * only do so if its physical address has changed, but
			 * the guest may have inserted a non-APIC mapping into
			 * the TLB while the APIC access page was disabled.
			 */
			kvm_make_request(KVM_REQ_TLB_FLUSH_CURRENT, vcpu);
		}
		break;
	case LAPIC_MODE_X2APIC:
		if (cpu_has_vmx_virtualize_x2apic_mode())
			sec_exec_control |=
				SECONDARY_EXEC_VIRTUALIZE_X2APIC_MODE;
		break;
	}
	secondary_exec_controls_set(vmx, sec_exec_control);

	vmx_update_msr_bitmap_x2apic(vcpu);
}

void vmx_set_apic_access_page_addr(struct kvm_vcpu *vcpu)
{
	const gfn_t gfn = APIC_DEFAULT_PHYS_BASE >> PAGE_SHIFT;
	struct kvm *kvm = vcpu->kvm;
	struct kvm_memslots *slots = kvm_memslots(kvm);
	struct kvm_memory_slot *slot;
	unsigned long mmu_seq;
	kvm_pfn_t pfn;

	/* Defer reload until vmcs01 is the current VMCS. */
	if (is_guest_mode(vcpu)) {
		to_vmx(vcpu)->nested.reload_vmcs01_apic_access_page = true;
		return;
	}

	if (!(secondary_exec_controls_get(to_vmx(vcpu)) &
	    SECONDARY_EXEC_VIRTUALIZE_APIC_ACCESSES))
		return;

	/*
	 * Explicitly grab the memslot using KVM's internal slot ID to ensure
	 * KVM doesn't unintentionally grab a userspace memslot.  It _should_
	 * be impossible for userspace to create a memslot for the APIC when
	 * APICv is enabled, but paranoia won't hurt in this case.
	 */
	slot = id_to_memslot(slots, APIC_ACCESS_PAGE_PRIVATE_MEMSLOT);
	if (!slot || slot->flags & KVM_MEMSLOT_INVALID)
		return;

	/*
	 * Ensure that the mmu_notifier sequence count is read before KVM
	 * retrieves the pfn from the primary MMU.  Note, the memslot is
	 * protected by SRCU, not the mmu_notifier.  Pairs with the smp_wmb()
	 * in kvm_mmu_invalidate_end().
	 */
	mmu_seq = kvm->mmu_invalidate_seq;
	smp_rmb();

	/*
	 * No need to retry if the memslot does not exist or is invalid.  KVM
	 * controls the APIC-access page memslot, and only deletes the memslot
	 * if APICv is permanently inhibited, i.e. the memslot won't reappear.
	 */
	pfn = gfn_to_pfn_memslot(slot, gfn);
	if (is_error_noslot_pfn(pfn))
		return;

	read_lock(&vcpu->kvm->mmu_lock);
	if (mmu_invalidate_retry_gfn(kvm, mmu_seq, gfn)) {
		kvm_make_request(KVM_REQ_APIC_PAGE_RELOAD, vcpu);
		read_unlock(&vcpu->kvm->mmu_lock);
		goto out;
	}

	vmcs_write64(APIC_ACCESS_ADDR, pfn_to_hpa(pfn));
	read_unlock(&vcpu->kvm->mmu_lock);

	/*
	 * No need for a manual TLB flush at this point, KVM has already done a
	 * flush if there were SPTEs pointing at the previous page.
	 */
out:
	/*
	 * Do not pin apic access page in memory, the MMU notifier
	 * will call us again if it is migrated or swapped out.
	 */
	kvm_release_pfn_clean(pfn);
}

void vmx_hwapic_isr_update(int max_isr)
{
	u16 status;
	u8 old;

	if (max_isr == -1)
		max_isr = 0;

	status = vmcs_read16(GUEST_INTR_STATUS);
	old = status >> 8;
	if (max_isr != old) {
		status &= 0xff;
		status |= max_isr << 8;
		vmcs_write16(GUEST_INTR_STATUS, status);
	}
}

static void vmx_set_rvi(int vector)
{
	u16 status;
	u8 old;

	if (vector == -1)
		vector = 0;

	status = vmcs_read16(GUEST_INTR_STATUS);
	old = (u8)status & 0xff;
	if ((u8)vector != old) {
		status &= ~0xff;
		status |= (u8)vector;
		vmcs_write16(GUEST_INTR_STATUS, status);
	}
}

void vmx_hwapic_irr_update(struct kvm_vcpu *vcpu, int max_irr)
{
	/*
	 * When running L2, updating RVI is only relevant when
	 * vmcs12 virtual-interrupt-delivery enabled.
	 * However, it can be enabled only when L1 also
	 * intercepts external-interrupts and in that case
	 * we should not update vmcs02 RVI but instead intercept
	 * interrupt. Therefore, do nothing when running L2.
	 */
	if (!is_guest_mode(vcpu))
		vmx_set_rvi(max_irr);
}

int vmx_sync_pir_to_irr(struct kvm_vcpu *vcpu)
{
	struct vcpu_vmx *vmx = to_vmx(vcpu);
	int max_irr;
	bool got_posted_interrupt;

	if (KVM_BUG_ON(!enable_apicv, vcpu->kvm))
		return -EIO;

	if (pi_test_on(&vmx->pi_desc)) {
		pi_clear_on(&vmx->pi_desc);
		/*
		 * IOMMU can write to PID.ON, so the barrier matters even on UP.
		 * But on x86 this is just a compiler barrier anyway.
		 */
		smp_mb__after_atomic();
		got_posted_interrupt =
			kvm_apic_update_irr(vcpu, vmx->pi_desc.pir, &max_irr);
	} else {
		max_irr = kvm_lapic_find_highest_irr(vcpu);
		got_posted_interrupt = false;
	}

	/*
	 * Newly recognized interrupts are injected via either virtual interrupt
	 * delivery (RVI) or KVM_REQ_EVENT.  Virtual interrupt delivery is
	 * disabled in two cases:
	 *
	 * 1) If L2 is running and the vCPU has a new pending interrupt.  If L1
	 * wants to exit on interrupts, KVM_REQ_EVENT is needed to synthesize a
	 * VM-Exit to L1.  If L1 doesn't want to exit, the interrupt is injected
	 * into L2, but KVM doesn't use virtual interrupt delivery to inject
	 * interrupts into L2, and so KVM_REQ_EVENT is again needed.
	 *
	 * 2) If APICv is disabled for this vCPU, assigned devices may still
	 * attempt to post interrupts.  The posted interrupt vector will cause
	 * a VM-Exit and the subsequent entry will call sync_pir_to_irr.
	 */
	if (!is_guest_mode(vcpu) && kvm_vcpu_apicv_active(vcpu))
		vmx_set_rvi(max_irr);
	else if (got_posted_interrupt)
		kvm_make_request(KVM_REQ_EVENT, vcpu);

	return max_irr;
}

void vmx_load_eoi_exitmap(struct kvm_vcpu *vcpu, u64 *eoi_exit_bitmap)
{
	if (!kvm_vcpu_apicv_active(vcpu))
		return;

	vmcs_write64(EOI_EXIT_BITMAP0, eoi_exit_bitmap[0]);
	vmcs_write64(EOI_EXIT_BITMAP1, eoi_exit_bitmap[1]);
	vmcs_write64(EOI_EXIT_BITMAP2, eoi_exit_bitmap[2]);
	vmcs_write64(EOI_EXIT_BITMAP3, eoi_exit_bitmap[3]);
}

void vmx_do_interrupt_irqoff(unsigned long entry);

void vmx_handle_nm_fault_irqoff(struct kvm_vcpu *vcpu)
{
	/*
	 * Save xfd_err to guest_fpu before interrupt is enabled, so the
	 * MSR value is not clobbered by the host activity before the guest
	 * has chance to consume it.
	 *
	 * Do not blindly read xfd_err here, since this exception might
	 * be caused by L1 interception on a platform which doesn't
	 * support xfd at all.
	 *
	 * Do it conditionally upon guest_fpu::xfd. xfd_err matters
	 * only when xfd contains a non-zero value.
	 *
	 * Queuing exception is done in vmx_handle_exit. See comment there.
	 */
	if (vcpu->arch.guest_fpu.fpstate->xfd)
		rdmsrl(MSR_IA32_XFD_ERR, vcpu->arch.guest_fpu.xfd_err);
}

void vmx_handle_exception_irqoff(struct kvm_vcpu *vcpu,
					       u32 intr_info)
{
	/* if exit due to PF check for async PF */
	if (is_page_fault(intr_info))
		vcpu->arch.apf.host_apf_flags = kvm_read_and_reset_apf_flags();
	/* if exit due to NM, handle before interrupts are enabled */
	else if (is_nm_fault(intr_info))
		vmx_handle_nm_fault_irqoff(vcpu);
	/* Handle machine checks before interrupts are enabled */
	else if (is_machine_check(intr_info))
		kvm_machine_check();
}

void vmx_handle_external_interrupt_irqoff(struct kvm_vcpu *vcpu,
							u32 intr_info)
{
	unsigned int vector = intr_info & INTR_INFO_VECTOR_MASK;
	gate_desc *desc = (gate_desc *)vmx_host_idt_base + vector;

	if (KVM_BUG(!is_external_intr(intr_info), vcpu->kvm,
	    "unexpected VM-Exit interrupt info: 0x%x", intr_info))
		return;

	kvm_before_interrupt(vcpu, KVM_HANDLING_IRQ);
	vmx_do_interrupt_irqoff(gate_offset(desc));
	kvm_after_interrupt(vcpu);

	vcpu->arch.at_instruction_boundary = true;
}

void vmx_handle_exit_irqoff(struct kvm_vcpu *vcpu)
{
	struct vcpu_vmx *vmx = to_vmx(vcpu);

	if (vmx->emulation_required)
		return;

	if (vmx->exit_reason.basic == EXIT_REASON_EXTERNAL_INTERRUPT)
		vmx_handle_external_interrupt_irqoff(vcpu,
						     vmx_get_intr_info(vcpu));
	else if (vmx->exit_reason.basic == EXIT_REASON_EXCEPTION_NMI)
		vmx_handle_exception_irqoff(vcpu, vmx_get_intr_info(vcpu));
}

/*
 * The kvm parameter can be NULL (module initialization, or invocation before
 * VM creation). Be sure to check the kvm parameter before using it.
 */
bool vmx_has_emulated_msr(struct kvm *kvm, u32 index)
{
	switch (index) {
	case MSR_IA32_SMBASE:
		if (!IS_ENABLED(CONFIG_KVM_SMM))
			return false;
		/*
		 * We cannot do SMM unless we can run the guest in big
		 * real mode.
		 */
		return enable_unrestricted_guest || emulate_invalid_guest_state;
	case KVM_FIRST_EMULATED_VMX_MSR ... KVM_LAST_EMULATED_VMX_MSR:
		return nested;
	case MSR_AMD64_VIRT_SPEC_CTRL:
	case MSR_AMD64_TSC_RATIO:
		/* This is AMD only.  */
		return false;
	default:
		return true;
	}
}

static void vmx_recover_nmi_blocking(struct vcpu_vmx *vmx)
{
	u32 exit_intr_info;
	bool unblock_nmi;
	u8 vector;
	bool idtv_info_valid;

	idtv_info_valid = vmx->idt_vectoring_info & VECTORING_INFO_VALID_MASK;

	if (enable_vnmi) {
		if (vmx->loaded_vmcs->nmi_known_unmasked)
			return;

		exit_intr_info = vmx_get_intr_info(&vmx->vcpu);
		unblock_nmi = (exit_intr_info & INTR_INFO_UNBLOCK_NMI) != 0;
		vector = exit_intr_info & INTR_INFO_VECTOR_MASK;
		/*
		 * SDM 3: 27.7.1.2 (September 2008)
		 * Re-set bit "block by NMI" before VM entry if vmexit caused by
		 * a guest IRET fault.
		 * SDM 3: 23.2.2 (September 2008)
		 * Bit 12 is undefined in any of the following cases:
		 *  If the VM exit sets the valid bit in the IDT-vectoring
		 *   information field.
		 *  If the VM exit is due to a double fault.
		 */
		if ((exit_intr_info & INTR_INFO_VALID_MASK) && unblock_nmi &&
		    vector != DF_VECTOR && !idtv_info_valid)
			vmcs_set_bits(GUEST_INTERRUPTIBILITY_INFO,
				      GUEST_INTR_STATE_NMI);
		else
			vmx->loaded_vmcs->nmi_known_unmasked =
				!(vmcs_read32(GUEST_INTERRUPTIBILITY_INFO)
				  & GUEST_INTR_STATE_NMI);
	} else if (unlikely(vmx->loaded_vmcs->soft_vnmi_blocked))
		vmx->loaded_vmcs->vnmi_blocked_time +=
			ktime_to_ns(ktime_sub(ktime_get(),
					      vmx->loaded_vmcs->entry_time));
}

static void __vmx_complete_interrupts(struct kvm_vcpu *vcpu,
				      u32 idt_vectoring_info,
				      int instr_len_field,
				      int error_code_field)
{
	u8 vector;
	int type;
	bool idtv_info_valid;

	idtv_info_valid = idt_vectoring_info & VECTORING_INFO_VALID_MASK;

	vcpu->arch.nmi_injected = false;
	kvm_clear_exception_queue(vcpu);
	kvm_clear_interrupt_queue(vcpu);

	if (!idtv_info_valid)
		return;

	kvm_make_request(KVM_REQ_EVENT, vcpu);

	vector = idt_vectoring_info & VECTORING_INFO_VECTOR_MASK;
	type = idt_vectoring_info & VECTORING_INFO_TYPE_MASK;

	switch (type) {
	case INTR_TYPE_NMI_INTR:
		vcpu->arch.nmi_injected = true;
		/*
		 * SDM 3: 27.7.1.2 (September 2008)
		 * Clear bit "block by NMI" before VM entry if a NMI
		 * delivery faulted.
		 */
		vmx_set_nmi_mask(vcpu, false);
		break;
	case INTR_TYPE_SOFT_EXCEPTION:
		vcpu->arch.event_exit_inst_len = vmcs_read32(instr_len_field);
		fallthrough;
	case INTR_TYPE_HARD_EXCEPTION:
		if (idt_vectoring_info & VECTORING_INFO_DELIVER_CODE_MASK) {
			u32 err = vmcs_read32(error_code_field);
			kvm_requeue_exception_e(vcpu, vector, err);
		} else
			kvm_requeue_exception(vcpu, vector);
		break;
	case INTR_TYPE_SOFT_INTR:
		vcpu->arch.event_exit_inst_len = vmcs_read32(instr_len_field);
		fallthrough;
	case INTR_TYPE_EXT_INTR:
		kvm_queue_interrupt(vcpu, vector, type == INTR_TYPE_SOFT_INTR);
		break;
	default:
		break;
	}
}

static void vmx_complete_interrupts(struct vcpu_vmx *vmx)
{
	__vmx_complete_interrupts(&vmx->vcpu, vmx->idt_vectoring_info,
				  VM_EXIT_INSTRUCTION_LEN,
				  IDT_VECTORING_ERROR_CODE);
}

void vmx_cancel_injection(struct kvm_vcpu *vcpu)
{
	__vmx_complete_interrupts(vcpu,
				  vmcs_read32(VM_ENTRY_INTR_INFO_FIELD),
				  VM_ENTRY_INSTRUCTION_LEN,
				  VM_ENTRY_EXCEPTION_ERROR_CODE);

	vmcs_write32(VM_ENTRY_INTR_INFO_FIELD, 0);
}

static void atomic_switch_perf_msrs(struct vcpu_vmx *vmx)
{
	int i, nr_msrs;
	struct perf_guest_switch_msr *msrs;
	struct kvm_pmu *pmu = vcpu_to_pmu(&vmx->vcpu);

	pmu->host_cross_mapped_mask = 0;
	if (pmu->pebs_enable & pmu->global_ctrl)
		intel_pmu_cross_mapped_check(pmu);

	/* Note, nr_msrs may be garbage if perf_guest_get_msrs() returns NULL. */
	msrs = perf_guest_get_msrs(&nr_msrs, (void *)pmu);
	if (!msrs)
		return;

	for (i = 0; i < nr_msrs; i++)
		if (msrs[i].host == msrs[i].guest)
			clear_atomic_switch_msr(vmx, msrs[i].msr);
		else
			add_atomic_switch_msr(vmx, msrs[i].msr, msrs[i].guest,
					msrs[i].host, false);
}

static void vmx_update_hv_timer(struct kvm_vcpu *vcpu)
{
	struct vcpu_vmx *vmx = to_vmx(vcpu);
	u64 tscl;
	u32 delta_tsc;

	if (vmx->req_immediate_exit) {
		vmcs_write32(VMX_PREEMPTION_TIMER_VALUE, 0);
		vmx->loaded_vmcs->hv_timer_soft_disabled = false;
	} else if (vmx->hv_deadline_tsc != -1) {
		tscl = rdtsc();
		if (vmx->hv_deadline_tsc > tscl)
			/* set_hv_timer ensures the delta fits in 32-bits */
			delta_tsc = (u32)((vmx->hv_deadline_tsc - tscl) >>
				cpu_preemption_timer_multi);
		else
			delta_tsc = 0;

		vmcs_write32(VMX_PREEMPTION_TIMER_VALUE, delta_tsc);
		vmx->loaded_vmcs->hv_timer_soft_disabled = false;
	} else if (!vmx->loaded_vmcs->hv_timer_soft_disabled) {
		vmcs_write32(VMX_PREEMPTION_TIMER_VALUE, -1);
		vmx->loaded_vmcs->hv_timer_soft_disabled = true;
	}
}

void noinstr vmx_update_host_rsp(struct vcpu_vmx *vmx, unsigned long host_rsp)
{
	if (unlikely(host_rsp != vmx->loaded_vmcs->host_state.rsp)) {
		vmx->loaded_vmcs->host_state.rsp = host_rsp;
		vmcs_writel(HOST_RSP, host_rsp);
	}
}

void noinstr vmx_spec_ctrl_restore_host(struct vcpu_vmx *vmx,
					unsigned int flags)
{
	u64 hostval = this_cpu_read(x86_spec_ctrl_current);

	if (!cpu_feature_enabled(X86_FEATURE_MSR_SPEC_CTRL))
		return;

	if (flags & VMX_RUN_SAVE_SPEC_CTRL)
		vmx->spec_ctrl = __rdmsr(MSR_IA32_SPEC_CTRL);

	/*
	 * If the guest/host SPEC_CTRL values differ, restore the host value.
	 *
	 * For legacy IBRS, the IBRS bit always needs to be written after
	 * transitioning from a less privileged predictor mode, regardless of
	 * whether the guest/host values differ.
	 */
	if (cpu_feature_enabled(X86_FEATURE_KERNEL_IBRS) ||
	    vmx->spec_ctrl != hostval)
		native_wrmsrl(MSR_IA32_SPEC_CTRL, hostval);

	barrier_nospec();
}

static fastpath_t vmx_exit_handlers_fastpath(struct kvm_vcpu *vcpu)
{
	switch (to_vmx(vcpu)->exit_reason.basic) {
	case EXIT_REASON_MSR_WRITE:
		return handle_fastpath_set_msr_irqoff(vcpu);
	case EXIT_REASON_PREEMPTION_TIMER:
		return handle_fastpath_preemption_timer(vcpu);
	default:
		return EXIT_FASTPATH_NONE;
	}
}

/*
 * to_vmx() calls KVM_VM_BUG() which doesn't have noinst.  The caller should
 * convert it to avoid section mismatch.
 */
static noinstr void vmx_vcpu_enter_exit(struct vcpu_vmx *vmx,
					unsigned int flags)
{
	struct kvm_vcpu *vcpu = &vmx->vcpu;

	guest_state_enter_irqoff();

	/* L1D Flush includes CPU buffer clear to mitigate MDS */
	if (static_branch_unlikely(&vmx_l1d_should_flush))
		vmx_l1d_flush(vcpu);
	else if (static_branch_unlikely(&mds_user_clear))
		mds_clear_cpu_buffers();
	else if (static_branch_unlikely(&mmio_stale_data_clear) &&
		 kvm_arch_has_assigned_device(vcpu->kvm))
		mds_clear_cpu_buffers();

	vmx_disable_fb_clear(vmx);

	if (vcpu->arch.cr2 != native_read_cr2())
		native_write_cr2(vcpu->arch.cr2);

	vmx->fail = __vmx_vcpu_run(vmx, (unsigned long *)&vcpu->arch.regs,
				   flags);

	vcpu->arch.cr2 = native_read_cr2();
	vcpu->arch.regs_avail &= ~VMX_REGS_LAZY_LOAD_SET;

	vmx->idt_vectoring_info = 0;

	vmx_enable_fb_clear(vmx);

	if (unlikely(vmx->fail)) {
		vmx->exit_reason.full = 0xdead;
		goto out;
	}

	vmx->exit_reason.full = vmcs_read32(VM_EXIT_REASON);
	if (likely(!vmx->exit_reason.failed_vmentry))
		vmx->idt_vectoring_info = vmcs_read32(IDT_VECTORING_INFO_FIELD);

	if ((u16)vmx->exit_reason.basic == EXIT_REASON_EXCEPTION_NMI &&
	    is_nmi(__vmx_get_intr_info(vmx))) {
		kvm_before_interrupt(vcpu, KVM_HANDLING_NMI);
		vmx_do_nmi_irqoff();
		kvm_after_interrupt(vcpu);
	}

out:
	guest_state_exit_irqoff();
}

fastpath_t vmx_vcpu_run(struct kvm_vcpu *vcpu)
{
	struct vcpu_vmx *vmx = to_vmx(vcpu);
	unsigned long cr3, cr4;

	/* Record the guest's net vcpu time for enforced NMI injections. */
	if (unlikely(!enable_vnmi &&
		     vmx->loaded_vmcs->soft_vnmi_blocked))
		vmx->loaded_vmcs->entry_time = ktime_get();

	/*
	 * Don't enter VMX if guest state is invalid, let the exit handler
	 * start emulation until we arrive back to a valid state.  Synthesize a
	 * consistency check VM-Exit due to invalid guest state and bail.
	 */
	if (unlikely(vmx->emulation_required)) {
		vmx->fail = 0;

		vmx->exit_reason.full = EXIT_REASON_INVALID_STATE;
		vmx->exit_reason.failed_vmentry = 1;
		kvm_register_mark_available(vcpu, VCPU_EXREG_EXIT_INFO_1);
		vmx->exit_qualification = ENTRY_FAIL_DEFAULT;
		kvm_register_mark_available(vcpu, VCPU_EXREG_EXIT_INFO_2);
		vmx->exit_intr_info = 0;
		return EXIT_FASTPATH_NONE;
	}

	trace_kvm_entry(vcpu);

	if (vmx->ple_window_dirty) {
		vmx->ple_window_dirty = false;
		vmcs_write32(PLE_WINDOW, vmx->ple_window);
	}

	/*
	 * We did this in prepare_switch_to_guest, because it needs to
	 * be within srcu_read_lock.
	 */
	WARN_ON_ONCE(vmx->nested.need_vmcs12_to_shadow_sync);

	if (kvm_register_is_dirty(vcpu, VCPU_REGS_RSP))
		vmcs_writel(GUEST_RSP, vcpu->arch.regs[VCPU_REGS_RSP]);
	if (kvm_register_is_dirty(vcpu, VCPU_REGS_RIP))
		vmcs_writel(GUEST_RIP, vcpu->arch.regs[VCPU_REGS_RIP]);
	vcpu->arch.regs_dirty = 0;

	/*
	 * Refresh vmcs.HOST_CR3 if necessary.  This must be done immediately
	 * prior to VM-Enter, as the kernel may load a new ASID (PCID) any time
	 * it switches back to the current->mm, which can occur in KVM context
	 * when switching to a temporary mm to patch kernel code, e.g. if KVM
	 * toggles a static key while handling a VM-Exit.
	 */
	cr3 = __get_current_cr3_fast();
	if (unlikely(cr3 != vmx->loaded_vmcs->host_state.cr3)) {
		vmcs_writel(HOST_CR3, cr3);
		vmx->loaded_vmcs->host_state.cr3 = cr3;
	}

	cr4 = cr4_read_shadow();
	if (unlikely(cr4 != vmx->loaded_vmcs->host_state.cr4)) {
		vmcs_writel(HOST_CR4, cr4);
		vmx->loaded_vmcs->host_state.cr4 = cr4;
	}

	/* When KVM_DEBUGREG_WONT_EXIT, dr6 is accessible in guest. */
	if (unlikely(vcpu->arch.switch_db_regs & KVM_DEBUGREG_WONT_EXIT))
		set_debugreg(vcpu->arch.dr6, 6);

	/* When single-stepping over STI and MOV SS, we must clear the
	 * corresponding interruptibility bits in the guest state. Otherwise
	 * vmentry fails as it then expects bit 14 (BS) in pending debug
	 * exceptions being set, but that's not correct for the guest debugging
	 * case. */
	if (vcpu->guest_debug & KVM_GUESTDBG_SINGLESTEP)
		vmx_set_interrupt_shadow(vcpu, 0);

	kvm_load_guest_xsave_state(vcpu);

	pt_guest_enter(vmx);

	atomic_switch_perf_msrs(vmx);
	if (intel_pmu_lbr_is_enabled(vcpu))
		vmx_passthrough_lbr_msrs(vcpu);

	if (enable_preemption_timer)
		vmx_update_hv_timer(vcpu);

	kvm_wait_lapic_expire(vcpu);

	/* The actual VMENTER/EXIT is in the .noinstr.text section. */
	vmx_vcpu_enter_exit(to_vmx(vcpu), __vmx_vcpu_run_flags(vmx));

	/* All fields are clean at this point */
	if (kvm_is_using_evmcs()) {
		current_evmcs->hv_clean_fields |=
			HV_VMX_ENLIGHTENED_CLEAN_FIELD_ALL;

		current_evmcs->hv_vp_id = kvm_hv_get_vpindex(vcpu);
	}

	/* MSR_IA32_DEBUGCTLMSR is zeroed on vmexit. Restore it if needed */
	if (vmx->host_debugctlmsr)
		update_debugctlmsr(vmx->host_debugctlmsr);

#ifndef CONFIG_X86_64
	/*
	 * The sysexit path does not restore ds/es, so we must set them to
	 * a reasonable value ourselves.
	 *
	 * We can't defer this to vmx_prepare_switch_to_host() since that
	 * function may be executed in interrupt context, which saves and
	 * restore segments around it, nullifying its effect.
	 */
	loadsegment(ds, __USER_DS);
	loadsegment(es, __USER_DS);
#endif

	pt_guest_exit(vmx);

	kvm_load_host_xsave_state(vcpu);

	if (is_guest_mode(vcpu)) {
		/*
		 * Track VMLAUNCH/VMRESUME that have made past guest state
		 * checking.
		 */
		if (vmx->nested.nested_run_pending &&
		    !vmx->exit_reason.failed_vmentry)
			++vcpu->stat.nested_run;

		vmx->nested.nested_run_pending = 0;
	}

	if (unlikely(vmx->fail))
		return EXIT_FASTPATH_NONE;

	if (unlikely((u16)vmx->exit_reason.basic == EXIT_REASON_MCE_DURING_VMENTRY))
		kvm_machine_check();

	trace_kvm_exit(vcpu, KVM_ISA_VMX);

	if (unlikely(vmx->exit_reason.failed_vmentry))
		return EXIT_FASTPATH_NONE;

	vmx->loaded_vmcs->launched = 1;

	vmx_recover_nmi_blocking(vmx);
	vmx_complete_interrupts(vmx);

	if (is_guest_mode(vcpu))
		return EXIT_FASTPATH_NONE;

	return vmx_exit_handlers_fastpath(vcpu);
}

void vmx_vcpu_free(struct kvm_vcpu *vcpu)
{
	struct vcpu_vmx *vmx = to_vmx(vcpu);

	if (enable_pml)
		vmx_destroy_pml_buffer(vmx);
	free_vpid(vmx->vpid);
	nested_vmx_free_vcpu(vcpu);
	free_loaded_vmcs(vmx->loaded_vmcs);
	if (vmx->ve_info)
		free_page((unsigned long)vmx->ve_info);
}

int vmx_vcpu_create(struct kvm_vcpu *vcpu)
{
	struct vmx_uret_msr *tsx_ctrl;
	struct vcpu_vmx *vmx;
	int i, err;

	BUILD_BUG_ON(offsetof(struct vcpu_vmx, vcpu) != 0);
	vmx = to_vmx(vcpu);

	INIT_LIST_HEAD(&vmx->pi_wakeup_list);

	err = -ENOMEM;

	vmx->vpid = allocate_vpid();

	/*
	 * If PML is turned on, failure on enabling PML just results in failure
	 * of creating the vcpu, therefore we can simplify PML logic (by
	 * avoiding dealing with cases, such as enabling PML partially on vcpus
	 * for the guest), etc.
	 */
	if (enable_pml) {
		vmx->pml_pg = alloc_page(GFP_KERNEL_ACCOUNT | __GFP_ZERO);
		if (!vmx->pml_pg)
			goto free_vpid;
	}

	for (i = 0; i < kvm_nr_uret_msrs; ++i)
		vmx->guest_uret_msrs[i].mask = -1ull;
	if (boot_cpu_has(X86_FEATURE_RTM)) {
		/*
		 * TSX_CTRL_CPUID_CLEAR is handled in the CPUID interception.
		 * Keep the host value unchanged to avoid changing CPUID bits
		 * under the host kernel's feet.
		 */
		tsx_ctrl = vmx_find_uret_msr(vmx, MSR_IA32_TSX_CTRL);
		if (tsx_ctrl)
			tsx_ctrl->mask = ~(u64)TSX_CTRL_CPUID_CLEAR;
	}

	err = alloc_loaded_vmcs(&vmx->vmcs01);
	if (err < 0)
		goto free_pml;

	/*
	 * Use Hyper-V 'Enlightened MSR Bitmap' feature when KVM runs as a
	 * nested (L1) hypervisor and Hyper-V in L0 supports it. Enable the
	 * feature only for vmcs01, KVM currently isn't equipped to realize any
	 * performance benefits from enabling it for vmcs02.
	 */
	if (kvm_is_using_evmcs() &&
	    (ms_hyperv.nested_features & HV_X64_NESTED_MSR_BITMAP)) {
		struct hv_enlightened_vmcs *evmcs = (void *)vmx->vmcs01.vmcs;

		evmcs->hv_enlightenments_control.msr_bitmap = 1;
	}

	/* The MSR bitmap starts with all ones */
	bitmap_fill(vmx->shadow_msr_intercept.read, MAX_POSSIBLE_PASSTHROUGH_MSRS);
	bitmap_fill(vmx->shadow_msr_intercept.write, MAX_POSSIBLE_PASSTHROUGH_MSRS);

	vmx_disable_intercept_for_msr(vcpu, MSR_IA32_TSC, MSR_TYPE_R);
#ifdef CONFIG_X86_64
	vmx_disable_intercept_for_msr(vcpu, MSR_FS_BASE, MSR_TYPE_RW);
	vmx_disable_intercept_for_msr(vcpu, MSR_GS_BASE, MSR_TYPE_RW);
	vmx_disable_intercept_for_msr(vcpu, MSR_KERNEL_GS_BASE, MSR_TYPE_RW);
#endif
	vmx_disable_intercept_for_msr(vcpu, MSR_IA32_SYSENTER_CS, MSR_TYPE_RW);
	vmx_disable_intercept_for_msr(vcpu, MSR_IA32_SYSENTER_ESP, MSR_TYPE_RW);
	vmx_disable_intercept_for_msr(vcpu, MSR_IA32_SYSENTER_EIP, MSR_TYPE_RW);
	if (kvm_cstate_in_guest(vcpu->kvm)) {
		vmx_disable_intercept_for_msr(vcpu, MSR_CORE_C1_RES, MSR_TYPE_R);
		vmx_disable_intercept_for_msr(vcpu, MSR_CORE_C3_RESIDENCY, MSR_TYPE_R);
		vmx_disable_intercept_for_msr(vcpu, MSR_CORE_C6_RESIDENCY, MSR_TYPE_R);
		vmx_disable_intercept_for_msr(vcpu, MSR_CORE_C7_RESIDENCY, MSR_TYPE_R);
	}
	if (cpu_has_vmx_pasid_trans())
		vmx_disable_intercept_for_msr(vcpu, MSR_IA32_PASID, MSR_TYPE_RW);

	vmx->loaded_vmcs = &vmx->vmcs01;

	if (cpu_need_virtualize_apic_accesses(vcpu)) {
		err = kvm_alloc_apic_access_page(vcpu->kvm);
		if (err)
			goto free_vmcs;
	}

	if (enable_ept && !enable_unrestricted_guest) {
		err = init_rmode_identity_map(vcpu->kvm);
		if (err)
			goto free_vmcs;
	}

	if (vmx_can_use_ipiv(vcpu))
		WRITE_ONCE(to_kvm_vmx(vcpu->kvm)->pid_table[vcpu->vcpu_id],
			   __pa(&vmx->pi_desc) | PID_TABLE_ENTRY_VALID);

	return 0;

free_vmcs:
	free_loaded_vmcs(vmx->loaded_vmcs);
free_pml:
	vmx_destroy_pml_buffer(vmx);
free_vpid:
	free_vpid(vmx->vpid);
	return err;
}

#define L1TF_MSG_SMT "L1TF CPU bug present and SMT on, data leak possible. See CVE-2018-3646 and https://www.kernel.org/doc/html/latest/admin-guide/hw-vuln/l1tf.html for details.\n"
#define L1TF_MSG_L1D "L1TF CPU bug present and virtualization mitigation disabled, data leak possible. See CVE-2018-3646 and https://www.kernel.org/doc/html/latest/admin-guide/hw-vuln/l1tf.html for details.\n"

<<<<<<< HEAD
static inline struct page *vmx_pasid_dir_page(struct kvm_vmx *kvm_vmx,
					      ioasid_t gpasid)
=======
int vmx_vm_init(struct kvm *kvm)
>>>>>>> bcdfad90
{
	if (!kvm_vmx->pasid_dirs)
		return NULL;

	return pasid_high_dir_select(gpasid) ?
			&kvm_vmx->pasid_dirs[1] : &kvm_vmx->pasid_dirs[0];
}

/* hold pasid_lock when invoke this function */
static u32 *vmx_find_pasid_table_entry(struct kvm_vmx *kvm_vmx, ioasid_t gpasid)
{
	struct page *pd_page = vmx_pasid_dir_page(kvm_vmx, gpasid);
	u64 *pd_base, *pde;
	u32 *pt_base;

	if (!pd_page) {
		kvm_err("%s: PASID directory not found\n", __func__);
		return ERR_PTR(-ENOENT);
	}

	pd_base = page_address(pd_page);
	pde = pd_base + pasid_de_idx(gpasid);

	if (!pasid_de_table_present(pde))
		return NULL;

	pt_base = __va(pasid_de_table_ptr(pde));
	return pt_base + pasid_te_idx(gpasid);
}

/* hold pasid_lock when invoke this function */
static u32 *vmx_alloc_pasid_table_entry(struct kvm_vmx *kvm_vmx,
					ioasid_t gpasid)
{
	struct page *pt_page, *pd_page = vmx_pasid_dir_page(kvm_vmx, gpasid);
	u64 *pd_base, *pde;
	u32 *pt_base;

	if (!pd_page) {
		kvm_err("%s: PASID directory not found\n", __func__);
		return ERR_PTR(-ENOENT);
	}

	pd_base = page_address(pd_page);
	pde = pd_base + pasid_de_idx(gpasid);

	pt_page = alloc_page(GFP_ATOMIC | __GFP_ZERO);
	if (!pt_page) {
		kvm_err("%s: fail to allocate PASID table entry\n", __func__);
		return ERR_PTR(-ENOMEM);
	}

	pt_base = page_address(pt_page);
	*pde = (u64)page_to_phys(pt_page) | PASID_DE_TAB_PRESENT;
	return pt_base + pasid_te_idx(gpasid);
}

static int vmx_set_pasid_trans(struct kvm_vmx *kvm_vmx, ioasid_t gpasid,
			       ioasid_t hpasid)
{
	int ret = 0;
	u32 *pte;

	spin_lock(&kvm_vmx->pasid_lock);

	kvm_make_block_vmentry_request(&kvm_vmx->kvm);

	pte = vmx_find_pasid_table_entry(kvm_vmx, gpasid);
	if (IS_ERR(pte)) {
		ret = PTR_ERR(pte);
		goto done;
	} else if (!pte) {
		pte = vmx_alloc_pasid_table_entry(kvm_vmx, gpasid);
		if (IS_ERR(pte)) {
			ret = PTR_ERR(pte);
			goto done;
		}
	}

	WARN_ON(pasid_te_hpasid_valid(pte));

	ret = ioasid_get_locked(NULL, hpasid);
	if (ret)
		goto done;

	*pte = hpasid | PASID_TE_VALID;

done:
	kvm_clear_block_vmentry_request(&kvm_vmx->kvm);
	spin_unlock(&kvm_vmx->pasid_lock);
	return ret;
}

static int vmx_clear_pasid_trans(struct kvm_vmx *kvm_vmx, ioasid_t gpasid,
				 ioasid_t hpasid)
{
	ioasid_t old_hpasid;
	int ret = 0;
	u32 *pte;

	spin_lock(&kvm_vmx->pasid_lock);

	pte = vmx_find_pasid_table_entry(kvm_vmx, gpasid);
	if (IS_ERR(pte)) {
		ret = PTR_ERR(pte);
		goto done;
	} else if (!pte || !pasid_te_hpasid_valid(pte)) {
		WARN_ON(1);
		goto done;
	}

	old_hpasid = pasid_te_hpasid(pte);
	WARN_ON(old_hpasid != hpasid);

	kvm_make_block_vmentry_request(&kvm_vmx->kvm);

	*pte = 0;
	ioasid_put_locked(NULL, old_hpasid);

	kvm_clear_block_vmentry_request(&kvm_vmx->kvm);
done:
	spin_unlock(&kvm_vmx->pasid_lock);
	return ret;
}

int vmx_ioasid_bind(struct kvm_vcpu *vcpu, struct kvm_bind_pasid *pb)
{
	struct kvm_vmx *kvm_vmx = to_kvm_vmx(vcpu->kvm);
	ioasid_t gpasid = pb->spid;
	ioasid_t hpasid = pb->id;
	int r = -1;

	kvm_debug("%s: bind %d hpasid %u gpasid %u\n", __func__, pb->bind, hpasid, gpasid);

	if (hpasid > MAX_PASID || gpasid > MAX_PASID)
		return r;

	if (pb->bind)
		r = vmx_set_pasid_trans(kvm_vmx, gpasid, hpasid);
	else
		r = vmx_clear_pasid_trans(kvm_vmx, gpasid, hpasid);

	return r;
}

#define PASID_DIRS_ORDER 1

static void vmx_vcpu_pasid_trans_init(struct kvm_vcpu *vcpu)
{
	struct kvm_vmx *kvm_vmx = to_kvm_vmx(vcpu->kvm);
	int ret = 0;

	/*
	 * initialize a per-vm PASID translation table and start monitoring
	 * IOASID events.
	 */
	spin_lock(&kvm_vmx->pasid_lock);
	if (kvm_vmx->pasid_dirs) {
		/* skip this as table has already been initialized */
		goto done;
	}

	kvm_vmx->pasid_dirs = alloc_pages(GFP_ATOMIC | __GFP_ZERO,
					  PASID_DIRS_ORDER);
	if (!kvm_vmx->pasid_dirs) {
		kvm_err("%s: fail to alloc PASID Directory\n", __func__);
		ret = -ENOMEM;
	}

done:
	spin_unlock(&kvm_vmx->pasid_lock);

	if (!ret) {
		vmcs_write64(PASID_DIR0, page_to_phys(&kvm_vmx->pasid_dirs[0]));
		vmcs_write64(PASID_DIR1, page_to_phys(&kvm_vmx->pasid_dirs[1]));
	}
}

static void vmx_vm_pasid_tables_free(struct page *pd_page)
{
	u64 *pde, *pd_base = page_address(pd_page);
	u32 *pte, *pt_base;
	ioasid_t hpasid;

	/*
	 * before free the PASID translation table, traverse all table entries
	 * to make sure that kvm doesn't hold reference count of any hpasid.
	 */
	for (pde = pd_base; pde < pd_base + PASID_DE_NUM; pde++) {
		if (!pasid_de_table_present(pde))
			continue;

		pt_base = __va(pasid_de_table_ptr(pde));

		for (pte = pt_base; pte < pt_base + PASID_TE_NUM; pte++) {
			if (pasid_te_hpasid_valid(pte)) {
				hpasid = pasid_te_hpasid(pte);

				/*
				 * decrease the reference of this hpasid, and
				 * remove it from the PASID translation table.
				 */
				*pte = 0;
				ioasid_put(NULL, hpasid);
			}
		}

		*pde = 0;
		free_page((unsigned long)pt_base);
	}
}

static void vmx_vm_pasid_trans_destroy(struct kvm_vmx *kvm_vmx)
{
	if (!kvm_vmx->pasid_dirs)
		return;

	vmx_vm_pasid_tables_free(&kvm_vmx->pasid_dirs[0]);
	vmx_vm_pasid_tables_free(&kvm_vmx->pasid_dirs[1]);
	__free_pages(kvm_vmx->pasid_dirs, PASID_DIRS_ORDER);
}

int vmx_vm_init(struct kvm *kvm)
{
	spin_lock_init(&to_kvm_vmx(kvm)->pasid_lock);

	if (!ple_gap)
		kvm->arch.pause_in_guest = true;

	if (boot_cpu_has(X86_BUG_L1TF) && enable_ept) {
		switch (l1tf_mitigation) {
		case L1TF_MITIGATION_OFF:
		case L1TF_MITIGATION_FLUSH_NOWARN:
			/* 'I explicitly don't care' is set */
			break;
		case L1TF_MITIGATION_FLUSH:
		case L1TF_MITIGATION_FLUSH_NOSMT:
		case L1TF_MITIGATION_FULL:
			/*
			 * Warn upon starting the first VM in a potentially
			 * insecure environment.
			 */
			if (sched_smt_active())
				pr_warn_once(L1TF_MSG_SMT);
			if (l1tf_vmx_mitigation == VMENTER_L1D_FLUSH_NEVER)
				pr_warn_once(L1TF_MSG_L1D);
			break;
		case L1TF_MITIGATION_FULL_FORCE:
			/* Flush is enforced */
			break;
		}
	}
	return 0;
}

u8 vmx_get_mt_mask(struct kvm_vcpu *vcpu, gfn_t gfn, bool is_mmio)
{
	u8 cache;

	/* We wanted to honor guest CD/MTRR/PAT, but doing so could result in
	 * memory aliases with conflicting memory types and sometimes MCEs.
	 * We have to be careful as to what are honored and when.
	 *
	 * For MMIO, guest CD/MTRR are ignored.  The EPT memory type is set to
	 * UC.  The effective memory type is UC or WC depending on guest PAT.
	 * This was historically the source of MCEs and we want to be
	 * conservative.
	 *
	 * When there is no need to deal with noncoherent DMA (e.g., no VT-d
	 * or VT-d has snoop control), guest CD/MTRR/PAT are all ignored.  The
	 * EPT memory type is set to WB.  The effective memory type is forced
	 * WB.
	 *
	 * Otherwise, we trust guest.  Guest CD/MTRR/PAT are all honored.  The
	 * EPT memory type is used to emulate guest CD/MTRR.
	 */

	if (is_mmio)
		return MTRR_TYPE_UNCACHABLE << VMX_EPT_MT_EPTE_SHIFT;

	if (!kvm_arch_has_noncoherent_dma(vcpu->kvm))
		return (MTRR_TYPE_WRBACK << VMX_EPT_MT_EPTE_SHIFT) | VMX_EPT_IPAT_BIT;

	if (kvm_read_cr0_bits(vcpu, X86_CR0_CD)) {
		if (kvm_check_has_quirk(vcpu->kvm, KVM_X86_QUIRK_CD_NW_CLEARED))
			cache = MTRR_TYPE_WRBACK;
		else
			cache = MTRR_TYPE_UNCACHABLE;

		return (cache << VMX_EPT_MT_EPTE_SHIFT) | VMX_EPT_IPAT_BIT;
	}

	return kvm_mtrr_get_guest_memory_type(vcpu, gfn) << VMX_EPT_MT_EPTE_SHIFT;
}

static void vmcs_set_secondary_exec_control(struct vcpu_vmx *vmx, u32 new_ctl)
{
	/*
	 * These bits in the secondary execution controls field
	 * are dynamic, the others are mostly based on the hypervisor
	 * architecture and the guest's CPUID.  Do not touch the
	 * dynamic bits.
	 */
	u32 mask =
		SECONDARY_EXEC_SHADOW_VMCS |
		SECONDARY_EXEC_VIRTUALIZE_X2APIC_MODE |
		SECONDARY_EXEC_VIRTUALIZE_APIC_ACCESSES |
		SECONDARY_EXEC_DESC;

	u32 cur_ctl = secondary_exec_controls_get(vmx);

	secondary_exec_controls_set(vmx, (new_ctl & ~mask) | (cur_ctl & mask));
}

/*
 * Generate MSR_IA32_VMX_CR{0,4}_FIXED1 according to CPUID. Only set bits
 * (indicating "allowed-1") if they are supported in the guest's CPUID.
 */
static void nested_vmx_cr_fixed1_bits_update(struct kvm_vcpu *vcpu)
{
	struct vcpu_vmx *vmx = to_vmx(vcpu);
	struct kvm_cpuid_entry2 *entry;

	vmx->nested.msrs.cr0_fixed1 = 0xffffffff;
	vmx->nested.msrs.cr4_fixed1 = X86_CR4_PCE;

#define cr4_fixed1_update(_cr4_mask, _reg, _cpuid_mask) do {		\
	if (entry && (entry->_reg & (_cpuid_mask)))			\
		vmx->nested.msrs.cr4_fixed1 |= (_cr4_mask);	\
} while (0)

	entry = kvm_find_cpuid_entry(vcpu, 0x1);
	cr4_fixed1_update(X86_CR4_VME,        edx, feature_bit(VME));
	cr4_fixed1_update(X86_CR4_PVI,        edx, feature_bit(VME));
	cr4_fixed1_update(X86_CR4_TSD,        edx, feature_bit(TSC));
	cr4_fixed1_update(X86_CR4_DE,         edx, feature_bit(DE));
	cr4_fixed1_update(X86_CR4_PSE,        edx, feature_bit(PSE));
	cr4_fixed1_update(X86_CR4_PAE,        edx, feature_bit(PAE));
	cr4_fixed1_update(X86_CR4_MCE,        edx, feature_bit(MCE));
	cr4_fixed1_update(X86_CR4_PGE,        edx, feature_bit(PGE));
	cr4_fixed1_update(X86_CR4_OSFXSR,     edx, feature_bit(FXSR));
	cr4_fixed1_update(X86_CR4_OSXMMEXCPT, edx, feature_bit(XMM));
	cr4_fixed1_update(X86_CR4_VMXE,       ecx, feature_bit(VMX));
	cr4_fixed1_update(X86_CR4_SMXE,       ecx, feature_bit(SMX));
	cr4_fixed1_update(X86_CR4_PCIDE,      ecx, feature_bit(PCID));
	cr4_fixed1_update(X86_CR4_OSXSAVE,    ecx, feature_bit(XSAVE));

	entry = kvm_find_cpuid_entry_index(vcpu, 0x7, 0);
	cr4_fixed1_update(X86_CR4_FSGSBASE,   ebx, feature_bit(FSGSBASE));
	cr4_fixed1_update(X86_CR4_SMEP,       ebx, feature_bit(SMEP));
	cr4_fixed1_update(X86_CR4_SMAP,       ebx, feature_bit(SMAP));
	cr4_fixed1_update(X86_CR4_PKE,        ecx, feature_bit(PKU));
	cr4_fixed1_update(X86_CR4_UMIP,       ecx, feature_bit(UMIP));
	cr4_fixed1_update(X86_CR4_LA57,       ecx, feature_bit(LA57));

	entry = kvm_find_cpuid_entry_index(vcpu, 0x7, 1);
	cr4_fixed1_update(X86_CR4_LAM_SUP,    eax, feature_bit(LAM));
	cr4_fixed1_update(X86_CR4_LASS,       eax, feature_bit(LASS));

#undef cr4_fixed1_update
}

static void update_intel_pt_cfg(struct kvm_vcpu *vcpu)
{
	struct vcpu_vmx *vmx = to_vmx(vcpu);
	struct kvm_cpuid_entry2 *best = NULL;
	int i;

	for (i = 0; i < PT_CPUID_LEAVES; i++) {
		best = kvm_find_cpuid_entry_index(vcpu, 0x14, i);
		if (!best)
			return;
		vmx->pt_desc.caps[CPUID_EAX + i*PT_CPUID_REGS_NUM] = best->eax;
		vmx->pt_desc.caps[CPUID_EBX + i*PT_CPUID_REGS_NUM] = best->ebx;
		vmx->pt_desc.caps[CPUID_ECX + i*PT_CPUID_REGS_NUM] = best->ecx;
		vmx->pt_desc.caps[CPUID_EDX + i*PT_CPUID_REGS_NUM] = best->edx;
	}

	/* Get the number of configurable Address Ranges for filtering */
	vmx->pt_desc.num_address_ranges = intel_pt_validate_cap(vmx->pt_desc.caps,
						PT_CAP_num_address_ranges);

	/* Initialize and clear the no dependency bits */
	vmx->pt_desc.ctl_bitmask = ~(RTIT_CTL_TRACEEN | RTIT_CTL_OS |
			RTIT_CTL_USR | RTIT_CTL_TSC_EN | RTIT_CTL_DISRETC |
			RTIT_CTL_BRANCH_EN);

	/*
	 * If CPUID.(EAX=14H,ECX=0):EBX[0]=1 CR3Filter can be set otherwise
	 * will inject an #GP
	 */
	if (intel_pt_validate_cap(vmx->pt_desc.caps, PT_CAP_cr3_filtering))
		vmx->pt_desc.ctl_bitmask &= ~RTIT_CTL_CR3EN;

	/*
	 * If CPUID.(EAX=14H,ECX=0):EBX[1]=1 CYCEn, CycThresh and
	 * PSBFreq can be set
	 */
	if (intel_pt_validate_cap(vmx->pt_desc.caps, PT_CAP_psb_cyc))
		vmx->pt_desc.ctl_bitmask &= ~(RTIT_CTL_CYCLEACC |
				RTIT_CTL_CYC_THRESH | RTIT_CTL_PSB_FREQ);

	/*
	 * If CPUID.(EAX=14H,ECX=0):EBX[3]=1 MTCEn and MTCFreq can be set
	 */
	if (intel_pt_validate_cap(vmx->pt_desc.caps, PT_CAP_mtc))
		vmx->pt_desc.ctl_bitmask &= ~(RTIT_CTL_MTC_EN |
					      RTIT_CTL_MTC_RANGE);

	/* If CPUID.(EAX=14H,ECX=0):EBX[4]=1 FUPonPTW and PTWEn can be set */
	if (intel_pt_validate_cap(vmx->pt_desc.caps, PT_CAP_ptwrite))
		vmx->pt_desc.ctl_bitmask &= ~(RTIT_CTL_FUP_ON_PTW |
							RTIT_CTL_PTW_EN);

	/* If CPUID.(EAX=14H,ECX=0):EBX[5]=1 PwrEvEn can be set */
	if (intel_pt_validate_cap(vmx->pt_desc.caps, PT_CAP_power_event_trace))
		vmx->pt_desc.ctl_bitmask &= ~RTIT_CTL_PWR_EVT_EN;

	/* If CPUID.(EAX=14H,ECX=0):ECX[0]=1 ToPA can be set */
	if (intel_pt_validate_cap(vmx->pt_desc.caps, PT_CAP_topa_output))
		vmx->pt_desc.ctl_bitmask &= ~RTIT_CTL_TOPA;

	/* If CPUID.(EAX=14H,ECX=0):ECX[3]=1 FabricEn can be set */
	if (intel_pt_validate_cap(vmx->pt_desc.caps, PT_CAP_output_subsys))
		vmx->pt_desc.ctl_bitmask &= ~RTIT_CTL_FABRIC_EN;

	/* unmask address range configure area */
	for (i = 0; i < vmx->pt_desc.num_address_ranges; i++)
		vmx->pt_desc.ctl_bitmask &= ~(0xfULL << (32 + i * 4));
}

void vmx_vcpu_after_set_cpuid(struct kvm_vcpu *vcpu)
{
	struct vcpu_vmx *vmx = to_vmx(vcpu);

	/*
	 * XSAVES is effectively enabled if and only if XSAVE is also exposed
	 * to the guest.  XSAVES depends on CR4.OSXSAVE, and CR4.OSXSAVE can be
	 * set if and only if XSAVE is supported.
	 */
	if (boot_cpu_has(X86_FEATURE_XSAVE) &&
	    guest_cpuid_has(vcpu, X86_FEATURE_XSAVE))
		kvm_governed_feature_check_and_set(vcpu, X86_FEATURE_XSAVES);

	kvm_governed_feature_check_and_set(vcpu, X86_FEATURE_VMX);
	kvm_governed_feature_check_and_set(vcpu, X86_FEATURE_LAM);

	vmx_setup_uret_msrs(vmx);

	if (cpu_has_secondary_exec_ctrls())
		vmcs_set_secondary_exec_control(vmx,
						vmx_secondary_exec_control(vmx));

	if (guest_can_use(vcpu, X86_FEATURE_VMX))
		vmx->msr_ia32_feature_control_valid_bits |=
			FEAT_CTL_VMX_ENABLED_INSIDE_SMX |
			FEAT_CTL_VMX_ENABLED_OUTSIDE_SMX;
	else
		vmx->msr_ia32_feature_control_valid_bits &=
			~(FEAT_CTL_VMX_ENABLED_INSIDE_SMX |
			  FEAT_CTL_VMX_ENABLED_OUTSIDE_SMX);

	if (guest_can_use(vcpu, X86_FEATURE_VMX))
		nested_vmx_cr_fixed1_bits_update(vcpu);

	if (boot_cpu_has(X86_FEATURE_INTEL_PT) &&
			guest_cpuid_has(vcpu, X86_FEATURE_INTEL_PT))
		update_intel_pt_cfg(vcpu);

	if (boot_cpu_has(X86_FEATURE_RTM)) {
		struct vmx_uret_msr *msr;
		msr = vmx_find_uret_msr(vmx, MSR_IA32_TSX_CTRL);
		if (msr) {
			bool enabled = guest_cpuid_has(vcpu, X86_FEATURE_RTM);
			vmx_set_guest_uret_msr(vmx, msr, enabled ? 0 : TSX_CTRL_RTM_DISABLE);
		}
	}

	if (kvm_cpu_cap_has(X86_FEATURE_XFD))
		vmx_set_intercept_for_msr(vcpu, MSR_IA32_XFD_ERR, MSR_TYPE_R,
					  !guest_cpuid_has(vcpu, X86_FEATURE_XFD));

	if (boot_cpu_has(X86_FEATURE_IBPB))
		vmx_set_intercept_for_msr(vcpu, MSR_IA32_PRED_CMD, MSR_TYPE_W,
					  !guest_has_pred_cmd_msr(vcpu));

	if (boot_cpu_has(X86_FEATURE_FLUSH_L1D))
		vmx_set_intercept_for_msr(vcpu, MSR_IA32_FLUSH_CMD, MSR_TYPE_W,
					  !guest_cpuid_has(vcpu, X86_FEATURE_FLUSH_L1D));

	set_cr4_guest_host_mask(vmx);

	vmx_write_encls_bitmap(vcpu, NULL);
	if (guest_cpuid_has(vcpu, X86_FEATURE_SGX))
		vmx->msr_ia32_feature_control_valid_bits |= FEAT_CTL_SGX_ENABLED;
	else
		vmx->msr_ia32_feature_control_valid_bits &= ~FEAT_CTL_SGX_ENABLED;

	if (guest_cpuid_has(vcpu, X86_FEATURE_SGX_LC))
		vmx->msr_ia32_feature_control_valid_bits |=
			FEAT_CTL_SGX_LC_ENABLED;
	else
		vmx->msr_ia32_feature_control_valid_bits &=
			~FEAT_CTL_SGX_LC_ENABLED;

	/* Refresh #PF interception to account for MAXPHYADDR changes. */
	vmx_update_exception_bitmap(vcpu);

	if (cpu_has_vmx_pasid_trans() &&
		guest_cpuid_has(vcpu, X86_FEATURE_ENQCMD))
		vmx_vcpu_pasid_trans_init(vcpu);
}

static u64 vmx_get_perf_capabilities(void)
{
	u64 perf_cap = PMU_CAP_FW_WRITES;
	struct x86_pmu_lbr lbr;
	u64 host_perf_cap = 0;

	if (!enable_pmu)
		return 0;

	if (boot_cpu_has(X86_FEATURE_PDCM))
		rdmsrl(MSR_IA32_PERF_CAPABILITIES, host_perf_cap);

	if (!cpu_feature_enabled(X86_FEATURE_ARCH_LBR)) {
		x86_perf_get_lbr(&lbr);
		if (lbr.nr)
			perf_cap |= host_perf_cap & PMU_CAP_LBR_FMT;
	}

	if (vmx_pebs_supported()) {
		perf_cap |= host_perf_cap & PERF_CAP_PEBS_MASK;
		if ((perf_cap & PERF_CAP_PEBS_FORMAT) < 4)
			perf_cap &= ~PERF_CAP_PEBS_BASELINE;
	}

	perf_cap |= host_perf_cap & PMU_CAP_PERF_METRICS;

	return perf_cap;
}

static __init void vmx_set_cpu_caps(void)
{
	kvm_set_cpu_caps();

	/* CPUID 0x1 */
	if (nested)
		kvm_cpu_cap_set(X86_FEATURE_VMX);

	/* CPUID 0x7 */
	if (kvm_mpx_supported())
		kvm_cpu_cap_check_and_set(X86_FEATURE_MPX);
	if (!cpu_has_vmx_invpcid())
		kvm_cpu_cap_clear(X86_FEATURE_INVPCID);
	if (vmx_pt_mode_is_host_guest())
		kvm_cpu_cap_check_and_set(X86_FEATURE_INTEL_PT);
	if (vmx_pebs_supported()) {
		kvm_cpu_cap_check_and_set(X86_FEATURE_DS);
		kvm_cpu_cap_check_and_set(X86_FEATURE_DTES64);
	}

	if (!enable_pmu)
		kvm_cpu_cap_clear(X86_FEATURE_PDCM);
	kvm_caps.supported_perf_cap = vmx_get_perf_capabilities();

	if (!enable_sgx) {
		kvm_cpu_cap_clear(X86_FEATURE_SGX);
		kvm_cpu_cap_clear(X86_FEATURE_SGX_LC);
		kvm_cpu_cap_clear(X86_FEATURE_SGX1);
		kvm_cpu_cap_clear(X86_FEATURE_SGX2);
	}

	if (vmx_umip_emulated())
		kvm_cpu_cap_set(X86_FEATURE_UMIP);

	/* CPUID 0xD.1 */
	kvm_caps.supported_xss = 0;
	if (!cpu_has_vmx_xsaves())
		kvm_cpu_cap_clear(X86_FEATURE_XSAVES);

	/* CPUID 0x80000001 and 0x7 (RDPID) */
	if (!cpu_has_vmx_rdtscp()) {
		kvm_cpu_cap_clear(X86_FEATURE_RDTSCP);
		kvm_cpu_cap_clear(X86_FEATURE_RDPID);
	}

	if (cpu_has_vmx_waitpkg())
		kvm_cpu_cap_check_and_set(X86_FEATURE_WAITPKG);

	if (!cpu_has_vmx_pasid_trans())
		kvm_cpu_cap_clear(X86_FEATURE_ENQCMD);
	else if (kvm_cpu_cap_has(X86_FEATURE_ENQCMD))
		kvm_caps.supported_xss |= XFEATURE_MASK_PASID;
}

void vmx_request_immediate_exit(struct kvm_vcpu *vcpu)
{
	to_vmx(vcpu)->req_immediate_exit = true;
}

static int vmx_check_intercept_io(struct kvm_vcpu *vcpu,
				  struct x86_instruction_info *info)
{
	struct vmcs12 *vmcs12 = get_vmcs12(vcpu);
	unsigned short port;
	bool intercept;
	int size;

	if (info->intercept == x86_intercept_in ||
	    info->intercept == x86_intercept_ins) {
		port = info->src_val;
		size = info->dst_bytes;
	} else {
		port = info->dst_val;
		size = info->src_bytes;
	}

	/*
	 * If the 'use IO bitmaps' VM-execution control is 0, IO instruction
	 * VM-exits depend on the 'unconditional IO exiting' VM-execution
	 * control.
	 *
	 * Otherwise, IO instruction VM-exits are controlled by the IO bitmaps.
	 */
	if (!nested_cpu_has(vmcs12, CPU_BASED_USE_IO_BITMAPS))
		intercept = nested_cpu_has(vmcs12,
					   CPU_BASED_UNCOND_IO_EXITING);
	else
		intercept = nested_vmx_check_io_bitmaps(vcpu, port, size);

	/* FIXME: produce nested vmexit and return X86EMUL_INTERCEPTED.  */
	return intercept ? X86EMUL_UNHANDLEABLE : X86EMUL_CONTINUE;
}

int vmx_check_intercept(struct kvm_vcpu *vcpu,
			struct x86_instruction_info *info,
			enum x86_intercept_stage stage,
			struct x86_exception *exception)
{
	struct vmcs12 *vmcs12 = get_vmcs12(vcpu);

	switch (info->intercept) {
	/*
	 * RDPID causes #UD if disabled through secondary execution controls.
	 * Because it is marked as EmulateOnUD, we need to intercept it here.
	 * Note, RDPID is hidden behind ENABLE_RDTSCP.
	 */
	case x86_intercept_rdpid:
		if (!nested_cpu_has2(vmcs12, SECONDARY_EXEC_ENABLE_RDTSCP)) {
			exception->vector = UD_VECTOR;
			exception->error_code_valid = false;
			return X86EMUL_PROPAGATE_FAULT;
		}
		break;

	case x86_intercept_in:
	case x86_intercept_ins:
	case x86_intercept_out:
	case x86_intercept_outs:
		return vmx_check_intercept_io(vcpu, info);

	case x86_intercept_lgdt:
	case x86_intercept_lidt:
	case x86_intercept_lldt:
	case x86_intercept_ltr:
	case x86_intercept_sgdt:
	case x86_intercept_sidt:
	case x86_intercept_sldt:
	case x86_intercept_str:
		if (!nested_cpu_has2(vmcs12, SECONDARY_EXEC_DESC))
			return X86EMUL_CONTINUE;

		/* FIXME: produce nested vmexit and return X86EMUL_INTERCEPTED.  */
		break;

	case x86_intercept_pause:
		/*
		 * PAUSE is a single-byte NOP with a REPE prefix, i.e. collides
		 * with vanilla NOPs in the emulator.  Apply the interception
		 * check only to actual PAUSE instructions.  Don't check
		 * PAUSE-loop-exiting, software can't expect a given PAUSE to
		 * exit, i.e. KVM is within its rights to allow L2 to execute
		 * the PAUSE.
		 */
		if ((info->rep_prefix != REPE_PREFIX) ||
		    !nested_cpu_has2(vmcs12, CPU_BASED_PAUSE_EXITING))
			return X86EMUL_CONTINUE;

		break;

	/* TODO: check more intercepts... */
	default:
		break;
	}

	return X86EMUL_UNHANDLEABLE;
}

#ifdef CONFIG_X86_64
/* (a << shift) / divisor, return 1 if overflow otherwise 0 */
static inline int u64_shl_div_u64(u64 a, unsigned int shift,
				  u64 divisor, u64 *result)
{
	u64 low = a << shift, high = a >> (64 - shift);

	/* To avoid the overflow on divq */
	if (high >= divisor)
		return 1;

	/* Low hold the result, high hold rem which is discarded */
	asm("divq %2\n\t" : "=a" (low), "=d" (high) :
	    "rm" (divisor), "0" (low), "1" (high));
	*result = low;

	return 0;
}

int vmx_set_hv_timer(struct kvm_vcpu *vcpu, u64 guest_deadline_tsc,
		     bool *expired)
{
	struct vcpu_vmx *vmx;
	u64 tscl, guest_tscl, delta_tsc, lapic_timer_advance_cycles;
	struct kvm_timer *ktimer = &vcpu->arch.apic->lapic_timer;

	vmx = to_vmx(vcpu);
	tscl = rdtsc();
	guest_tscl = kvm_read_l1_tsc(vcpu, tscl);
	delta_tsc = max(guest_deadline_tsc, guest_tscl) - guest_tscl;
	lapic_timer_advance_cycles = nsec_to_cycles(vcpu,
						    ktimer->timer_advance_ns);

	if (delta_tsc > lapic_timer_advance_cycles)
		delta_tsc -= lapic_timer_advance_cycles;
	else
		delta_tsc = 0;

	/* Convert to host delta tsc if tsc scaling is enabled */
	if (vcpu->arch.l1_tsc_scaling_ratio != kvm_caps.default_tsc_scaling_ratio &&
	    delta_tsc && u64_shl_div_u64(delta_tsc,
				kvm_caps.tsc_scaling_ratio_frac_bits,
				vcpu->arch.l1_tsc_scaling_ratio, &delta_tsc))
		return -ERANGE;

	/*
	 * If the delta tsc can't fit in the 32 bit after the multi shift,
	 * we can't use the preemption timer.
	 * It's possible that it fits on later vmentries, but checking
	 * on every vmentry is costly so we just use an hrtimer.
	 */
	if (delta_tsc >> (cpu_preemption_timer_multi + 32))
		return -ERANGE;

	vmx->hv_deadline_tsc = tscl + delta_tsc;
	*expired = !delta_tsc;
	return 0;
}

void vmx_cancel_hv_timer(struct kvm_vcpu *vcpu)
{
	to_vmx(vcpu)->hv_deadline_tsc = -1;
}
#endif

void vmx_sched_in(struct kvm_vcpu *vcpu, int cpu)
{
	if (!kvm_pause_in_guest(vcpu->kvm))
		shrink_ple_window(vcpu);
}

void vmx_update_cpu_dirty_logging(struct kvm_vcpu *vcpu)
{
	struct vcpu_vmx *vmx = to_vmx(vcpu);

	if (WARN_ON_ONCE(!enable_pml))
		return;

	if (is_guest_mode(vcpu)) {
		vmx->nested.update_vmcs01_cpu_dirty_logging = true;
		return;
	}

	/*
	 * Note, nr_memslots_dirty_logging can be changed concurrent with this
	 * code, but in that case another update request will be made and so
	 * the guest will never run with a stale PML value.
	 */
	if (atomic_read(&vcpu->kvm->nr_memslots_dirty_logging))
		secondary_exec_controls_setbit(vmx, SECONDARY_EXEC_ENABLE_PML);
	else
		secondary_exec_controls_clearbit(vmx, SECONDARY_EXEC_ENABLE_PML);
}

void vmx_setup_mce(struct kvm_vcpu *vcpu)
{
	if (vcpu->arch.mcg_cap & MCG_LMCE_P)
		to_vmx(vcpu)->msr_ia32_feature_control_valid_bits |=
			FEAT_CTL_LMCE_ENABLED;
	else
		to_vmx(vcpu)->msr_ia32_feature_control_valid_bits &=
			~FEAT_CTL_LMCE_ENABLED;
}

#ifdef CONFIG_KVM_SMM
int vmx_smi_allowed(struct kvm_vcpu *vcpu, bool for_injection)
{
	/* we need a nested vmexit to enter SMM, postpone if run is pending */
	if (to_vmx(vcpu)->nested.nested_run_pending)
		return -EBUSY;
	return !is_smm(vcpu);
}

int vmx_enter_smm(struct kvm_vcpu *vcpu, union kvm_smram *smram)
{
	struct vcpu_vmx *vmx = to_vmx(vcpu);

	/*
	 * TODO: Implement custom flows for forcing the vCPU out/in of L2 on
	 * SMI and RSM.  Using the common VM-Exit + VM-Enter routines is wrong
	 * SMI and RSM only modify state that is saved and restored via SMRAM.
	 * E.g. most MSRs are left untouched, but many are modified by VM-Exit
	 * and VM-Enter, and thus L2's values may be corrupted on SMI+RSM.
	 */
	vmx->nested.smm.guest_mode = is_guest_mode(vcpu);
	if (vmx->nested.smm.guest_mode)
		nested_vmx_vmexit(vcpu, -1, 0, 0);

	vmx->nested.smm.vmxon = vmx->nested.vmxon;
	vmx->nested.vmxon = false;
	vmx_clear_hlt(vcpu);
	return 0;
}

int vmx_leave_smm(struct kvm_vcpu *vcpu, const union kvm_smram *smram)
{
	struct vcpu_vmx *vmx = to_vmx(vcpu);
	int ret;

	if (vmx->nested.smm.vmxon) {
		vmx->nested.vmxon = true;
		vmx->nested.smm.vmxon = false;
	}

	if (vmx->nested.smm.guest_mode) {
		ret = nested_vmx_enter_non_root_mode(vcpu, false);
		if (ret)
			return ret;

		vmx->nested.nested_run_pending = 1;
		vmx->nested.smm.guest_mode = false;
	}
	return 0;
}

void vmx_enable_smi_window(struct kvm_vcpu *vcpu)
{
	/* RSM will cause a vmexit anyway.  */
}
#endif

bool vmx_apic_init_signal_blocked(struct kvm_vcpu *vcpu)
{
	return to_vmx(vcpu)->nested.vmxon && !is_guest_mode(vcpu);
}

void vmx_migrate_timers(struct kvm_vcpu *vcpu)
{
	if (is_guest_mode(vcpu)) {
		struct hrtimer *timer = &to_vmx(vcpu)->nested.preemption_timer;

		if (hrtimer_try_to_cancel(timer) == 1)
			hrtimer_start_expires(timer, HRTIMER_MODE_ABS_PINNED);
	}
}

void vmx_hardware_unsetup(void)
{
	kvm_set_posted_intr_wakeup_handler(NULL);

	if (nested)
		nested_vmx_hardware_unsetup();
}

#define VMX_REQUIRED_APICV_INHIBITS				\
	(BIT(APICV_INHIBIT_REASON_DISABLE)|			\
	 BIT(APICV_INHIBIT_REASON_ABSENT) |			\
	 BIT(APICV_INHIBIT_REASON_HYPERV) |			\
	 BIT(APICV_INHIBIT_REASON_BLOCKIRQ) |			\
	 BIT(APICV_INHIBIT_REASON_PHYSICAL_ID_ALIASED) |	\
	 BIT(APICV_INHIBIT_REASON_APIC_ID_MODIFIED) |		\
	 BIT(APICV_INHIBIT_REASON_APIC_BASE_MODIFIED) |		\
	 BIT(APICV_INHIBIT_REASON_TDX))

void vmx_vm_destroy(struct kvm *kvm)
{
	struct kvm_vmx *kvm_vmx = to_kvm_vmx(kvm);

	free_pages((unsigned long)kvm_vmx->pid_table, vmx_get_pid_table_order(kvm));

	if (cpu_has_vmx_pasid_trans())
		vmx_vm_pasid_trans_destroy(kvm_vmx);
}

/*
 * Note, the SDM states that the linear address is masked *after* the modified
 * canonicality check, whereas KVM masks (untags) the address and then performs
 * a "normal" canonicality check.  Functionally, the two methods are identical,
 * and when the masking occurs relative to the canonicality check isn't visible
 * to software, i.e. KVM's behavior doesn't violate the SDM.
 */
gva_t vmx_get_untagged_addr(struct kvm_vcpu *vcpu, gva_t gva, unsigned int flags)
{
	int lam_bit;
	unsigned long cr3_bits;

	if (flags & (X86EMUL_F_FETCH | X86EMUL_F_BRANCH | X86EMUL_F_IMPLICIT |
	             X86EMUL_F_INVLPG))
		return gva;

	if (!is_64_bit_mode(vcpu))
		return gva;

	/*
	 * Bit 63 determines if the address should be treated as user address
	 * or a supervisor address.
	 */
	if (!(gva & BIT_ULL(63))) {
		cr3_bits = kvm_get_active_cr3_lam_bits(vcpu);
		if (!(cr3_bits & (X86_CR3_LAM_U57 | X86_CR3_LAM_U48)))
			return gva;

		/* LAM_U48 is ignored if LAM_U57 is set. */
		lam_bit = cr3_bits & X86_CR3_LAM_U57 ? 56 : 47;
	} else {
		if (!kvm_is_cr4_bit_set(vcpu, X86_CR4_LAM_SUP))
			return gva;

		lam_bit = kvm_is_cr4_bit_set(vcpu, X86_CR4_LA57) ? 56 : 47;
	}

	/*
	 * Untag the address by sign-extending the lam_bit, but NOT to bit 63.
	 * Bit 63 is retained from the raw virtual address so that untagging
	 * doesn't change a user access to a supervisor access, and vice versa.
	 */
	return (sign_extend64(gva, lam_bit) & ~BIT_ULL(63)) | (gva & BIT_ULL(63));
}

bool vmx_is_lass_violation(struct kvm_vcpu *vcpu, unsigned long addr,
			   unsigned int size, unsigned int flags)
{
	const bool is_supervisor_address = !!(addr & BIT_ULL(63));
	const bool implicit_supervisor = !!(flags & X86EMUL_F_IMPLICIT);
	const bool fetch = !!(flags & X86EMUL_F_FETCH);

	if (!kvm_is_cr4_bit_set(vcpu, X86_CR4_LASS) || !is_long_mode(vcpu))
		return false;

	/*
	 * INVLPG isn't subject to LASS, e.g. to allow invalidating userspace
	 * addresses without toggling RFLAGS.AC.  Branch targets aren't subject
	 * to LASS in order to simplify far control transfers (the subsequent
	 * fetch will enforce LASS as appropriate).
	 */
	if (flags & (X86EMUL_F_BRANCH | X86EMUL_F_INVLPG))
		return false;

	if (!implicit_supervisor && vmx_get_cpl(vcpu) == 3)
		return is_supervisor_address;

	/*
	 * LASS enforcement for supervisor-mode data accesses depends on SMAP
	 * being enabled, and like SMAP ignores explicit accesses if RFLAGS.AC=1.
	 */
	if (!fetch) {
		if (!kvm_is_cr4_bit_set(vcpu, X86_CR4_SMAP))
			return false;

		if (!implicit_supervisor && (kvm_get_rflags(vcpu) & X86_EFLAGS_AC))
			return false;
	}

	/*
	 * The entire access must be in the appropriate address space.  Note,
	 * if LAM is supported, @addr has already been untagged, so barring a
	 * massive architecture change to expand the canonical address range,
	 * it's impossible for a user access to straddle user and supervisor
	 * address spaces.
	 */
	if (size && !((addr + size - 1) & BIT_ULL(63)))
		return true;

	return !is_supervisor_address;
}

struct kvm_x86_ops vt_x86_ops __initdata = {
	.name = KBUILD_MODNAME,

	.check_processor_compatibility = vmx_check_processor_compat,

	.hardware_unsetup = vt_hardware_unsetup,
	.offline_cpu = tdx_offline_cpu,

	.hardware_enable = vt_hardware_enable,
	.hardware_disable = vt_hardware_disable,
	.has_emulated_msr = vt_has_emulated_msr,

	.is_vm_type_supported = vt_is_vm_type_supported,
	.max_vcpus = vt_max_vcpus,
	.vm_size = sizeof(struct kvm_vmx),
	.vm_enable_cap = vt_vm_enable_cap,
	.vm_init = vt_vm_init,
	.flush_shadow_all_private = vt_flush_shadow_all_private,
	.vm_destroy = vt_vm_destroy,
	.vm_free = vt_vm_free,

	.vcpu_precreate = vt_vcpu_precreate,
	.vcpu_create = vt_vcpu_create,
	.vcpu_free = vt_vcpu_free,
	.vcpu_reset = vt_vcpu_reset,

	.prepare_switch_to_guest = vt_prepare_switch_to_guest,
	.vcpu_load = vt_vcpu_load,
	.vcpu_put = vt_vcpu_put,

	.update_exception_bitmap = vt_update_exception_bitmap,
	.get_msr_feature = vmx_get_msr_feature,
	.get_msr = vt_get_msr,
	.set_msr = vt_set_msr,
	.get_segment_base = vt_get_segment_base,
	.get_segment = vt_get_segment,
	.set_segment = vt_set_segment,
	.get_cpl = vt_get_cpl,
	.get_cs_db_l_bits = vt_get_cs_db_l_bits,
	.is_valid_cr0 = vt_is_valid_cr0,
	.set_cr0 = vt_set_cr0,
	.is_valid_cr4 = vt_is_valid_cr4,
	.set_cr4 = vt_set_cr4,
	.set_efer = vt_set_efer,
	.get_idt = vt_get_idt,
	.set_idt = vt_set_idt,
	.get_gdt = vt_get_gdt,
	.set_gdt = vt_set_gdt,
	.set_dr7 = vt_set_dr7,
	.sync_dirty_debug_regs = vt_sync_dirty_debug_regs,
	.load_guest_debug_regs = vt_load_guest_debug_regs,
	.cache_reg = vt_cache_reg,
	.get_rflags = vt_get_rflags,
	.set_rflags = vt_set_rflags,
	.get_if_flag = vt_get_if_flag,
	.get_cr2 = vt_get_cr2,
	.get_xcr = vt_get_xcr,

	.flush_tlb_all = vt_flush_tlb_all,
	.flush_tlb_current = vt_flush_tlb_current,
	.flush_tlb_gva = vt_flush_tlb_gva,
	.flush_tlb_guest = vt_flush_tlb_guest,

	.vcpu_pre_run = vt_vcpu_pre_run,
	.vcpu_run = vt_vcpu_run,
	.handle_exit = vt_handle_exit,
	.skip_emulated_instruction = vt_skip_emulated_instruction,
	.update_emulated_instruction = vmx_update_emulated_instruction,
	.set_interrupt_shadow = vt_set_interrupt_shadow,
	.get_interrupt_shadow = vt_get_interrupt_shadow,
	.patch_hypercall = vt_patch_hypercall,
	.inject_irq = vt_inject_irq,
	.inject_nmi = vt_inject_nmi,
	.inject_exception = vt_inject_exception,
	.cancel_injection = vt_cancel_injection,
	.interrupt_allowed = vt_interrupt_allowed,
	.nmi_allowed = vt_nmi_allowed,
	.get_nmi_mask = vt_get_nmi_mask,
	.set_nmi_mask = vt_set_nmi_mask,
	.enable_nmi_window = vt_enable_nmi_window,
	.enable_irq_window = vt_enable_irq_window,
	.update_cr8_intercept = vt_update_cr8_intercept,
	.set_virtual_apic_mode = vt_set_virtual_apic_mode,
	.set_apic_access_page_addr = vt_set_apic_access_page_addr,
	.refresh_apicv_exec_ctrl = vt_refresh_apicv_exec_ctrl,
	.load_eoi_exitmap = vt_load_eoi_exitmap,
	.apicv_post_state_restore = vt_apicv_post_state_restore,
	.required_apicv_inhibits = VMX_REQUIRED_APICV_INHIBITS,
	.hwapic_irr_update = vt_hwapic_irr_update,
	.hwapic_isr_update = vt_hwapic_isr_update,
	.guest_apic_has_interrupt = vt_guest_apic_has_interrupt,
	.sync_pir_to_irr = vt_sync_pir_to_irr,
	.deliver_interrupt = vt_deliver_interrupt,
	.dy_apicv_has_pending_interrupt = pi_has_pending_interrupt,
	.protected_apic_has_interrupt = vt_protected_apic_has_interrupt,

	.set_tss_addr = vt_set_tss_addr,
	.set_identity_map_addr = vt_set_identity_map_addr,
	.get_mt_mask = vt_get_mt_mask,

	.get_exit_info = vt_get_exit_info,

	.vcpu_check_cpuid = vt_vcpu_check_cpuid,
	.vcpu_after_set_cpuid = vt_vcpu_after_set_cpuid,

	.has_wbinvd_exit = cpu_has_vmx_wbinvd_exit,

	.get_l2_tsc_offset = vt_get_l2_tsc_offset,
	.get_l2_tsc_multiplier = vt_get_l2_tsc_multiplier,
	.write_tsc_offset = vt_write_tsc_offset,
	.write_tsc_multiplier = vt_write_tsc_multiplier,

	.load_mmu_pgd = vt_load_mmu_pgd,

	.check_intercept = vt_check_intercept,
	.handle_exit_irqoff = vt_handle_exit_irqoff,

	.request_immediate_exit = vt_request_immediate_exit,

	.sched_in = vt_sched_in,

	.cpu_dirty_log_size = PML_ENTITY_NUM,
	.update_cpu_dirty_logging = vt_update_cpu_dirty_logging,

	.nested_ops = &vmx_nested_ops,

	.pi_update_irte = vmx_pi_update_irte,
	.pi_start_assignment = vmx_pi_start_assignment,

#ifdef CONFIG_X86_64
	.set_hv_timer = vt_set_hv_timer,
	.cancel_hv_timer = vt_cancel_hv_timer,
#endif

	.setup_mce = vt_setup_mce,

#ifdef CONFIG_KVM_SMM
	.smi_allowed = vt_smi_allowed,
	.enter_smm = vt_enter_smm,
	.leave_smm = vt_leave_smm,
	.enable_smi_window = vt_enable_smi_window,
#endif

	.can_emulate_instruction = vt_can_emulate_instruction,
	.apic_init_signal_blocked = vt_apic_init_signal_blocked,
	.migrate_timers = vmx_migrate_timers,

	.msr_filter_changed = vt_msr_filter_changed,
	.complete_emulated_msr = kvm_complete_insn_gp,

<<<<<<< HEAD
	.vcpu_deliver_sipi_vector = kvm_vcpu_deliver_sipi_vector,

	.get_untagged_addr = vmx_get_untagged_addr,

	.is_lass_violation = vmx_is_lass_violation,

	.ioasid_bind = vmx_ioasid_bind,
=======
	.vcpu_deliver_sipi_vector = vt_vcpu_deliver_sipi_vector,
	.vcpu_deliver_init = vt_vcpu_deliver_init,

#ifdef CONFIG_KVM_PRIVATE_MEM
	.gmem_invalidate = vt_gmem_invalidate,
#endif

	.mem_enc_ioctl = vt_mem_enc_ioctl,
	.vcpu_mem_enc_ioctl = vt_vcpu_mem_enc_ioctl,

	.vm_move_enc_context_from = vt_move_enc_context_from,

	.match_fw = vt_match_fw,
	.allow_write_without_running_vcpu =
				vt_allow_write_without_running_vcpu,

	/* tdx connect stuff */
	.bind_tdi = vt_bind_tdi,
	.unbind_tdi = vt_unbind_tdi,
	.tdi_get_info = vt_tdi_get_info,
	.tdi_user_request = vt_tdi_user_request,
	/* tdx connect stuff end */
>>>>>>> bcdfad90
};

static unsigned int vmx_handle_intel_pt_intr(void)
{
	struct kvm_vcpu *vcpu = kvm_get_running_vcpu();

	/* '0' on failure so that the !PT case can use a RET0 static call. */
	if (!vcpu || !kvm_handling_nmi_from_guest(vcpu))
		return 0;

	kvm_make_request(KVM_REQ_PMI, vcpu);
	__set_bit(MSR_CORE_PERF_GLOBAL_OVF_CTRL_TRACE_TOPA_PMI_BIT,
		  (unsigned long *)&vcpu->arch.pmu.global_status);
	return 1;
}

static __init void vmx_setup_user_return_msrs(void)
{

	/*
	 * Though SYSCALL is only supported in 64-bit mode on Intel CPUs, kvm
	 * will emulate SYSCALL in legacy mode if the vendor string in guest
	 * CPUID.0:{EBX,ECX,EDX} is "AuthenticAMD" or "AMDisbetter!" To
	 * support this emulation, MSR_STAR is included in the list for i386,
	 * but is never loaded into hardware.  MSR_CSTAR is also never loaded
	 * into hardware and is here purely for emulation purposes.
	 */
	const u32 vmx_uret_msrs_list[] = {
	#ifdef CONFIG_X86_64
		MSR_SYSCALL_MASK, MSR_LSTAR, MSR_CSTAR,
	#endif
		MSR_EFER, MSR_TSC_AUX, MSR_STAR,
		MSR_IA32_TSX_CTRL,
	};
	int i;

	BUILD_BUG_ON(ARRAY_SIZE(vmx_uret_msrs_list) != MAX_NR_USER_RETURN_MSRS);

	for (i = 0; i < ARRAY_SIZE(vmx_uret_msrs_list); ++i)
		kvm_add_user_return_msr(vmx_uret_msrs_list[i]);
}

static void __init vmx_setup_me_spte_mask(void)
{
	u64 me_mask = 0;

	/*
	 * kvm_get_shadow_phys_bits() returns shadow_phys_bits.  Use
	 * the former to avoid exposing shadow_phys_bits.
	 *
	 * On pre-MKTME system, boot_cpu_data.x86_phys_bits equals to
	 * shadow_phys_bits.  On MKTME and/or TDX capable systems,
	 * boot_cpu_data.x86_phys_bits holds the actual physical address
	 * w/o the KeyID bits, and shadow_phys_bits equals to MAXPHYADDR
	 * reported by CPUID.  Those bits between are KeyID bits.
	 */
	if (boot_cpu_data.x86_phys_bits != kvm_get_shadow_phys_bits())
		me_mask = rsvd_bits(boot_cpu_data.x86_phys_bits,
			kvm_get_shadow_phys_bits() - 1);
	/*
	 * Unlike SME, host kernel doesn't support setting up any
	 * MKTME KeyID on Intel platforms.  No memory encryption
	 * bits should be included into the SPTE.
	 */
	kvm_mmu_set_me_spte_mask(0, me_mask);
}

__init int vmx_hardware_setup(void)
{
	unsigned long host_bndcfgs;
	struct desc_ptr dt;
	int cpu;
	int r;

	/* vmx_hardware_disable() accesses loaded_vmcss_on_cpu. */
	for_each_possible_cpu(cpu)
		INIT_LIST_HEAD(&per_cpu(loaded_vmcss_on_cpu, cpu));
	store_idt(&dt);
	vmx_host_idt_base = dt.address;

	vmx_setup_user_return_msrs();

	if (setup_vmcs_config(&vmcs_config, &vmx_capability) < 0)
		return -EIO;

	if (cpu_has_perf_global_ctrl_bug())
		pr_warn_once("VM_EXIT_LOAD_IA32_PERF_GLOBAL_CTRL "
			     "does not work properly. Using workaround\n");

	if (boot_cpu_has(X86_FEATURE_NX))
		kvm_enable_efer_bits(EFER_NX);

	if (boot_cpu_has(X86_FEATURE_MPX)) {
		rdmsrl(MSR_IA32_BNDCFGS, host_bndcfgs);
		WARN_ONCE(host_bndcfgs, "BNDCFGS in host will be lost");
	}

	if (!cpu_has_vmx_mpx())
		kvm_caps.supported_xcr0 &= ~(XFEATURE_MASK_BNDREGS |
					     XFEATURE_MASK_BNDCSR);

	if (!cpu_has_vmx_vpid() || !cpu_has_vmx_invvpid() ||
	    !(cpu_has_vmx_invvpid_single() || cpu_has_vmx_invvpid_global()))
		enable_vpid = 0;

	if (!cpu_has_vmx_ept() ||
	    !cpu_has_vmx_ept_4levels() ||
	    !cpu_has_vmx_ept_mt_wb() ||
	    !cpu_has_vmx_invept_global())
		enable_ept = 0;

	/* NX support is required for shadow paging. */
	if (!enable_ept && !boot_cpu_has(X86_FEATURE_NX)) {
		pr_err_ratelimited("NX (Execute Disable) not supported\n");
		return -EOPNOTSUPP;
	}

	if (!cpu_has_vmx_ept_ad_bits() || !enable_ept)
		enable_ept_ad_bits = 0;

	if (!cpu_has_vmx_unrestricted_guest() || !enable_ept)
		enable_unrestricted_guest = 0;

	if (!cpu_has_vmx_flexpriority())
		flexpriority_enabled = 0;

	if (!cpu_has_virtual_nmis())
		enable_vnmi = 0;

#ifdef CONFIG_X86_SGX_KVM
	if (!cpu_has_vmx_encls_vmexit())
		enable_sgx = false;
#endif

	/*
	 * set_apic_access_page_addr() is used to reload apic access
	 * page upon invalidation.  No need to do anything if not
	 * using the APIC_ACCESS_ADDR VMCS field.
	 */
	if (!flexpriority_enabled)
		vt_x86_ops.set_apic_access_page_addr = NULL;

	if (!cpu_has_vmx_tpr_shadow())
		vt_x86_ops.update_cr8_intercept = NULL;

#if IS_ENABLED(CONFIG_HYPERV)
	if (ms_hyperv.nested_features & HV_X64_NESTED_GUEST_MAPPING_FLUSH
	    && enable_ept) {
		vt_x86_ops.flush_remote_tlbs = hv_flush_remote_tlbs;
		vt_x86_ops.flush_remote_tlbs_range = hv_flush_remote_tlbs_range;
	}
#endif

	if (!cpu_has_vmx_ple()) {
		ple_gap = 0;
		ple_window = 0;
		ple_window_grow = 0;
		ple_window_max = 0;
		ple_window_shrink = 0;
	}

	if (!cpu_has_vmx_apicv())
		enable_apicv = 0;
	if (!enable_apicv)
		vt_x86_ops.sync_pir_to_irr = NULL;

	if (!enable_apicv || !cpu_has_vmx_ipiv())
		enable_ipiv = false;

	if (cpu_has_vmx_tsc_scaling())
		kvm_caps.has_tsc_control = true;

	kvm_caps.max_tsc_scaling_ratio = KVM_VMX_TSC_MULTIPLIER_MAX;
	kvm_caps.tsc_scaling_ratio_frac_bits = 48;
	kvm_caps.has_bus_lock_exit = cpu_has_vmx_bus_lock_detection();
	kvm_caps.has_notify_vmexit = cpu_has_notify_vmexit();

	set_bit(0, vmx_vpid_bitmap); /* 0 is reserved for host */

	/*
	 * Setup shadow_me_value/shadow_me_mask to include MKTME KeyID
	 * bits to shadow_zero_check.
	 */
	vmx_setup_me_spte_mask();

	kvm_configure_mmu(enable_ept, 0, vmx_get_max_ept_level(),
			  ept_caps_to_lpage_level(vmx_capability.ept));

	/*
	 * Only enable PML when hardware supports PML feature, and both EPT
	 * and EPT A/D bit features are enabled -- PML depends on them to work.
	 */
	if (!enable_ept || !enable_ept_ad_bits || !cpu_has_vmx_pml())
		enable_pml = 0;

	if (!enable_pml)
		vt_x86_ops.cpu_dirty_log_size = 0;

	if (!cpu_has_vmx_preemption_timer())
		enable_preemption_timer = false;

	if (enable_preemption_timer) {
		u64 use_timer_freq = 5000ULL * 1000 * 1000;

		cpu_preemption_timer_multi =
			vmcs_config.misc & VMX_MISC_PREEMPTION_TIMER_RATE_MASK;

		if (tsc_khz)
			use_timer_freq = (u64)tsc_khz * 1000;
		use_timer_freq >>= cpu_preemption_timer_multi;

		/*
		 * KVM "disables" the preemption timer by setting it to its max
		 * value.  Don't use the timer if it might cause spurious exits
		 * at a rate faster than 0.1 Hz (of uninterrupted guest time).
		 */
		if (use_timer_freq > 0xffffffffu / 10)
			enable_preemption_timer = false;
	}

	if (!enable_preemption_timer) {
		vt_x86_ops.set_hv_timer = NULL;
		vt_x86_ops.cancel_hv_timer = NULL;
		vt_x86_ops.request_immediate_exit = __kvm_request_immediate_exit;
	}

	kvm_caps.supported_mce_cap |= MCG_LMCE_P;
	kvm_caps.supported_mce_cap |= MCG_CMCI_P;

	if (pt_mode != PT_MODE_SYSTEM && pt_mode != PT_MODE_HOST_GUEST)
		return -EINVAL;
	if (!enable_ept || !enable_pmu || !cpu_has_vmx_intel_pt())
		pt_mode = PT_MODE_SYSTEM;
	if (pt_mode == PT_MODE_HOST_GUEST)
		vt_init_ops.handle_intel_pt_intr = vmx_handle_intel_pt_intr;
	else
		vt_init_ops.handle_intel_pt_intr = NULL;

	setup_default_sgx_lepubkeyhash();

	if (nested) {
		nested_vmx_setup_ctls_msrs(&vmcs_config, vmx_capability.ept);

		r = nested_vmx_hardware_setup(kvm_vmx_exit_handlers);
		if (r)
			return r;
	}

	vmx_set_cpu_caps();

	kvm_set_posted_intr_wakeup_handler(pi_wakeup_handler);

	return 0;
}

static void vmx_cleanup_l1d_flush(void)
{
	if (vmx_l1d_flush_pages) {
		free_pages((unsigned long)vmx_l1d_flush_pages, L1D_CACHE_ORDER);
		vmx_l1d_flush_pages = NULL;
	}
	/* Restore state so sysfs ignores VMX */
	l1tf_vmx_mitigation = VMENTER_L1D_FLUSH_AUTO;
}

void vmx_exit(void)
{
	allow_smaller_maxphyaddr = false;

	cpu_emergency_unregister_virt_callback(vmx_emergency_disable);

	vmx_cleanup_l1d_flush();
}

int __init vmx_init(void)
{
	int r, cpu;

	/*
	 * Must be called after common x86 init so enable_ept is properly set
	 * up. Hand the parameter mitigation value in which was stored in
	 * the pre module init parser. If no parameter was given, it will
	 * contain 'auto' which will be turned into the default 'cond'
	 * mitigation mode.
	 */
	r = vmx_setup_l1d_flush(vmentry_l1d_flush_param);
	if (r)
		return r;

	for_each_possible_cpu(cpu)
		pi_init_cpu(cpu);

	cpu_emergency_register_virt_callback(vmx_emergency_disable);

	vmx_check_vmcs12_offsets();

	/*
	 * Shadow paging doesn't have a (further) performance penalty
	 * from GUEST_MAXPHYADDR < HOST_MAXPHYADDR so enable it
	 * by default
	 */
	if (!enable_ept)
		allow_smaller_maxphyaddr = true;

	return 0;
}<|MERGE_RESOLUTION|>--- conflicted
+++ resolved
@@ -7440,12 +7440,8 @@
 #define L1TF_MSG_SMT "L1TF CPU bug present and SMT on, data leak possible. See CVE-2018-3646 and https://www.kernel.org/doc/html/latest/admin-guide/hw-vuln/l1tf.html for details.\n"
 #define L1TF_MSG_L1D "L1TF CPU bug present and virtualization mitigation disabled, data leak possible. See CVE-2018-3646 and https://www.kernel.org/doc/html/latest/admin-guide/hw-vuln/l1tf.html for details.\n"
 
-<<<<<<< HEAD
 static inline struct page *vmx_pasid_dir_page(struct kvm_vmx *kvm_vmx,
 					      ioasid_t gpasid)
-=======
-int vmx_vm_init(struct kvm *kvm)
->>>>>>> bcdfad90
 {
 	if (!kvm_vmx->pasid_dirs)
 		return NULL;
@@ -8591,16 +8587,15 @@
 	.msr_filter_changed = vt_msr_filter_changed,
 	.complete_emulated_msr = kvm_complete_insn_gp,
 
-<<<<<<< HEAD
-	.vcpu_deliver_sipi_vector = kvm_vcpu_deliver_sipi_vector,
+//mgross hack	.vcpu_deliver_sipi_vector = kvm_vcpu_deliver_sipi_vector,
+	.vcpu_deliver_sipi_vector = vt_vcpu_deliver_sipi_vector,
 
 	.get_untagged_addr = vmx_get_untagged_addr,
 
 	.is_lass_violation = vmx_is_lass_violation,
 
 	.ioasid_bind = vmx_ioasid_bind,
-=======
-	.vcpu_deliver_sipi_vector = vt_vcpu_deliver_sipi_vector,
+
 	.vcpu_deliver_init = vt_vcpu_deliver_init,
 
 #ifdef CONFIG_KVM_PRIVATE_MEM
@@ -8622,7 +8617,6 @@
 	.tdi_get_info = vt_tdi_get_info,
 	.tdi_user_request = vt_tdi_user_request,
 	/* tdx connect stuff end */
->>>>>>> bcdfad90
 };
 
 static unsigned int vmx_handle_intel_pt_intr(void)
