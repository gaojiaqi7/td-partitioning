--- conflicted
+++ resolved
@@ -160,13 +160,11 @@
 #define INTEL_FAM6_ATOM_CRESTMONT_X	0xAF /* Sierra Forest */
 #define INTEL_FAM6_ATOM_CRESTMONT	0xB6 /* Grand Ridge */
 
-<<<<<<< HEAD
 #define INTEL_FAM6_CLEARWATERFOREST_X   0xDD
 #define INTEL_FAM6_CLEARWATERFOREST_D   0xDE
-=======
+
 #define INTEL_FAM6_ATOM_DARKMONT_X	0xDD /* ClearWater Forest */
 #define INTEL_FAM6_ATOM_DARKMONT	0xDE
->>>>>>> d231005b
 
 /* Xeon Phi */
 
