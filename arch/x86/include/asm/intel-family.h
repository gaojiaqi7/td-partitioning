/* SPDX-License-Identifier: GPL-2.0 */
#ifndef _ASM_X86_INTEL_FAMILY_H
#define _ASM_X86_INTEL_FAMILY_H

/*
 * "Big Core" Processors (Branded as Core, Xeon, etc...)
 *
 * While adding a new CPUID for a new microarchitecture, add a new
 * group to keep logically sorted out in chronological order. Within
 * that group keep the CPUID for the variants sorted by model number.
 *
 * The defined symbol names have the following form:
 *	INTEL_FAM6{OPTFAMILY}_{MICROARCH}{OPTDIFF}
 * where:
 * OPTFAMILY	Describes the family of CPUs that this belongs to. Default
 *		is assumed to be "_CORE" (and should be omitted). Other values
 *		currently in use are _ATOM and _XEON_PHI
 * MICROARCH	Is the code name for the micro-architecture for this core.
 *		N.B. Not the platform name.
 * OPTDIFF	If needed, a short string to differentiate by market segment.
 *
 *		Common OPTDIFFs:
 *
 *			- regular client parts
 *		_L	- regular mobile parts
 *		_G	- parts with extra graphics on
 *		_X	- regular server parts
 *		_D	- micro server parts
 *		_N,_P	- other mobile parts
 *		_S	- other client parts
 *
 *		Historical OPTDIFFs:
 *
 *		_EP	- 2 socket server parts
 *		_EX	- 4+ socket server parts
 *
 * The #define line may optionally include a comment including platform or core
 * names. An exception is made for skylake/kabylake where steppings seem to have gotten
 * their own names :-(
 */

/* Wildcard match for FAM6 so X86_MATCH_INTEL_FAM6_MODEL(ANY) works */
#define INTEL_FAM6_ANY			X86_MODEL_ANY

#define INTEL_FAM6_CORE_YONAH		0x0E

#define INTEL_FAM6_CORE2_MEROM		0x0F
#define INTEL_FAM6_CORE2_MEROM_L	0x16
#define INTEL_FAM6_CORE2_PENRYN		0x17
#define INTEL_FAM6_CORE2_DUNNINGTON	0x1D

#define INTEL_FAM6_NEHALEM		0x1E
#define INTEL_FAM6_NEHALEM_G		0x1F /* Auburndale / Havendale */
#define INTEL_FAM6_NEHALEM_EP		0x1A
#define INTEL_FAM6_NEHALEM_EX		0x2E

#define INTEL_FAM6_WESTMERE		0x25
#define INTEL_FAM6_WESTMERE_EP		0x2C
#define INTEL_FAM6_WESTMERE_EX		0x2F

#define INTEL_FAM6_SANDYBRIDGE		0x2A
#define INTEL_FAM6_SANDYBRIDGE_X	0x2D
#define INTEL_FAM6_IVYBRIDGE		0x3A
#define INTEL_FAM6_IVYBRIDGE_X		0x3E

#define INTEL_FAM6_HASWELL		0x3C
#define INTEL_FAM6_HASWELL_X		0x3F
#define INTEL_FAM6_HASWELL_L		0x45
#define INTEL_FAM6_HASWELL_G		0x46

#define INTEL_FAM6_BROADWELL		0x3D
#define INTEL_FAM6_BROADWELL_G		0x47
#define INTEL_FAM6_BROADWELL_X		0x4F
#define INTEL_FAM6_BROADWELL_D		0x56

#define INTEL_FAM6_SKYLAKE_L		0x4E	/* Sky Lake             */
#define INTEL_FAM6_SKYLAKE		0x5E	/* Sky Lake             */
#define INTEL_FAM6_SKYLAKE_X		0x55	/* Sky Lake             */
/*                 CASCADELAKE_X	0x55	   Sky Lake -- s: 7     */
/*                 COOPERLAKE_X		0x55	   Sky Lake -- s: 11    */

#define INTEL_FAM6_KABYLAKE_L		0x8E	/* Sky Lake             */
/*                 AMBERLAKE_L		0x8E	   Sky Lake -- s: 9     */
/*                 COFFEELAKE_L		0x8E	   Sky Lake -- s: 10    */
/*                 WHISKEYLAKE_L	0x8E       Sky Lake -- s: 11,12 */

#define INTEL_FAM6_KABYLAKE		0x9E	/* Sky Lake             */
/*                 COFFEELAKE		0x9E	   Sky Lake -- s: 10-13 */

#define INTEL_FAM6_COMETLAKE		0xA5	/* Sky Lake             */
#define INTEL_FAM6_COMETLAKE_L		0xA6	/* Sky Lake             */

#define INTEL_FAM6_CANNONLAKE_L		0x66	/* Palm Cove */

#define INTEL_FAM6_ICELAKE_X		0x6A	/* Sunny Cove */
#define INTEL_FAM6_ICELAKE_D		0x6C	/* Sunny Cove */
#define INTEL_FAM6_ICELAKE		0x7D	/* Sunny Cove */
#define INTEL_FAM6_ICELAKE_L		0x7E	/* Sunny Cove */
#define INTEL_FAM6_ICELAKE_NNPI		0x9D	/* Sunny Cove */

#define INTEL_FAM6_ROCKETLAKE		0xA7	/* Cypress Cove */

#define INTEL_FAM6_TIGERLAKE_L		0x8C	/* Willow Cove */
#define INTEL_FAM6_TIGERLAKE		0x8D	/* Willow Cove */

#define INTEL_FAM6_SAPPHIRERAPIDS_X	0x8F	/* Golden Cove */

#define INTEL_FAM6_EMERALDRAPIDS_X	0xCF

#define INTEL_FAM6_GRANITERAPIDS_X	0xAD
#define INTEL_FAM6_GRANITERAPIDS_D	0xAE

/* "Hybrid" Processors (P-Core/E-Core) */

#define INTEL_FAM6_LAKEFIELD		0x8A	/* Sunny Cove / Tremont */

#define INTEL_FAM6_ALDERLAKE		0x97	/* Golden Cove / Gracemont */
#define INTEL_FAM6_ALDERLAKE_L		0x9A	/* Golden Cove / Gracemont */

#define INTEL_FAM6_RAPTORLAKE		0xB7	/* Raptor Cove / Enhanced Gracemont */
#define INTEL_FAM6_RAPTORLAKE_P		0xBA
#define INTEL_FAM6_RAPTORLAKE_S		0xBF

#define INTEL_FAM6_METEORLAKE		0xAC
#define INTEL_FAM6_METEORLAKE_L		0xAA

#define INTEL_FAM6_ARROWLAKE_H		0xC5
#define INTEL_FAM6_ARROWLAKE		0xC6

#define INTEL_FAM6_LUNARLAKE_M		0xBD

/* "Small Core" Processors (Atom/E-Core) */

#define INTEL_FAM6_ATOM_BONNELL		0x1C /* Diamondville, Pineview */
#define INTEL_FAM6_ATOM_BONNELL_MID	0x26 /* Silverthorne, Lincroft */

#define INTEL_FAM6_ATOM_SALTWELL	0x36 /* Cedarview */
#define INTEL_FAM6_ATOM_SALTWELL_MID	0x27 /* Penwell */
#define INTEL_FAM6_ATOM_SALTWELL_TABLET	0x35 /* Cloverview */

#define INTEL_FAM6_ATOM_SILVERMONT	0x37 /* Bay Trail, Valleyview */
#define INTEL_FAM6_ATOM_SILVERMONT_D	0x4D /* Avaton, Rangely */
#define INTEL_FAM6_ATOM_SILVERMONT_MID	0x4A /* Merriefield */

#define INTEL_FAM6_ATOM_AIRMONT		0x4C /* Cherry Trail, Braswell */
#define INTEL_FAM6_ATOM_AIRMONT_MID	0x5A /* Moorefield */
#define INTEL_FAM6_ATOM_AIRMONT_NP	0x75 /* Lightning Mountain */

#define INTEL_FAM6_ATOM_GOLDMONT	0x5C /* Apollo Lake */
#define INTEL_FAM6_ATOM_GOLDMONT_D	0x5F /* Denverton */

/* Note: the micro-architecture is "Goldmont Plus" */
#define INTEL_FAM6_ATOM_GOLDMONT_PLUS	0x7A /* Gemini Lake */

#define INTEL_FAM6_ATOM_TREMONT_D	0x86 /* Jacobsville */
#define INTEL_FAM6_ATOM_TREMONT		0x96 /* Elkhart Lake */
#define INTEL_FAM6_ATOM_TREMONT_L	0x9C /* Jasper Lake */

#define INTEL_FAM6_ATOM_GRACEMONT	0xBE /* Alderlake N */

#define INTEL_FAM6_ATOM_CRESTMONT_X	0xAF /* Sierra Forest */
#define INTEL_FAM6_ATOM_CRESTMONT	0xB6 /* Grand Ridge */

#define INTEL_FAM6_CLEARWATERFOREST_X   0xDD
#define INTEL_FAM6_CLEARWATERFOREST_D   0xDE

<<<<<<< HEAD
#define INTEL_FAM6_ATOM_DARKMONT_X	0xDD /* ClearWater Forest */
#define INTEL_FAM6_ATOM_DARKMONT	0xDE

=======
>>>>>>> 698d22a5
/* Xeon Phi */

#define INTEL_FAM6_XEON_PHI_KNL		0x57 /* Knights Landing */
#define INTEL_FAM6_XEON_PHI_KNM		0x85 /* Knights Mill */

/* Family 5 */
#define INTEL_FAM5_QUARK_X1000		0x09 /* Quark X1000 SoC */

#endif /* _ASM_X86_INTEL_FAMILY_H */<|MERGE_RESOLUTION|>--- conflicted
+++ resolved
@@ -164,12 +164,9 @@
 #define INTEL_FAM6_CLEARWATERFOREST_X   0xDD
 #define INTEL_FAM6_CLEARWATERFOREST_D   0xDE
 
-<<<<<<< HEAD
 #define INTEL_FAM6_ATOM_DARKMONT_X	0xDD /* ClearWater Forest */
 #define INTEL_FAM6_ATOM_DARKMONT	0xDE
 
-=======
->>>>>>> 698d22a5
 /* Xeon Phi */
 
 #define INTEL_FAM6_XEON_PHI_KNL		0x57 /* Knights Landing */
