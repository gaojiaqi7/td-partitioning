/* SPDX-License-Identifier: GPL-2.0 */
/* Copyright (C) 2021-2022 Intel Corporation */
#ifndef _ASM_X86_TDX_H
#define _ASM_X86_TDX_H

#include <linux/init.h>
#include <linux/bits.h>
#include <asm/ptrace.h>
#include <asm/shared/tdx.h>

/*
 * SW-defined error codes.
 *
 * Bits 47:40 == 0xFF indicate Reserved status code class that never used by
 * TDX module.
 */
#define TDX_ERROR			_BITUL(63)
#define TDX_SW_ERROR			(TDX_ERROR | GENMASK_ULL(47, 40))
#define TDX_SEAMCALL_VMFAILINVALID	(TDX_SW_ERROR | _UL(0xFFFF0000))

#ifndef __ASSEMBLY__

/*
 * Used by the #VE exception handler to gather the #VE exception
 * info from the TDX module. This is a software only structure
 * and not part of the TDX module/VMM ABI.
 */
struct ve_info {
	u64 exit_reason;
	u64 exit_qual;
	/* Guest Linear (virtual) Address */
	u64 gla;
	/* Guest Physical Address */
	u64 gpa;
	u32 instr_len;
	u32 instr_info;
};

#ifdef CONFIG_INTEL_TDX_GUEST

<<<<<<< HEAD
extern int tdx_notify_irq;
=======
void __init tdx_early_init(void);
bool tdx_debug_enabled(void);
>>>>>>> 84e4da29

void __init tdx_early_init(void);

void tdx_get_ve_info(struct ve_info *ve);

void __init tdx_filter_init(void);

bool tdx_handle_virt_exception(struct pt_regs *regs, struct ve_info *ve);

void tdx_safe_halt(void);

bool tdx_early_handle_ve(struct pt_regs *regs);

int tdx_mcall_get_report0(u8 *reportdata, u8 *tdreport);

<<<<<<< HEAD
bool tdx_enc_status_changed_phys(phys_addr_t start, phys_addr_t end, bool enc);

u64 tdx_mcall_verify_report(u8 *reportmac);

int tdx_mcall_extend_rtmr(u8 *data, u8 index);

int tdx_hcall_get_quote(void *tdquote, int size);
=======
bool tdx_allowed_port(short int port);
>>>>>>> 84e4da29

#else

static inline void tdx_early_init(void) { };
static inline void tdx_safe_halt(void) { };
static inline void tdx_filter_init(void) { };

static inline bool tdx_early_handle_ve(struct pt_regs *regs) { return false; }

#endif /* CONFIG_INTEL_TDX_GUEST */

#if defined(CONFIG_KVM_GUEST) && defined(CONFIG_INTEL_TDX_GUEST)
long tdx_kvm_hypercall(unsigned int nr, unsigned long p1, unsigned long p2,
		       unsigned long p3, unsigned long p4);
#else
static inline long tdx_kvm_hypercall(unsigned int nr, unsigned long p1,
				     unsigned long p2, unsigned long p3,
				     unsigned long p4)
{
	return -ENODEV;
}
#endif /* CONFIG_INTEL_TDX_GUEST && CONFIG_KVM_GUEST */
#endif /* !__ASSEMBLY__ */
#endif /* _ASM_X86_TDX_H */<|MERGE_RESOLUTION|>--- conflicted
+++ resolved
@@ -38,12 +38,11 @@
 
 #ifdef CONFIG_INTEL_TDX_GUEST
 
-<<<<<<< HEAD
 extern int tdx_notify_irq;
-=======
+
 void __init tdx_early_init(void);
+
 bool tdx_debug_enabled(void);
->>>>>>> 84e4da29
 
 void __init tdx_early_init(void);
 
@@ -59,7 +58,6 @@
 
 int tdx_mcall_get_report0(u8 *reportdata, u8 *tdreport);
 
-<<<<<<< HEAD
 bool tdx_enc_status_changed_phys(phys_addr_t start, phys_addr_t end, bool enc);
 
 u64 tdx_mcall_verify_report(u8 *reportmac);
@@ -67,9 +65,8 @@
 int tdx_mcall_extend_rtmr(u8 *data, u8 index);
 
 int tdx_hcall_get_quote(void *tdquote, int size);
-=======
+
 bool tdx_allowed_port(short int port);
->>>>>>> 84e4da29
 
 #else
 
