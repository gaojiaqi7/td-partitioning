--- conflicted
+++ resolved
@@ -363,19 +363,6 @@
 	    !ramdisk_image || !ramdisk_size)
 		return;		/* No initrd provided by bootloader */
 
-<<<<<<< HEAD
-	/*
-	 * If SME is active, this memory will be marked encrypted by the
-	 * kernel when it is accessed (including relocation). However, the
-	 * ramdisk image was loaded decrypted by the bootloader, so make
-	 * sure that it is encrypted before accessing it. For SEV the
-	 * ramdisk will already be encrypted, so only do this for SME.
-	 */
-	if (sme_active())
-		sme_early_encrypt(ramdisk_image, ramdisk_end - ramdisk_image);
-
-=======
->>>>>>> 5fa4ec9c
 	initrd_start = 0;
 
 	mapped_size = memblock_mem_size(max_pfn_mapped);
