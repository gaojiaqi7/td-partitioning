/*
 * SPU file system -- file contents
 *
 * (C) Copyright IBM Deutschland Entwicklung GmbH 2005
 *
 * Author: Arnd Bergmann <arndb@de.ibm.com>
 *
 * This program is free software; you can redistribute it and/or modify
 * it under the terms of the GNU General Public License as published by
 * the Free Software Foundation; either version 2, or (at your option)
 * any later version.
 *
 * This program is distributed in the hope that it will be useful,
 * but WITHOUT ANY WARRANTY; without even the implied warranty of
 * MERCHANTABILITY or FITNESS FOR A PARTICULAR PURPOSE.  See the
 * GNU General Public License for more details.
 *
 * You should have received a copy of the GNU General Public License
 * along with this program; if not, write to the Free Software
 * Foundation, Inc., 675 Mass Ave, Cambridge, MA 02139, USA.
 */

#undef DEBUG

#include <linux/fs.h>
#include <linux/ioctl.h>
#include <linux/module.h>
#include <linux/pagemap.h>
#include <linux/poll.h>
#include <linux/ptrace.h>
#include <linux/seq_file.h>
#include <linux/marker.h>

#include <asm/io.h>
#include <asm/time.h>
#include <asm/spu.h>
#include <asm/spu_info.h>
#include <asm/uaccess.h>

#include "spufs.h"

#define SPUFS_MMAP_4K (PAGE_SIZE == 0x1000)

/* Simple attribute files */
struct spufs_attr {
	int (*get)(void *, u64 *);
	int (*set)(void *, u64);
	char get_buf[24];       /* enough to store a u64 and "\n\0" */
	char set_buf[24];
	void *data;
	const char *fmt;        /* format for read operation */
	struct mutex mutex;     /* protects access to these buffers */
};

static int spufs_attr_open(struct inode *inode, struct file *file,
		int (*get)(void *, u64 *), int (*set)(void *, u64),
		const char *fmt)
{
	struct spufs_attr *attr;

	attr = kmalloc(sizeof(*attr), GFP_KERNEL);
	if (!attr)
		return -ENOMEM;

	attr->get = get;
	attr->set = set;
	attr->data = inode->i_private;
	attr->fmt = fmt;
	mutex_init(&attr->mutex);
	file->private_data = attr;

	return nonseekable_open(inode, file);
}

static int spufs_attr_release(struct inode *inode, struct file *file)
{
       kfree(file->private_data);
	return 0;
}

static ssize_t spufs_attr_read(struct file *file, char __user *buf,
		size_t len, loff_t *ppos)
{
	struct spufs_attr *attr;
	size_t size;
	ssize_t ret;

	attr = file->private_data;
	if (!attr->get)
		return -EACCES;

	ret = mutex_lock_interruptible(&attr->mutex);
	if (ret)
		return ret;

	if (*ppos) {		/* continued read */
		size = strlen(attr->get_buf);
	} else {		/* first read */
		u64 val;
		ret = attr->get(attr->data, &val);
		if (ret)
			goto out;

		size = scnprintf(attr->get_buf, sizeof(attr->get_buf),
				 attr->fmt, (unsigned long long)val);
	}

	ret = simple_read_from_buffer(buf, len, ppos, attr->get_buf, size);
out:
	mutex_unlock(&attr->mutex);
	return ret;
}

static ssize_t spufs_attr_write(struct file *file, const char __user *buf,
		size_t len, loff_t *ppos)
{
	struct spufs_attr *attr;
	u64 val;
	size_t size;
	ssize_t ret;

	attr = file->private_data;
	if (!attr->set)
		return -EACCES;

	ret = mutex_lock_interruptible(&attr->mutex);
	if (ret)
		return ret;

	ret = -EFAULT;
	size = min(sizeof(attr->set_buf) - 1, len);
	if (copy_from_user(attr->set_buf, buf, size))
		goto out;

	ret = len; /* claim we got the whole input */
	attr->set_buf[size] = '\0';
	val = simple_strtol(attr->set_buf, NULL, 0);
	attr->set(attr->data, val);
out:
	mutex_unlock(&attr->mutex);
	return ret;
}

#define DEFINE_SPUFS_SIMPLE_ATTRIBUTE(__fops, __get, __set, __fmt)	\
static int __fops ## _open(struct inode *inode, struct file *file)	\
{									\
	__simple_attr_check_format(__fmt, 0ull);			\
	return spufs_attr_open(inode, file, __get, __set, __fmt);	\
}									\
static struct file_operations __fops = {				\
	.owner	 = THIS_MODULE,						\
	.open	 = __fops ## _open,					\
	.release = spufs_attr_release,					\
	.read	 = spufs_attr_read,					\
	.write	 = spufs_attr_write,					\
};


static int
spufs_mem_open(struct inode *inode, struct file *file)
{
	struct spufs_inode_info *i = SPUFS_I(inode);
	struct spu_context *ctx = i->i_ctx;

	mutex_lock(&ctx->mapping_lock);
	file->private_data = ctx;
	if (!i->i_openers++)
		ctx->local_store = inode->i_mapping;
	mutex_unlock(&ctx->mapping_lock);
	return 0;
}

static int
spufs_mem_release(struct inode *inode, struct file *file)
{
	struct spufs_inode_info *i = SPUFS_I(inode);
	struct spu_context *ctx = i->i_ctx;

	mutex_lock(&ctx->mapping_lock);
	if (!--i->i_openers)
		ctx->local_store = NULL;
	mutex_unlock(&ctx->mapping_lock);
	return 0;
}

static ssize_t
__spufs_mem_read(struct spu_context *ctx, char __user *buffer,
			size_t size, loff_t *pos)
{
	char *local_store = ctx->ops->get_ls(ctx);
	return simple_read_from_buffer(buffer, size, pos, local_store,
					LS_SIZE);
}

static ssize_t
spufs_mem_read(struct file *file, char __user *buffer,
				size_t size, loff_t *pos)
{
	struct spu_context *ctx = file->private_data;
	ssize_t ret;

	ret = spu_acquire(ctx);
	if (ret)
		return ret;
	ret = __spufs_mem_read(ctx, buffer, size, pos);
	spu_release(ctx);

	return ret;
}

static ssize_t
spufs_mem_write(struct file *file, const char __user *buffer,
					size_t size, loff_t *ppos)
{
	struct spu_context *ctx = file->private_data;
	char *local_store;
	loff_t pos = *ppos;
	int ret;

	if (pos < 0)
		return -EINVAL;
	if (pos > LS_SIZE)
		return -EFBIG;
	if (size > LS_SIZE - pos)
		size = LS_SIZE - pos;

	ret = spu_acquire(ctx);
	if (ret)
		return ret;

	local_store = ctx->ops->get_ls(ctx);
	ret = copy_from_user(local_store + pos, buffer, size);
	spu_release(ctx);

	if (ret)
		return -EFAULT;
	*ppos = pos + size;
	return size;
}

static int
spufs_mem_mmap_fault(struct vm_area_struct *vma, struct vm_fault *vmf)
{
	struct spu_context *ctx	= vma->vm_file->private_data;
	unsigned long address = (unsigned long)vmf->virtual_address;
	unsigned long pfn, offset;

#ifdef CONFIG_SPU_FS_64K_LS
	struct spu_state *csa = &ctx->csa;
	int psize;

	/* Check what page size we are using */
	psize = get_slice_psize(vma->vm_mm, address);

	/* Some sanity checking */
	BUG_ON(csa->use_big_pages != (psize == MMU_PAGE_64K));

	/* Wow, 64K, cool, we need to align the address though */
	if (csa->use_big_pages) {
		BUG_ON(vma->vm_start & 0xffff);
		address &= ~0xfffful;
	}
#endif /* CONFIG_SPU_FS_64K_LS */

	offset = vmf->pgoff << PAGE_SHIFT;
	if (offset >= LS_SIZE)
		return VM_FAULT_SIGBUS;

	pr_debug("spufs_mem_mmap_fault address=0x%lx, offset=0x%lx\n",
			address, offset);

	if (spu_acquire(ctx))
		return VM_FAULT_NOPAGE;

	if (ctx->state == SPU_STATE_SAVED) {
		vma->vm_page_prot = __pgprot(pgprot_val(vma->vm_page_prot)
							& ~_PAGE_NO_CACHE);
		pfn = vmalloc_to_pfn(ctx->csa.lscsa->ls + offset);
	} else {
		vma->vm_page_prot = __pgprot(pgprot_val(vma->vm_page_prot)
					     | _PAGE_NO_CACHE);
		pfn = (ctx->spu->local_store_phys + offset) >> PAGE_SHIFT;
	}
	vm_insert_pfn(vma, address, pfn);

	spu_release(ctx);

	return VM_FAULT_NOPAGE;
}

static int spufs_mem_mmap_access(struct vm_area_struct *vma,
				unsigned long address,
				void *buf, int len, int write)
{
	struct spu_context *ctx = vma->vm_file->private_data;
	unsigned long offset = address - vma->vm_start;
	char *local_store;

	if (write && !(vma->vm_flags & VM_WRITE))
		return -EACCES;
	if (spu_acquire(ctx))
		return -EINTR;
	if ((offset + len) > vma->vm_end)
		len = vma->vm_end - offset;
	local_store = ctx->ops->get_ls(ctx);
	if (write)
		memcpy_toio(local_store + offset, buf, len);
	else
		memcpy_fromio(buf, local_store + offset, len);
	spu_release(ctx);
	return len;
}

static struct vm_operations_struct spufs_mem_mmap_vmops = {
	.fault = spufs_mem_mmap_fault,
	.access = spufs_mem_mmap_access,
};

static int spufs_mem_mmap(struct file *file, struct vm_area_struct *vma)
{
#ifdef CONFIG_SPU_FS_64K_LS
	struct spu_context	*ctx = file->private_data;
	struct spu_state	*csa = &ctx->csa;

	/* Sanity check VMA alignment */
	if (csa->use_big_pages) {
		pr_debug("spufs_mem_mmap 64K, start=0x%lx, end=0x%lx,"
			 " pgoff=0x%lx\n", vma->vm_start, vma->vm_end,
			 vma->vm_pgoff);
		if (vma->vm_start & 0xffff)
			return -EINVAL;
		if (vma->vm_pgoff & 0xf)
			return -EINVAL;
	}
#endif /* CONFIG_SPU_FS_64K_LS */

	if (!(vma->vm_flags & VM_SHARED))
		return -EINVAL;

	vma->vm_flags |= VM_IO | VM_PFNMAP;
	vma->vm_page_prot = __pgprot(pgprot_val(vma->vm_page_prot)
				     | _PAGE_NO_CACHE);

	vma->vm_ops = &spufs_mem_mmap_vmops;
	return 0;
}

#ifdef CONFIG_SPU_FS_64K_LS
static unsigned long spufs_get_unmapped_area(struct file *file,
		unsigned long addr, unsigned long len, unsigned long pgoff,
		unsigned long flags)
{
	struct spu_context	*ctx = file->private_data;
	struct spu_state	*csa = &ctx->csa;

	/* If not using big pages, fallback to normal MM g_u_a */
	if (!csa->use_big_pages)
		return current->mm->get_unmapped_area(file, addr, len,
						      pgoff, flags);

	/* Else, try to obtain a 64K pages slice */
	return slice_get_unmapped_area(addr, len, flags,
				       MMU_PAGE_64K, 1, 0);
}
#endif /* CONFIG_SPU_FS_64K_LS */

static const struct file_operations spufs_mem_fops = {
	.open			= spufs_mem_open,
	.release		= spufs_mem_release,
	.read			= spufs_mem_read,
	.write			= spufs_mem_write,
	.llseek			= generic_file_llseek,
	.mmap			= spufs_mem_mmap,
#ifdef CONFIG_SPU_FS_64K_LS
	.get_unmapped_area	= spufs_get_unmapped_area,
#endif
};

static int spufs_ps_fault(struct vm_area_struct *vma,
				    struct vm_fault *vmf,
				    unsigned long ps_offs,
				    unsigned long ps_size)
{
	struct spu_context *ctx = vma->vm_file->private_data;
	unsigned long area, offset = vmf->pgoff << PAGE_SHIFT;
	int ret = 0;

	spu_context_nospu_trace(spufs_ps_fault__enter, ctx);

	if (offset >= ps_size)
		return VM_FAULT_SIGBUS;

	if (fatal_signal_pending(current))
		return VM_FAULT_SIGBUS;

	/*
	 * Because we release the mmap_sem, the context may be destroyed while
	 * we're in spu_wait. Grab an extra reference so it isn't destroyed
	 * in the meantime.
	 */
	get_spu_context(ctx);

	/*
	 * We have to wait for context to be loaded before we have
	 * pages to hand out to the user, but we don't want to wait
	 * with the mmap_sem held.
	 * It is possible to drop the mmap_sem here, but then we need
	 * to return VM_FAULT_NOPAGE because the mappings may have
	 * hanged.
	 */
	if (spu_acquire(ctx))
		goto refault;

	if (ctx->state == SPU_STATE_SAVED) {
		up_read(&current->mm->mmap_sem);
		spu_context_nospu_trace(spufs_ps_fault__sleep, ctx);
		ret = spufs_wait(ctx->run_wq, ctx->state == SPU_STATE_RUNNABLE);
		spu_context_trace(spufs_ps_fault__wake, ctx, ctx->spu);
		down_read(&current->mm->mmap_sem);
	} else {
		area = ctx->spu->problem_phys + ps_offs;
		vm_insert_pfn(vma, (unsigned long)vmf->virtual_address,
					(area + offset) >> PAGE_SHIFT);
		spu_context_trace(spufs_ps_fault__insert, ctx, ctx->spu);
	}

	if (!ret)
		spu_release(ctx);

refault:
	put_spu_context(ctx);
	return VM_FAULT_NOPAGE;
}

#if SPUFS_MMAP_4K
static int spufs_cntl_mmap_fault(struct vm_area_struct *vma,
					   struct vm_fault *vmf)
{
	return spufs_ps_fault(vma, vmf, 0x4000, SPUFS_CNTL_MAP_SIZE);
}

static struct vm_operations_struct spufs_cntl_mmap_vmops = {
	.fault = spufs_cntl_mmap_fault,
};

/*
 * mmap support for problem state control area [0x4000 - 0x4fff].
 */
static int spufs_cntl_mmap(struct file *file, struct vm_area_struct *vma)
{
	if (!(vma->vm_flags & VM_SHARED))
		return -EINVAL;

	vma->vm_flags |= VM_IO | VM_PFNMAP;
	vma->vm_page_prot = __pgprot(pgprot_val(vma->vm_page_prot)
				     | _PAGE_NO_CACHE | _PAGE_GUARDED);

	vma->vm_ops = &spufs_cntl_mmap_vmops;
	return 0;
}
#else /* SPUFS_MMAP_4K */
#define spufs_cntl_mmap NULL
#endif /* !SPUFS_MMAP_4K */

static int spufs_cntl_get(void *data, u64 *val)
{
	struct spu_context *ctx = data;
	int ret;

	ret = spu_acquire(ctx);
	if (ret)
		return ret;
	*val = ctx->ops->status_read(ctx);
	spu_release(ctx);

	return 0;
}

static int spufs_cntl_set(void *data, u64 val)
{
	struct spu_context *ctx = data;
	int ret;

	ret = spu_acquire(ctx);
	if (ret)
		return ret;
	ctx->ops->runcntl_write(ctx, val);
	spu_release(ctx);

	return 0;
}

static int spufs_cntl_open(struct inode *inode, struct file *file)
{
	struct spufs_inode_info *i = SPUFS_I(inode);
	struct spu_context *ctx = i->i_ctx;

	mutex_lock(&ctx->mapping_lock);
	file->private_data = ctx;
	if (!i->i_openers++)
		ctx->cntl = inode->i_mapping;
	mutex_unlock(&ctx->mapping_lock);
	return simple_attr_open(inode, file, spufs_cntl_get,
					spufs_cntl_set, "0x%08lx");
}

static int
spufs_cntl_release(struct inode *inode, struct file *file)
{
	struct spufs_inode_info *i = SPUFS_I(inode);
	struct spu_context *ctx = i->i_ctx;

	simple_attr_release(inode, file);

	mutex_lock(&ctx->mapping_lock);
	if (!--i->i_openers)
		ctx->cntl = NULL;
	mutex_unlock(&ctx->mapping_lock);
	return 0;
}

static const struct file_operations spufs_cntl_fops = {
	.open = spufs_cntl_open,
	.release = spufs_cntl_release,
	.read = simple_attr_read,
	.write = simple_attr_write,
	.mmap = spufs_cntl_mmap,
};

static int
spufs_regs_open(struct inode *inode, struct file *file)
{
	struct spufs_inode_info *i = SPUFS_I(inode);
	file->private_data = i->i_ctx;
	return 0;
}

static ssize_t
__spufs_regs_read(struct spu_context *ctx, char __user *buffer,
			size_t size, loff_t *pos)
{
	struct spu_lscsa *lscsa = ctx->csa.lscsa;
	return simple_read_from_buffer(buffer, size, pos,
				      lscsa->gprs, sizeof lscsa->gprs);
}

static ssize_t
spufs_regs_read(struct file *file, char __user *buffer,
		size_t size, loff_t *pos)
{
	int ret;
	struct spu_context *ctx = file->private_data;

	/* pre-check for file position: if we'd return EOF, there's no point
	 * causing a deschedule */
	if (*pos >= sizeof(ctx->csa.lscsa->gprs))
		return 0;

	ret = spu_acquire_saved(ctx);
	if (ret)
		return ret;
	ret = __spufs_regs_read(ctx, buffer, size, pos);
	spu_release_saved(ctx);
	return ret;
}

static ssize_t
spufs_regs_write(struct file *file, const char __user *buffer,
		 size_t size, loff_t *pos)
{
	struct spu_context *ctx = file->private_data;
	struct spu_lscsa *lscsa = ctx->csa.lscsa;
	int ret;

	size = min_t(ssize_t, sizeof lscsa->gprs - *pos, size);
	if (size <= 0)
		return -EFBIG;
	*pos += size;

	ret = spu_acquire_saved(ctx);
	if (ret)
		return ret;

	ret = copy_from_user(lscsa->gprs + *pos - size,
			     buffer, size) ? -EFAULT : size;

	spu_release_saved(ctx);
	return ret;
}

static const struct file_operations spufs_regs_fops = {
	.open	 = spufs_regs_open,
	.read    = spufs_regs_read,
	.write   = spufs_regs_write,
	.llseek  = generic_file_llseek,
};

static ssize_t
__spufs_fpcr_read(struct spu_context *ctx, char __user * buffer,
			size_t size, loff_t * pos)
{
	struct spu_lscsa *lscsa = ctx->csa.lscsa;
	return simple_read_from_buffer(buffer, size, pos,
				      &lscsa->fpcr, sizeof(lscsa->fpcr));
}

static ssize_t
spufs_fpcr_read(struct file *file, char __user * buffer,
		size_t size, loff_t * pos)
{
	int ret;
	struct spu_context *ctx = file->private_data;

	ret = spu_acquire_saved(ctx);
	if (ret)
		return ret;
	ret = __spufs_fpcr_read(ctx, buffer, size, pos);
	spu_release_saved(ctx);
	return ret;
}

static ssize_t
spufs_fpcr_write(struct file *file, const char __user * buffer,
		 size_t size, loff_t * pos)
{
	struct spu_context *ctx = file->private_data;
	struct spu_lscsa *lscsa = ctx->csa.lscsa;
	int ret;

	size = min_t(ssize_t, sizeof(lscsa->fpcr) - *pos, size);
	if (size <= 0)
		return -EFBIG;

	ret = spu_acquire_saved(ctx);
	if (ret)
		return ret;

	*pos += size;
	ret = copy_from_user((char *)&lscsa->fpcr + *pos - size,
			     buffer, size) ? -EFAULT : size;

	spu_release_saved(ctx);
	return ret;
}

static const struct file_operations spufs_fpcr_fops = {
	.open = spufs_regs_open,
	.read = spufs_fpcr_read,
	.write = spufs_fpcr_write,
	.llseek = generic_file_llseek,
};

/* generic open function for all pipe-like files */
static int spufs_pipe_open(struct inode *inode, struct file *file)
{
	struct spufs_inode_info *i = SPUFS_I(inode);
	file->private_data = i->i_ctx;

	return nonseekable_open(inode, file);
}

/*
 * Read as many bytes from the mailbox as possible, until
 * one of the conditions becomes true:
 *
 * - no more data available in the mailbox
 * - end of the user provided buffer
 * - end of the mapped area
 */
static ssize_t spufs_mbox_read(struct file *file, char __user *buf,
			size_t len, loff_t *pos)
{
	struct spu_context *ctx = file->private_data;
	u32 mbox_data, __user *udata;
	ssize_t count;

	if (len < 4)
		return -EINVAL;

	if (!access_ok(VERIFY_WRITE, buf, len))
		return -EFAULT;

	udata = (void __user *)buf;

	count = spu_acquire(ctx);
	if (count)
		return count;

	for (count = 0; (count + 4) <= len; count += 4, udata++) {
		int ret;
		ret = ctx->ops->mbox_read(ctx, &mbox_data);
		if (ret == 0)
			break;

		/*
		 * at the end of the mapped area, we can fault
		 * but still need to return the data we have
		 * read successfully so far.
		 */
		ret = __put_user(mbox_data, udata);
		if (ret) {
			if (!count)
				count = -EFAULT;
			break;
		}
	}
	spu_release(ctx);

	if (!count)
		count = -EAGAIN;

	return count;
}

static const struct file_operations spufs_mbox_fops = {
	.open	= spufs_pipe_open,
	.read	= spufs_mbox_read,
};

static ssize_t spufs_mbox_stat_read(struct file *file, char __user *buf,
			size_t len, loff_t *pos)
{
	struct spu_context *ctx = file->private_data;
	ssize_t ret;
	u32 mbox_stat;

	if (len < 4)
		return -EINVAL;

	ret = spu_acquire(ctx);
	if (ret)
		return ret;

	mbox_stat = ctx->ops->mbox_stat_read(ctx) & 0xff;

	spu_release(ctx);

	if (copy_to_user(buf, &mbox_stat, sizeof mbox_stat))
		return -EFAULT;

	return 4;
}

static const struct file_operations spufs_mbox_stat_fops = {
	.open	= spufs_pipe_open,
	.read	= spufs_mbox_stat_read,
};

/* low-level ibox access function */
size_t spu_ibox_read(struct spu_context *ctx, u32 *data)
{
	return ctx->ops->ibox_read(ctx, data);
}

static int spufs_ibox_fasync(int fd, struct file *file, int on)
{
	struct spu_context *ctx = file->private_data;

	return fasync_helper(fd, file, on, &ctx->ibox_fasync);
}

/* interrupt-level ibox callback function. */
void spufs_ibox_callback(struct spu *spu)
{
	struct spu_context *ctx = spu->ctx;

	if (!ctx)
		return;

	wake_up_all(&ctx->ibox_wq);
	kill_fasync(&ctx->ibox_fasync, SIGIO, POLLIN);
}

/*
 * Read as many bytes from the interrupt mailbox as possible, until
 * one of the conditions becomes true:
 *
 * - no more data available in the mailbox
 * - end of the user provided buffer
 * - end of the mapped area
 *
 * If the file is opened without O_NONBLOCK, we wait here until
 * any data is available, but return when we have been able to
 * read something.
 */
static ssize_t spufs_ibox_read(struct file *file, char __user *buf,
			size_t len, loff_t *pos)
{
	struct spu_context *ctx = file->private_data;
	u32 ibox_data, __user *udata;
	ssize_t count;

	if (len < 4)
		return -EINVAL;

	if (!access_ok(VERIFY_WRITE, buf, len))
		return -EFAULT;

	udata = (void __user *)buf;

	count = spu_acquire(ctx);
	if (count)
		goto out;

	/* wait only for the first element */
	count = 0;
	if (file->f_flags & O_NONBLOCK) {
		if (!spu_ibox_read(ctx, &ibox_data)) {
			count = -EAGAIN;
			goto out_unlock;
		}
	} else {
		count = spufs_wait(ctx->ibox_wq, spu_ibox_read(ctx, &ibox_data));
		if (count)
			goto out;
	}

	/* if we can't write at all, return -EFAULT */
	count = __put_user(ibox_data, udata);
	if (count)
		goto out_unlock;

	for (count = 4, udata++; (count + 4) <= len; count += 4, udata++) {
		int ret;
		ret = ctx->ops->ibox_read(ctx, &ibox_data);
		if (ret == 0)
			break;
		/*
		 * at the end of the mapped area, we can fault
		 * but still need to return the data we have
		 * read successfully so far.
		 */
		ret = __put_user(ibox_data, udata);
		if (ret)
			break;
	}

out_unlock:
	spu_release(ctx);
out:
	return count;
}

static unsigned int spufs_ibox_poll(struct file *file, poll_table *wait)
{
	struct spu_context *ctx = file->private_data;
	unsigned int mask;

	poll_wait(file, &ctx->ibox_wq, wait);

	/*
	 * For now keep this uninterruptible and also ignore the rule
	 * that poll should not sleep.  Will be fixed later.
	 */
	mutex_lock(&ctx->state_mutex);
	mask = ctx->ops->mbox_stat_poll(ctx, POLLIN | POLLRDNORM);
	spu_release(ctx);

	return mask;
}

static const struct file_operations spufs_ibox_fops = {
	.open	= spufs_pipe_open,
	.read	= spufs_ibox_read,
	.poll	= spufs_ibox_poll,
	.fasync	= spufs_ibox_fasync,
};

static ssize_t spufs_ibox_stat_read(struct file *file, char __user *buf,
			size_t len, loff_t *pos)
{
	struct spu_context *ctx = file->private_data;
	ssize_t ret;
	u32 ibox_stat;

	if (len < 4)
		return -EINVAL;

	ret = spu_acquire(ctx);
	if (ret)
		return ret;
	ibox_stat = (ctx->ops->mbox_stat_read(ctx) >> 16) & 0xff;
	spu_release(ctx);

	if (copy_to_user(buf, &ibox_stat, sizeof ibox_stat))
		return -EFAULT;

	return 4;
}

static const struct file_operations spufs_ibox_stat_fops = {
	.open	= spufs_pipe_open,
	.read	= spufs_ibox_stat_read,
};

/* low-level mailbox write */
size_t spu_wbox_write(struct spu_context *ctx, u32 data)
{
	return ctx->ops->wbox_write(ctx, data);
}

static int spufs_wbox_fasync(int fd, struct file *file, int on)
{
	struct spu_context *ctx = file->private_data;
	int ret;

	ret = fasync_helper(fd, file, on, &ctx->wbox_fasync);

	return ret;
}

/* interrupt-level wbox callback function. */
void spufs_wbox_callback(struct spu *spu)
{
	struct spu_context *ctx = spu->ctx;

	if (!ctx)
		return;

	wake_up_all(&ctx->wbox_wq);
	kill_fasync(&ctx->wbox_fasync, SIGIO, POLLOUT);
}

/*
 * Write as many bytes to the interrupt mailbox as possible, until
 * one of the conditions becomes true:
 *
 * - the mailbox is full
 * - end of the user provided buffer
 * - end of the mapped area
 *
 * If the file is opened without O_NONBLOCK, we wait here until
 * space is availabyl, but return when we have been able to
 * write something.
 */
static ssize_t spufs_wbox_write(struct file *file, const char __user *buf,
			size_t len, loff_t *pos)
{
	struct spu_context *ctx = file->private_data;
	u32 wbox_data, __user *udata;
	ssize_t count;

	if (len < 4)
		return -EINVAL;

	udata = (void __user *)buf;
	if (!access_ok(VERIFY_READ, buf, len))
		return -EFAULT;

	if (__get_user(wbox_data, udata))
		return -EFAULT;

	count = spu_acquire(ctx);
	if (count)
		goto out;

	/*
	 * make sure we can at least write one element, by waiting
	 * in case of !O_NONBLOCK
	 */
	count = 0;
	if (file->f_flags & O_NONBLOCK) {
		if (!spu_wbox_write(ctx, wbox_data)) {
			count = -EAGAIN;
			goto out_unlock;
		}
	} else {
		count = spufs_wait(ctx->wbox_wq, spu_wbox_write(ctx, wbox_data));
		if (count)
			goto out;
	}


	/* write as much as possible */
	for (count = 4, udata++; (count + 4) <= len; count += 4, udata++) {
		int ret;
		ret = __get_user(wbox_data, udata);
		if (ret)
			break;

		ret = spu_wbox_write(ctx, wbox_data);
		if (ret == 0)
			break;
	}

out_unlock:
	spu_release(ctx);
out:
	return count;
}

static unsigned int spufs_wbox_poll(struct file *file, poll_table *wait)
{
	struct spu_context *ctx = file->private_data;
	unsigned int mask;

	poll_wait(file, &ctx->wbox_wq, wait);

	/*
	 * For now keep this uninterruptible and also ignore the rule
	 * that poll should not sleep.  Will be fixed later.
	 */
	mutex_lock(&ctx->state_mutex);
	mask = ctx->ops->mbox_stat_poll(ctx, POLLOUT | POLLWRNORM);
	spu_release(ctx);

	return mask;
}

static const struct file_operations spufs_wbox_fops = {
	.open	= spufs_pipe_open,
	.write	= spufs_wbox_write,
	.poll	= spufs_wbox_poll,
	.fasync	= spufs_wbox_fasync,
};

static ssize_t spufs_wbox_stat_read(struct file *file, char __user *buf,
			size_t len, loff_t *pos)
{
	struct spu_context *ctx = file->private_data;
	ssize_t ret;
	u32 wbox_stat;

	if (len < 4)
		return -EINVAL;

	ret = spu_acquire(ctx);
	if (ret)
		return ret;
	wbox_stat = (ctx->ops->mbox_stat_read(ctx) >> 8) & 0xff;
	spu_release(ctx);

	if (copy_to_user(buf, &wbox_stat, sizeof wbox_stat))
		return -EFAULT;

	return 4;
}

static const struct file_operations spufs_wbox_stat_fops = {
	.open	= spufs_pipe_open,
	.read	= spufs_wbox_stat_read,
};

static int spufs_signal1_open(struct inode *inode, struct file *file)
{
	struct spufs_inode_info *i = SPUFS_I(inode);
	struct spu_context *ctx = i->i_ctx;

	mutex_lock(&ctx->mapping_lock);
	file->private_data = ctx;
	if (!i->i_openers++)
		ctx->signal1 = inode->i_mapping;
	mutex_unlock(&ctx->mapping_lock);
	return nonseekable_open(inode, file);
}

static int
spufs_signal1_release(struct inode *inode, struct file *file)
{
	struct spufs_inode_info *i = SPUFS_I(inode);
	struct spu_context *ctx = i->i_ctx;

	mutex_lock(&ctx->mapping_lock);
	if (!--i->i_openers)
		ctx->signal1 = NULL;
	mutex_unlock(&ctx->mapping_lock);
	return 0;
}

static ssize_t __spufs_signal1_read(struct spu_context *ctx, char __user *buf,
			size_t len, loff_t *pos)
{
	int ret = 0;
	u32 data;

	if (len < 4)
		return -EINVAL;

	if (ctx->csa.spu_chnlcnt_RW[3]) {
		data = ctx->csa.spu_chnldata_RW[3];
		ret = 4;
	}

	if (!ret)
		goto out;

	if (copy_to_user(buf, &data, 4))
		return -EFAULT;

out:
	return ret;
}

static ssize_t spufs_signal1_read(struct file *file, char __user *buf,
			size_t len, loff_t *pos)
{
	int ret;
	struct spu_context *ctx = file->private_data;

	ret = spu_acquire_saved(ctx);
	if (ret)
		return ret;
	ret = __spufs_signal1_read(ctx, buf, len, pos);
	spu_release_saved(ctx);

	return ret;
}

static ssize_t spufs_signal1_write(struct file *file, const char __user *buf,
			size_t len, loff_t *pos)
{
	struct spu_context *ctx;
	ssize_t ret;
	u32 data;

	ctx = file->private_data;

	if (len < 4)
		return -EINVAL;

	if (copy_from_user(&data, buf, 4))
		return -EFAULT;

	ret = spu_acquire(ctx);
	if (ret)
		return ret;
	ctx->ops->signal1_write(ctx, data);
	spu_release(ctx);

	return 4;
}

static int
spufs_signal1_mmap_fault(struct vm_area_struct *vma, struct vm_fault *vmf)
{
#if SPUFS_SIGNAL_MAP_SIZE == 0x1000
	return spufs_ps_fault(vma, vmf, 0x14000, SPUFS_SIGNAL_MAP_SIZE);
#elif SPUFS_SIGNAL_MAP_SIZE == 0x10000
	/* For 64k pages, both signal1 and signal2 can be used to mmap the whole
	 * signal 1 and 2 area
	 */
	return spufs_ps_fault(vma, vmf, 0x10000, SPUFS_SIGNAL_MAP_SIZE);
#else
#error unsupported page size
#endif
}

static struct vm_operations_struct spufs_signal1_mmap_vmops = {
	.fault = spufs_signal1_mmap_fault,
};

static int spufs_signal1_mmap(struct file *file, struct vm_area_struct *vma)
{
	if (!(vma->vm_flags & VM_SHARED))
		return -EINVAL;

	vma->vm_flags |= VM_IO | VM_PFNMAP;
	vma->vm_page_prot = __pgprot(pgprot_val(vma->vm_page_prot)
				     | _PAGE_NO_CACHE | _PAGE_GUARDED);

	vma->vm_ops = &spufs_signal1_mmap_vmops;
	return 0;
}

static const struct file_operations spufs_signal1_fops = {
	.open = spufs_signal1_open,
	.release = spufs_signal1_release,
	.read = spufs_signal1_read,
	.write = spufs_signal1_write,
	.mmap = spufs_signal1_mmap,
};

static const struct file_operations spufs_signal1_nosched_fops = {
	.open = spufs_signal1_open,
	.release = spufs_signal1_release,
	.write = spufs_signal1_write,
	.mmap = spufs_signal1_mmap,
};

static int spufs_signal2_open(struct inode *inode, struct file *file)
{
	struct spufs_inode_info *i = SPUFS_I(inode);
	struct spu_context *ctx = i->i_ctx;

	mutex_lock(&ctx->mapping_lock);
	file->private_data = ctx;
	if (!i->i_openers++)
		ctx->signal2 = inode->i_mapping;
	mutex_unlock(&ctx->mapping_lock);
	return nonseekable_open(inode, file);
}

static int
spufs_signal2_release(struct inode *inode, struct file *file)
{
	struct spufs_inode_info *i = SPUFS_I(inode);
	struct spu_context *ctx = i->i_ctx;

	mutex_lock(&ctx->mapping_lock);
	if (!--i->i_openers)
		ctx->signal2 = NULL;
	mutex_unlock(&ctx->mapping_lock);
	return 0;
}

static ssize_t __spufs_signal2_read(struct spu_context *ctx, char __user *buf,
			size_t len, loff_t *pos)
{
	int ret = 0;
	u32 data;

	if (len < 4)
		return -EINVAL;

	if (ctx->csa.spu_chnlcnt_RW[4]) {
		data =  ctx->csa.spu_chnldata_RW[4];
		ret = 4;
	}

	if (!ret)
		goto out;

	if (copy_to_user(buf, &data, 4))
		return -EFAULT;

out:
	return ret;
}

static ssize_t spufs_signal2_read(struct file *file, char __user *buf,
			size_t len, loff_t *pos)
{
	struct spu_context *ctx = file->private_data;
	int ret;

	ret = spu_acquire_saved(ctx);
	if (ret)
		return ret;
	ret = __spufs_signal2_read(ctx, buf, len, pos);
	spu_release_saved(ctx);

	return ret;
}

static ssize_t spufs_signal2_write(struct file *file, const char __user *buf,
			size_t len, loff_t *pos)
{
	struct spu_context *ctx;
	ssize_t ret;
	u32 data;

	ctx = file->private_data;

	if (len < 4)
		return -EINVAL;

	if (copy_from_user(&data, buf, 4))
		return -EFAULT;

	ret = spu_acquire(ctx);
	if (ret)
		return ret;
	ctx->ops->signal2_write(ctx, data);
	spu_release(ctx);

	return 4;
}

#if SPUFS_MMAP_4K
static int
spufs_signal2_mmap_fault(struct vm_area_struct *vma, struct vm_fault *vmf)
{
#if SPUFS_SIGNAL_MAP_SIZE == 0x1000
	return spufs_ps_fault(vma, vmf, 0x1c000, SPUFS_SIGNAL_MAP_SIZE);
#elif SPUFS_SIGNAL_MAP_SIZE == 0x10000
	/* For 64k pages, both signal1 and signal2 can be used to mmap the whole
	 * signal 1 and 2 area
	 */
	return spufs_ps_fault(vma, vmf, 0x10000, SPUFS_SIGNAL_MAP_SIZE);
#else
#error unsupported page size
#endif
}

static struct vm_operations_struct spufs_signal2_mmap_vmops = {
	.fault = spufs_signal2_mmap_fault,
};

static int spufs_signal2_mmap(struct file *file, struct vm_area_struct *vma)
{
	if (!(vma->vm_flags & VM_SHARED))
		return -EINVAL;

	vma->vm_flags |= VM_IO | VM_PFNMAP;
	vma->vm_page_prot = __pgprot(pgprot_val(vma->vm_page_prot)
				     | _PAGE_NO_CACHE | _PAGE_GUARDED);

	vma->vm_ops = &spufs_signal2_mmap_vmops;
	return 0;
}
#else /* SPUFS_MMAP_4K */
#define spufs_signal2_mmap NULL
#endif /* !SPUFS_MMAP_4K */

static const struct file_operations spufs_signal2_fops = {
	.open = spufs_signal2_open,
	.release = spufs_signal2_release,
	.read = spufs_signal2_read,
	.write = spufs_signal2_write,
	.mmap = spufs_signal2_mmap,
};

static const struct file_operations spufs_signal2_nosched_fops = {
	.open = spufs_signal2_open,
	.release = spufs_signal2_release,
	.write = spufs_signal2_write,
	.mmap = spufs_signal2_mmap,
};

/*
 * This is a wrapper around DEFINE_SIMPLE_ATTRIBUTE which does the
 * work of acquiring (or not) the SPU context before calling through
 * to the actual get routine. The set routine is called directly.
 */
#define SPU_ATTR_NOACQUIRE	0
#define SPU_ATTR_ACQUIRE	1
#define SPU_ATTR_ACQUIRE_SAVED	2

#define DEFINE_SPUFS_ATTRIBUTE(__name, __get, __set, __fmt, __acquire)	\
static int __##__get(void *data, u64 *val)				\
{									\
	struct spu_context *ctx = data;					\
	int ret = 0;							\
									\
	if (__acquire == SPU_ATTR_ACQUIRE) {				\
		ret = spu_acquire(ctx);					\
		if (ret)						\
			return ret;					\
		*val = __get(ctx);					\
		spu_release(ctx);					\
	} else if (__acquire == SPU_ATTR_ACQUIRE_SAVED)	{		\
		ret = spu_acquire_saved(ctx);				\
		if (ret)						\
			return ret;					\
		*val = __get(ctx);					\
		spu_release_saved(ctx);					\
	} else								\
		*val = __get(ctx);					\
									\
	return 0;							\
}									\
DEFINE_SPUFS_SIMPLE_ATTRIBUTE(__name, __##__get, __set, __fmt);

static int spufs_signal1_type_set(void *data, u64 val)
{
	struct spu_context *ctx = data;
	int ret;

	ret = spu_acquire(ctx);
	if (ret)
		return ret;
	ctx->ops->signal1_type_set(ctx, val);
	spu_release(ctx);

	return 0;
}

static u64 spufs_signal1_type_get(struct spu_context *ctx)
{
	return ctx->ops->signal1_type_get(ctx);
}
DEFINE_SPUFS_ATTRIBUTE(spufs_signal1_type, spufs_signal1_type_get,
		       spufs_signal1_type_set, "%llu\n", SPU_ATTR_ACQUIRE);


static int spufs_signal2_type_set(void *data, u64 val)
{
	struct spu_context *ctx = data;
	int ret;

	ret = spu_acquire(ctx);
	if (ret)
		return ret;
	ctx->ops->signal2_type_set(ctx, val);
	spu_release(ctx);

	return 0;
}

static u64 spufs_signal2_type_get(struct spu_context *ctx)
{
	return ctx->ops->signal2_type_get(ctx);
}
DEFINE_SPUFS_ATTRIBUTE(spufs_signal2_type, spufs_signal2_type_get,
		       spufs_signal2_type_set, "%llu\n", SPU_ATTR_ACQUIRE);

#if SPUFS_MMAP_4K
static int
spufs_mss_mmap_fault(struct vm_area_struct *vma, struct vm_fault *vmf)
{
	return spufs_ps_fault(vma, vmf, 0x0000, SPUFS_MSS_MAP_SIZE);
}

static struct vm_operations_struct spufs_mss_mmap_vmops = {
	.fault = spufs_mss_mmap_fault,
};

/*
 * mmap support for problem state MFC DMA area [0x0000 - 0x0fff].
 */
static int spufs_mss_mmap(struct file *file, struct vm_area_struct *vma)
{
	if (!(vma->vm_flags & VM_SHARED))
		return -EINVAL;

	vma->vm_flags |= VM_IO | VM_PFNMAP;
	vma->vm_page_prot = __pgprot(pgprot_val(vma->vm_page_prot)
				     | _PAGE_NO_CACHE | _PAGE_GUARDED);

	vma->vm_ops = &spufs_mss_mmap_vmops;
	return 0;
}
#else /* SPUFS_MMAP_4K */
#define spufs_mss_mmap NULL
#endif /* !SPUFS_MMAP_4K */

static int spufs_mss_open(struct inode *inode, struct file *file)
{
	struct spufs_inode_info *i = SPUFS_I(inode);
	struct spu_context *ctx = i->i_ctx;

	file->private_data = i->i_ctx;

	mutex_lock(&ctx->mapping_lock);
	if (!i->i_openers++)
		ctx->mss = inode->i_mapping;
	mutex_unlock(&ctx->mapping_lock);
	return nonseekable_open(inode, file);
}

static int
spufs_mss_release(struct inode *inode, struct file *file)
{
	struct spufs_inode_info *i = SPUFS_I(inode);
	struct spu_context *ctx = i->i_ctx;

	mutex_lock(&ctx->mapping_lock);
	if (!--i->i_openers)
		ctx->mss = NULL;
	mutex_unlock(&ctx->mapping_lock);
	return 0;
}

static const struct file_operations spufs_mss_fops = {
	.open	 = spufs_mss_open,
	.release = spufs_mss_release,
	.mmap	 = spufs_mss_mmap,
};

static int
spufs_psmap_mmap_fault(struct vm_area_struct *vma, struct vm_fault *vmf)
{
	return spufs_ps_fault(vma, vmf, 0x0000, SPUFS_PS_MAP_SIZE);
}

static struct vm_operations_struct spufs_psmap_mmap_vmops = {
	.fault = spufs_psmap_mmap_fault,
};

/*
 * mmap support for full problem state area [0x00000 - 0x1ffff].
 */
static int spufs_psmap_mmap(struct file *file, struct vm_area_struct *vma)
{
	if (!(vma->vm_flags & VM_SHARED))
		return -EINVAL;

	vma->vm_flags |= VM_IO | VM_PFNMAP;
	vma->vm_page_prot = __pgprot(pgprot_val(vma->vm_page_prot)
				     | _PAGE_NO_CACHE | _PAGE_GUARDED);

	vma->vm_ops = &spufs_psmap_mmap_vmops;
	return 0;
}

static int spufs_psmap_open(struct inode *inode, struct file *file)
{
	struct spufs_inode_info *i = SPUFS_I(inode);
	struct spu_context *ctx = i->i_ctx;

	mutex_lock(&ctx->mapping_lock);
	file->private_data = i->i_ctx;
	if (!i->i_openers++)
		ctx->psmap = inode->i_mapping;
	mutex_unlock(&ctx->mapping_lock);
	return nonseekable_open(inode, file);
}

static int
spufs_psmap_release(struct inode *inode, struct file *file)
{
	struct spufs_inode_info *i = SPUFS_I(inode);
	struct spu_context *ctx = i->i_ctx;

	mutex_lock(&ctx->mapping_lock);
	if (!--i->i_openers)
		ctx->psmap = NULL;
	mutex_unlock(&ctx->mapping_lock);
	return 0;
}

static const struct file_operations spufs_psmap_fops = {
	.open	 = spufs_psmap_open,
	.release = spufs_psmap_release,
	.mmap	 = spufs_psmap_mmap,
};


#if SPUFS_MMAP_4K
static int
spufs_mfc_mmap_fault(struct vm_area_struct *vma, struct vm_fault *vmf)
{
	return spufs_ps_fault(vma, vmf, 0x3000, SPUFS_MFC_MAP_SIZE);
}

static struct vm_operations_struct spufs_mfc_mmap_vmops = {
	.fault = spufs_mfc_mmap_fault,
};

/*
 * mmap support for problem state MFC DMA area [0x0000 - 0x0fff].
 */
static int spufs_mfc_mmap(struct file *file, struct vm_area_struct *vma)
{
	if (!(vma->vm_flags & VM_SHARED))
		return -EINVAL;

	vma->vm_flags |= VM_IO | VM_PFNMAP;
	vma->vm_page_prot = __pgprot(pgprot_val(vma->vm_page_prot)
				     | _PAGE_NO_CACHE | _PAGE_GUARDED);

	vma->vm_ops = &spufs_mfc_mmap_vmops;
	return 0;
}
#else /* SPUFS_MMAP_4K */
#define spufs_mfc_mmap NULL
#endif /* !SPUFS_MMAP_4K */

static int spufs_mfc_open(struct inode *inode, struct file *file)
{
	struct spufs_inode_info *i = SPUFS_I(inode);
	struct spu_context *ctx = i->i_ctx;

	/* we don't want to deal with DMA into other processes */
	if (ctx->owner != current->mm)
		return -EINVAL;

	if (atomic_read(&inode->i_count) != 1)
		return -EBUSY;

	mutex_lock(&ctx->mapping_lock);
	file->private_data = ctx;
	if (!i->i_openers++)
		ctx->mfc = inode->i_mapping;
	mutex_unlock(&ctx->mapping_lock);
	return nonseekable_open(inode, file);
}

static int
spufs_mfc_release(struct inode *inode, struct file *file)
{
	struct spufs_inode_info *i = SPUFS_I(inode);
	struct spu_context *ctx = i->i_ctx;

	mutex_lock(&ctx->mapping_lock);
	if (!--i->i_openers)
		ctx->mfc = NULL;
	mutex_unlock(&ctx->mapping_lock);
	return 0;
}

/* interrupt-level mfc callback function. */
void spufs_mfc_callback(struct spu *spu)
{
	struct spu_context *ctx = spu->ctx;

	if (!ctx)
		return;

	wake_up_all(&ctx->mfc_wq);

	pr_debug("%s %s\n", __func__, spu->name);
	if (ctx->mfc_fasync) {
		u32 free_elements, tagstatus;
		unsigned int mask;

		/* no need for spu_acquire in interrupt context */
		free_elements = ctx->ops->get_mfc_free_elements(ctx);
		tagstatus = ctx->ops->read_mfc_tagstatus(ctx);

		mask = 0;
		if (free_elements & 0xffff)
			mask |= POLLOUT;
		if (tagstatus & ctx->tagwait)
			mask |= POLLIN;

		kill_fasync(&ctx->mfc_fasync, SIGIO, mask);
	}
}

static int spufs_read_mfc_tagstatus(struct spu_context *ctx, u32 *status)
{
	/* See if there is one tag group is complete */
	/* FIXME we need locking around tagwait */
	*status = ctx->ops->read_mfc_tagstatus(ctx) & ctx->tagwait;
	ctx->tagwait &= ~*status;
	if (*status)
		return 1;

	/* enable interrupt waiting for any tag group,
	   may silently fail if interrupts are already enabled */
	ctx->ops->set_mfc_query(ctx, ctx->tagwait, 1);
	return 0;
}

static ssize_t spufs_mfc_read(struct file *file, char __user *buffer,
			size_t size, loff_t *pos)
{
	struct spu_context *ctx = file->private_data;
	int ret = -EINVAL;
	u32 status;

	if (size != 4)
		goto out;

	ret = spu_acquire(ctx);
	if (ret)
		return ret;

	ret = -EINVAL;
	if (file->f_flags & O_NONBLOCK) {
		status = ctx->ops->read_mfc_tagstatus(ctx);
		if (!(status & ctx->tagwait))
			ret = -EAGAIN;
		else
			/* XXX(hch): shouldn't we clear ret here? */
			ctx->tagwait &= ~status;
	} else {
		ret = spufs_wait(ctx->mfc_wq,
			   spufs_read_mfc_tagstatus(ctx, &status));
		if (ret)
			goto out;
	}
	spu_release(ctx);

	ret = 4;
	if (copy_to_user(buffer, &status, 4))
		ret = -EFAULT;

out:
	return ret;
}

static int spufs_check_valid_dma(struct mfc_dma_command *cmd)
{
	pr_debug("queueing DMA %x %lx %x %x %x\n", cmd->lsa,
		 cmd->ea, cmd->size, cmd->tag, cmd->cmd);

	switch (cmd->cmd) {
	case MFC_PUT_CMD:
	case MFC_PUTF_CMD:
	case MFC_PUTB_CMD:
	case MFC_GET_CMD:
	case MFC_GETF_CMD:
	case MFC_GETB_CMD:
		break;
	default:
		pr_debug("invalid DMA opcode %x\n", cmd->cmd);
		return -EIO;
	}

	if ((cmd->lsa & 0xf) != (cmd->ea &0xf)) {
		pr_debug("invalid DMA alignment, ea %lx lsa %x\n",
				cmd->ea, cmd->lsa);
		return -EIO;
	}

	switch (cmd->size & 0xf) {
	case 1:
		break;
	case 2:
		if (cmd->lsa & 1)
			goto error;
		break;
	case 4:
		if (cmd->lsa & 3)
			goto error;
		break;
	case 8:
		if (cmd->lsa & 7)
			goto error;
		break;
	case 0:
		if (cmd->lsa & 15)
			goto error;
		break;
	error:
	default:
		pr_debug("invalid DMA alignment %x for size %x\n",
			cmd->lsa & 0xf, cmd->size);
		return -EIO;
	}

	if (cmd->size > 16 * 1024) {
		pr_debug("invalid DMA size %x\n", cmd->size);
		return -EIO;
	}

	if (cmd->tag & 0xfff0) {
		/* we reserve the higher tag numbers for kernel use */
		pr_debug("invalid DMA tag\n");
		return -EIO;
	}

	if (cmd->class) {
		/* not supported in this version */
		pr_debug("invalid DMA class\n");
		return -EIO;
	}

	return 0;
}

static int spu_send_mfc_command(struct spu_context *ctx,
				struct mfc_dma_command cmd,
				int *error)
{
	*error = ctx->ops->send_mfc_command(ctx, &cmd);
	if (*error == -EAGAIN) {
		/* wait for any tag group to complete
		   so we have space for the new command */
		ctx->ops->set_mfc_query(ctx, ctx->tagwait, 1);
		/* try again, because the queue might be
		   empty again */
		*error = ctx->ops->send_mfc_command(ctx, &cmd);
		if (*error == -EAGAIN)
			return 0;
	}
	return 1;
}

static ssize_t spufs_mfc_write(struct file *file, const char __user *buffer,
			size_t size, loff_t *pos)
{
	struct spu_context *ctx = file->private_data;
	struct mfc_dma_command cmd;
	int ret = -EINVAL;

	if (size != sizeof cmd)
		goto out;

	ret = -EFAULT;
	if (copy_from_user(&cmd, buffer, sizeof cmd))
		goto out;

	ret = spufs_check_valid_dma(&cmd);
	if (ret)
		goto out;

	ret = spu_acquire(ctx);
	if (ret)
		goto out;

	ret = spufs_wait(ctx->run_wq, ctx->state == SPU_STATE_RUNNABLE);
	if (ret)
		goto out;

	if (file->f_flags & O_NONBLOCK) {
		ret = ctx->ops->send_mfc_command(ctx, &cmd);
	} else {
		int status;
		ret = spufs_wait(ctx->mfc_wq,
				 spu_send_mfc_command(ctx, cmd, &status));
		if (ret)
			goto out;
		if (status)
			ret = status;
	}

	if (ret)
		goto out_unlock;

	ctx->tagwait |= 1 << cmd.tag;
	ret = size;

out_unlock:
	spu_release(ctx);
out:
	return ret;
}

static unsigned int spufs_mfc_poll(struct file *file,poll_table *wait)
{
	struct spu_context *ctx = file->private_data;
	u32 free_elements, tagstatus;
	unsigned int mask;

	poll_wait(file, &ctx->mfc_wq, wait);

	/*
	 * For now keep this uninterruptible and also ignore the rule
	 * that poll should not sleep.  Will be fixed later.
	 */
	mutex_lock(&ctx->state_mutex);
	ctx->ops->set_mfc_query(ctx, ctx->tagwait, 2);
	free_elements = ctx->ops->get_mfc_free_elements(ctx);
	tagstatus = ctx->ops->read_mfc_tagstatus(ctx);
	spu_release(ctx);

	mask = 0;
	if (free_elements & 0xffff)
		mask |= POLLOUT | POLLWRNORM;
	if (tagstatus & ctx->tagwait)
		mask |= POLLIN | POLLRDNORM;

	pr_debug("%s: free %d tagstatus %d tagwait %d\n", __func__,
		free_elements, tagstatus, ctx->tagwait);

	return mask;
}

static int spufs_mfc_flush(struct file *file, fl_owner_t id)
{
	struct spu_context *ctx = file->private_data;
	int ret;

	ret = spu_acquire(ctx);
	if (ret)
		goto out;
#if 0
/* this currently hangs */
	ret = spufs_wait(ctx->mfc_wq,
			 ctx->ops->set_mfc_query(ctx, ctx->tagwait, 2));
	if (ret)
		goto out;
	ret = spufs_wait(ctx->mfc_wq,
			 ctx->ops->read_mfc_tagstatus(ctx) == ctx->tagwait);
	if (ret)
		goto out;
#else
	ret = 0;
#endif
	spu_release(ctx);
out:
	return ret;
}

static int spufs_mfc_fsync(struct file *file, struct dentry *dentry,
			   int datasync)
{
	return spufs_mfc_flush(file, NULL);
}

static int spufs_mfc_fasync(int fd, struct file *file, int on)
{
	struct spu_context *ctx = file->private_data;

	return fasync_helper(fd, file, on, &ctx->mfc_fasync);
}

static const struct file_operations spufs_mfc_fops = {
	.open	 = spufs_mfc_open,
	.release = spufs_mfc_release,
	.read	 = spufs_mfc_read,
	.write	 = spufs_mfc_write,
	.poll	 = spufs_mfc_poll,
	.flush	 = spufs_mfc_flush,
	.fsync	 = spufs_mfc_fsync,
	.fasync	 = spufs_mfc_fasync,
	.mmap	 = spufs_mfc_mmap,
};

static int spufs_npc_set(void *data, u64 val)
{
	struct spu_context *ctx = data;
	int ret;

	ret = spu_acquire(ctx);
	if (ret)
		return ret;
	ctx->ops->npc_write(ctx, val);
	spu_release(ctx);

	return 0;
}

static u64 spufs_npc_get(struct spu_context *ctx)
{
	return ctx->ops->npc_read(ctx);
}
DEFINE_SPUFS_ATTRIBUTE(spufs_npc_ops, spufs_npc_get, spufs_npc_set,
		       "0x%llx\n", SPU_ATTR_ACQUIRE);

static int spufs_decr_set(void *data, u64 val)
{
	struct spu_context *ctx = data;
	struct spu_lscsa *lscsa = ctx->csa.lscsa;
	int ret;

	ret = spu_acquire_saved(ctx);
	if (ret)
		return ret;
	lscsa->decr.slot[0] = (u32) val;
	spu_release_saved(ctx);

	return 0;
}

static u64 spufs_decr_get(struct spu_context *ctx)
{
	struct spu_lscsa *lscsa = ctx->csa.lscsa;
	return lscsa->decr.slot[0];
}
DEFINE_SPUFS_ATTRIBUTE(spufs_decr_ops, spufs_decr_get, spufs_decr_set,
		       "0x%llx\n", SPU_ATTR_ACQUIRE_SAVED);

static int spufs_decr_status_set(void *data, u64 val)
{
	struct spu_context *ctx = data;
	int ret;

	ret = spu_acquire_saved(ctx);
	if (ret)
		return ret;
	if (val)
		ctx->csa.priv2.mfc_control_RW |= MFC_CNTL_DECREMENTER_RUNNING;
	else
		ctx->csa.priv2.mfc_control_RW &= ~MFC_CNTL_DECREMENTER_RUNNING;
	spu_release_saved(ctx);

	return 0;
}

static u64 spufs_decr_status_get(struct spu_context *ctx)
{
	if (ctx->csa.priv2.mfc_control_RW & MFC_CNTL_DECREMENTER_RUNNING)
		return SPU_DECR_STATUS_RUNNING;
	else
		return 0;
}
DEFINE_SPUFS_ATTRIBUTE(spufs_decr_status_ops, spufs_decr_status_get,
		       spufs_decr_status_set, "0x%llx\n",
		       SPU_ATTR_ACQUIRE_SAVED);

static int spufs_event_mask_set(void *data, u64 val)
{
	struct spu_context *ctx = data;
	struct spu_lscsa *lscsa = ctx->csa.lscsa;
	int ret;

	ret = spu_acquire_saved(ctx);
	if (ret)
		return ret;
	lscsa->event_mask.slot[0] = (u32) val;
	spu_release_saved(ctx);

	return 0;
}

static u64 spufs_event_mask_get(struct spu_context *ctx)
{
	struct spu_lscsa *lscsa = ctx->csa.lscsa;
	return lscsa->event_mask.slot[0];
}

DEFINE_SPUFS_ATTRIBUTE(spufs_event_mask_ops, spufs_event_mask_get,
		       spufs_event_mask_set, "0x%llx\n",
		       SPU_ATTR_ACQUIRE_SAVED);

static u64 spufs_event_status_get(struct spu_context *ctx)
{
	struct spu_state *state = &ctx->csa;
	u64 stat;
	stat = state->spu_chnlcnt_RW[0];
	if (stat)
		return state->spu_chnldata_RW[0];
	return 0;
}
DEFINE_SPUFS_ATTRIBUTE(spufs_event_status_ops, spufs_event_status_get,
		       NULL, "0x%llx\n", SPU_ATTR_ACQUIRE_SAVED)

static int spufs_srr0_set(void *data, u64 val)
{
	struct spu_context *ctx = data;
	struct spu_lscsa *lscsa = ctx->csa.lscsa;
	int ret;

	ret = spu_acquire_saved(ctx);
	if (ret)
		return ret;
	lscsa->srr0.slot[0] = (u32) val;
	spu_release_saved(ctx);

	return 0;
}

static u64 spufs_srr0_get(struct spu_context *ctx)
{
	struct spu_lscsa *lscsa = ctx->csa.lscsa;
	return lscsa->srr0.slot[0];
}
DEFINE_SPUFS_ATTRIBUTE(spufs_srr0_ops, spufs_srr0_get, spufs_srr0_set,
		       "0x%llx\n", SPU_ATTR_ACQUIRE_SAVED)

static u64 spufs_id_get(struct spu_context *ctx)
{
	u64 num;

	if (ctx->state == SPU_STATE_RUNNABLE)
		num = ctx->spu->number;
	else
		num = (unsigned int)-1;

	return num;
}
DEFINE_SPUFS_ATTRIBUTE(spufs_id_ops, spufs_id_get, NULL, "0x%llx\n",
		       SPU_ATTR_ACQUIRE)

static u64 spufs_object_id_get(struct spu_context *ctx)
{
	/* FIXME: Should there really be no locking here? */
	return ctx->object_id;
}

static int spufs_object_id_set(void *data, u64 id)
{
	struct spu_context *ctx = data;
	ctx->object_id = id;

	return 0;
}

DEFINE_SPUFS_ATTRIBUTE(spufs_object_id_ops, spufs_object_id_get,
		       spufs_object_id_set, "0x%llx\n", SPU_ATTR_NOACQUIRE);

static u64 spufs_lslr_get(struct spu_context *ctx)
{
	return ctx->csa.priv2.spu_lslr_RW;
}
DEFINE_SPUFS_ATTRIBUTE(spufs_lslr_ops, spufs_lslr_get, NULL, "0x%llx\n",
		       SPU_ATTR_ACQUIRE_SAVED);

static int spufs_info_open(struct inode *inode, struct file *file)
{
	struct spufs_inode_info *i = SPUFS_I(inode);
	struct spu_context *ctx = i->i_ctx;
	file->private_data = ctx;
	return 0;
}

static int spufs_caps_show(struct seq_file *s, void *private)
{
	struct spu_context *ctx = s->private;

	if (!(ctx->flags & SPU_CREATE_NOSCHED))
		seq_puts(s, "sched\n");
	if (!(ctx->flags & SPU_CREATE_ISOLATE))
		seq_puts(s, "step\n");
	return 0;
}

static int spufs_caps_open(struct inode *inode, struct file *file)
{
	return single_open(file, spufs_caps_show, SPUFS_I(inode)->i_ctx);
}

static const struct file_operations spufs_caps_fops = {
	.open		= spufs_caps_open,
	.read		= seq_read,
	.llseek		= seq_lseek,
	.release	= single_release,
};

static ssize_t __spufs_mbox_info_read(struct spu_context *ctx,
			char __user *buf, size_t len, loff_t *pos)
{
	u32 data;

	/* EOF if there's no entry in the mbox */
	if (!(ctx->csa.prob.mb_stat_R & 0x0000ff))
		return 0;

	data = ctx->csa.prob.pu_mb_R;

	return simple_read_from_buffer(buf, len, pos, &data, sizeof data);
}

static ssize_t spufs_mbox_info_read(struct file *file, char __user *buf,
				   size_t len, loff_t *pos)
{
	int ret;
	struct spu_context *ctx = file->private_data;

	if (!access_ok(VERIFY_WRITE, buf, len))
		return -EFAULT;

	ret = spu_acquire_saved(ctx);
	if (ret)
		return ret;
	spin_lock(&ctx->csa.register_lock);
	ret = __spufs_mbox_info_read(ctx, buf, len, pos);
	spin_unlock(&ctx->csa.register_lock);
	spu_release_saved(ctx);

	return ret;
}

static const struct file_operations spufs_mbox_info_fops = {
	.open = spufs_info_open,
	.read = spufs_mbox_info_read,
	.llseek  = generic_file_llseek,
};

static ssize_t __spufs_ibox_info_read(struct spu_context *ctx,
				char __user *buf, size_t len, loff_t *pos)
{
	u32 data;

	/* EOF if there's no entry in the ibox */
	if (!(ctx->csa.prob.mb_stat_R & 0xff0000))
		return 0;

	data = ctx->csa.priv2.puint_mb_R;

	return simple_read_from_buffer(buf, len, pos, &data, sizeof data);
}

static ssize_t spufs_ibox_info_read(struct file *file, char __user *buf,
				   size_t len, loff_t *pos)
{
	struct spu_context *ctx = file->private_data;
	int ret;

	if (!access_ok(VERIFY_WRITE, buf, len))
		return -EFAULT;

	ret = spu_acquire_saved(ctx);
	if (ret)
		return ret;
	spin_lock(&ctx->csa.register_lock);
	ret = __spufs_ibox_info_read(ctx, buf, len, pos);
	spin_unlock(&ctx->csa.register_lock);
	spu_release_saved(ctx);

	return ret;
}

static const struct file_operations spufs_ibox_info_fops = {
	.open = spufs_info_open,
	.read = spufs_ibox_info_read,
	.llseek  = generic_file_llseek,
};

static ssize_t __spufs_wbox_info_read(struct spu_context *ctx,
			char __user *buf, size_t len, loff_t *pos)
{
	int i, cnt;
	u32 data[4];
	u32 wbox_stat;

	wbox_stat = ctx->csa.prob.mb_stat_R;
	cnt = 4 - ((wbox_stat & 0x00ff00) >> 8);
	for (i = 0; i < cnt; i++) {
		data[i] = ctx->csa.spu_mailbox_data[i];
	}

	return simple_read_from_buffer(buf, len, pos, &data,
				cnt * sizeof(u32));
}

static ssize_t spufs_wbox_info_read(struct file *file, char __user *buf,
				   size_t len, loff_t *pos)
{
	struct spu_context *ctx = file->private_data;
	int ret;

	if (!access_ok(VERIFY_WRITE, buf, len))
		return -EFAULT;

	ret = spu_acquire_saved(ctx);
	if (ret)
		return ret;
	spin_lock(&ctx->csa.register_lock);
	ret = __spufs_wbox_info_read(ctx, buf, len, pos);
	spin_unlock(&ctx->csa.register_lock);
	spu_release_saved(ctx);

	return ret;
}

static const struct file_operations spufs_wbox_info_fops = {
	.open = spufs_info_open,
	.read = spufs_wbox_info_read,
	.llseek  = generic_file_llseek,
};

static ssize_t __spufs_dma_info_read(struct spu_context *ctx,
			char __user *buf, size_t len, loff_t *pos)
{
	struct spu_dma_info info;
	struct mfc_cq_sr *qp, *spuqp;
	int i;

	info.dma_info_type = ctx->csa.priv2.spu_tag_status_query_RW;
	info.dma_info_mask = ctx->csa.lscsa->tag_mask.slot[0];
	info.dma_info_status = ctx->csa.spu_chnldata_RW[24];
	info.dma_info_stall_and_notify = ctx->csa.spu_chnldata_RW[25];
	info.dma_info_atomic_command_status = ctx->csa.spu_chnldata_RW[27];
	for (i = 0; i < 16; i++) {
		qp = &info.dma_info_command_data[i];
		spuqp = &ctx->csa.priv2.spuq[i];

		qp->mfc_cq_data0_RW = spuqp->mfc_cq_data0_RW;
		qp->mfc_cq_data1_RW = spuqp->mfc_cq_data1_RW;
		qp->mfc_cq_data2_RW = spuqp->mfc_cq_data2_RW;
		qp->mfc_cq_data3_RW = spuqp->mfc_cq_data3_RW;
	}

	return simple_read_from_buffer(buf, len, pos, &info,
				sizeof info);
}

static ssize_t spufs_dma_info_read(struct file *file, char __user *buf,
			      size_t len, loff_t *pos)
{
	struct spu_context *ctx = file->private_data;
	int ret;

	if (!access_ok(VERIFY_WRITE, buf, len))
		return -EFAULT;

	ret = spu_acquire_saved(ctx);
	if (ret)
		return ret;
	spin_lock(&ctx->csa.register_lock);
	ret = __spufs_dma_info_read(ctx, buf, len, pos);
	spin_unlock(&ctx->csa.register_lock);
	spu_release_saved(ctx);

	return ret;
}

static const struct file_operations spufs_dma_info_fops = {
	.open = spufs_info_open,
	.read = spufs_dma_info_read,
};

static ssize_t __spufs_proxydma_info_read(struct spu_context *ctx,
			char __user *buf, size_t len, loff_t *pos)
{
	struct spu_proxydma_info info;
	struct mfc_cq_sr *qp, *puqp;
	int ret = sizeof info;
	int i;

	if (len < ret)
		return -EINVAL;

	if (!access_ok(VERIFY_WRITE, buf, len))
		return -EFAULT;

	info.proxydma_info_type = ctx->csa.prob.dma_querytype_RW;
	info.proxydma_info_mask = ctx->csa.prob.dma_querymask_RW;
	info.proxydma_info_status = ctx->csa.prob.dma_tagstatus_R;
	for (i = 0; i < 8; i++) {
		qp = &info.proxydma_info_command_data[i];
		puqp = &ctx->csa.priv2.puq[i];

		qp->mfc_cq_data0_RW = puqp->mfc_cq_data0_RW;
		qp->mfc_cq_data1_RW = puqp->mfc_cq_data1_RW;
		qp->mfc_cq_data2_RW = puqp->mfc_cq_data2_RW;
		qp->mfc_cq_data3_RW = puqp->mfc_cq_data3_RW;
	}

	return simple_read_from_buffer(buf, len, pos, &info,
				sizeof info);
}

static ssize_t spufs_proxydma_info_read(struct file *file, char __user *buf,
				   size_t len, loff_t *pos)
{
	struct spu_context *ctx = file->private_data;
	int ret;

	ret = spu_acquire_saved(ctx);
	if (ret)
		return ret;
	spin_lock(&ctx->csa.register_lock);
	ret = __spufs_proxydma_info_read(ctx, buf, len, pos);
	spin_unlock(&ctx->csa.register_lock);
	spu_release_saved(ctx);

	return ret;
}

static const struct file_operations spufs_proxydma_info_fops = {
	.open = spufs_info_open,
	.read = spufs_proxydma_info_read,
};

static int spufs_show_tid(struct seq_file *s, void *private)
{
	struct spu_context *ctx = s->private;

	seq_printf(s, "%d\n", ctx->tid);
	return 0;
}

static int spufs_tid_open(struct inode *inode, struct file *file)
{
	return single_open(file, spufs_show_tid, SPUFS_I(inode)->i_ctx);
}

static const struct file_operations spufs_tid_fops = {
	.open		= spufs_tid_open,
	.read		= seq_read,
	.llseek		= seq_lseek,
	.release	= single_release,
};

static const char *ctx_state_names[] = {
	"user", "system", "iowait", "loaded"
};

static unsigned long long spufs_acct_time(struct spu_context *ctx,
		enum spu_utilization_state state)
{
	struct timespec ts;
	unsigned long long time = ctx->stats.times[state];

	/*
	 * In general, utilization statistics are updated by the controlling
	 * thread as the spu context moves through various well defined
	 * state transitions, but if the context is lazily loaded its
	 * utilization statistics are not updated as the controlling thread
	 * is not tightly coupled with the execution of the spu context.  We
	 * calculate and apply the time delta from the last recorded state
	 * of the spu context.
	 */
	if (ctx->spu && ctx->stats.util_state == state) {
		ktime_get_ts(&ts);
		time += timespec_to_ns(&ts) - ctx->stats.tstamp;
	}

	return time / NSEC_PER_MSEC;
}

static unsigned long long spufs_slb_flts(struct spu_context *ctx)
{
	unsigned long long slb_flts = ctx->stats.slb_flt;

	if (ctx->state == SPU_STATE_RUNNABLE) {
		slb_flts += (ctx->spu->stats.slb_flt -
			     ctx->stats.slb_flt_base);
	}

	return slb_flts;
}

static unsigned long long spufs_class2_intrs(struct spu_context *ctx)
{
	unsigned long long class2_intrs = ctx->stats.class2_intr;

	if (ctx->state == SPU_STATE_RUNNABLE) {
		class2_intrs += (ctx->spu->stats.class2_intr -
				 ctx->stats.class2_intr_base);
	}

	return class2_intrs;
}


static int spufs_show_stat(struct seq_file *s, void *private)
{
	struct spu_context *ctx = s->private;
	int ret;

	ret = spu_acquire(ctx);
	if (ret)
		return ret;

	seq_printf(s, "%s %llu %llu %llu %llu "
		      "%llu %llu %llu %llu %llu %llu %llu %llu\n",
		ctx_state_names[ctx->stats.util_state],
		spufs_acct_time(ctx, SPU_UTIL_USER),
		spufs_acct_time(ctx, SPU_UTIL_SYSTEM),
		spufs_acct_time(ctx, SPU_UTIL_IOWAIT),
		spufs_acct_time(ctx, SPU_UTIL_IDLE_LOADED),
		ctx->stats.vol_ctx_switch,
		ctx->stats.invol_ctx_switch,
		spufs_slb_flts(ctx),
		ctx->stats.hash_flt,
		ctx->stats.min_flt,
		ctx->stats.maj_flt,
		spufs_class2_intrs(ctx),
		ctx->stats.libassist);
	spu_release(ctx);
	return 0;
}

static int spufs_stat_open(struct inode *inode, struct file *file)
{
	return single_open(file, spufs_show_stat, SPUFS_I(inode)->i_ctx);
}

static const struct file_operations spufs_stat_fops = {
	.open		= spufs_stat_open,
	.read		= seq_read,
	.llseek		= seq_lseek,
	.release	= single_release,
};

static inline int spufs_switch_log_used(struct spu_context *ctx)
{
	return (ctx->switch_log->head - ctx->switch_log->tail) %
		SWITCH_LOG_BUFSIZE;
}

static inline int spufs_switch_log_avail(struct spu_context *ctx)
{
	return SWITCH_LOG_BUFSIZE - spufs_switch_log_used(ctx);
}

static int spufs_switch_log_open(struct inode *inode, struct file *file)
{
	struct spu_context *ctx = SPUFS_I(inode)->i_ctx;
	int rc;

	rc = spu_acquire(ctx);
	if (rc)
		return rc;

	if (ctx->switch_log) {
		rc = -EBUSY;
		goto out;
<<<<<<< HEAD
	}

	ctx->switch_log = kmalloc(sizeof(struct switch_log) +
		SWITCH_LOG_BUFSIZE * sizeof(struct switch_log_entry),
		GFP_KERNEL);

	if (!ctx->switch_log) {
		rc = -ENOMEM;
		goto out;
	}

=======
	}

	ctx->switch_log = kmalloc(sizeof(struct switch_log) +
		SWITCH_LOG_BUFSIZE * sizeof(struct switch_log_entry),
		GFP_KERNEL);

	if (!ctx->switch_log) {
		rc = -ENOMEM;
		goto out;
	}

>>>>>>> c07f62e5
	ctx->switch_log->head = ctx->switch_log->tail = 0;
	init_waitqueue_head(&ctx->switch_log->wait);
	rc = 0;

out:
	spu_release(ctx);
	return rc;
}

static int spufs_switch_log_release(struct inode *inode, struct file *file)
{
	struct spu_context *ctx = SPUFS_I(inode)->i_ctx;
	int rc;

	rc = spu_acquire(ctx);
	if (rc)
		return rc;

	kfree(ctx->switch_log);
	ctx->switch_log = NULL;
	spu_release(ctx);

	return 0;
}

static int switch_log_sprint(struct spu_context *ctx, char *tbuf, int n)
{
	struct switch_log_entry *p;

	p = ctx->switch_log->log + ctx->switch_log->tail % SWITCH_LOG_BUFSIZE;

	return snprintf(tbuf, n, "%u.%09u %d %u %u %llu\n",
			(unsigned int) p->tstamp.tv_sec,
			(unsigned int) p->tstamp.tv_nsec,
			p->spu_id,
			(unsigned int) p->type,
			(unsigned int) p->val,
			(unsigned long long) p->timebase);
}

static ssize_t spufs_switch_log_read(struct file *file, char __user *buf,
			     size_t len, loff_t *ppos)
{
	struct inode *inode = file->f_path.dentry->d_inode;
	struct spu_context *ctx = SPUFS_I(inode)->i_ctx;
	int error = 0, cnt = 0;

	if (!buf || len < 0)
		return -EINVAL;

	error = spu_acquire(ctx);
	if (error)
		return error;

	while (cnt < len) {
		char tbuf[128];
		int width;

		if (spufs_switch_log_used(ctx) == 0) {
			if (cnt > 0) {
				/* If there's data ready to go, we can
				 * just return straight away */
				break;

			} else if (file->f_flags & O_NONBLOCK) {
				error = -EAGAIN;
				break;

			} else {
				/* spufs_wait will drop the mutex and
				 * re-acquire, but since we're in read(), the
				 * file cannot be _released (and so
				 * ctx->switch_log is stable).
				 */
				error = spufs_wait(ctx->switch_log->wait,
						spufs_switch_log_used(ctx) > 0);

				/* On error, spufs_wait returns without the
				 * state mutex held */
				if (error)
					return error;

				/* We may have had entries read from underneath
				 * us while we dropped the mutex in spufs_wait,
				 * so re-check */
				if (spufs_switch_log_used(ctx) == 0)
					continue;
			}
		}

		width = switch_log_sprint(ctx, tbuf, sizeof(tbuf));
		if (width < len)
			ctx->switch_log->tail =
				(ctx->switch_log->tail + 1) %
				 SWITCH_LOG_BUFSIZE;
		else
			/* If the record is greater than space available return
			 * partial buffer (so far) */
			break;

		error = copy_to_user(buf + cnt, tbuf, width);
		if (error)
			break;
		cnt += width;
	}

	spu_release(ctx);

	return cnt == 0 ? error : cnt;
}

static unsigned int spufs_switch_log_poll(struct file *file, poll_table *wait)
{
	struct inode *inode = file->f_path.dentry->d_inode;
	struct spu_context *ctx = SPUFS_I(inode)->i_ctx;
	unsigned int mask = 0;
	int rc;

	poll_wait(file, &ctx->switch_log->wait, wait);

	rc = spu_acquire(ctx);
	if (rc)
		return rc;

	if (spufs_switch_log_used(ctx) > 0)
		mask |= POLLIN;

	spu_release(ctx);

	return mask;
}

static const struct file_operations spufs_switch_log_fops = {
	.owner		= THIS_MODULE,
	.open		= spufs_switch_log_open,
	.read		= spufs_switch_log_read,
	.poll		= spufs_switch_log_poll,
	.release	= spufs_switch_log_release,
};

/**
 * Log a context switch event to a switch log reader.
 *
 * Must be called with ctx->state_mutex held.
 */
void spu_switch_log_notify(struct spu *spu, struct spu_context *ctx,
		u32 type, u32 val)
{
	if (!ctx->switch_log)
		return;

	if (spufs_switch_log_avail(ctx) > 1) {
		struct switch_log_entry *p;

		p = ctx->switch_log->log + ctx->switch_log->head;
		ktime_get_ts(&p->tstamp);
		p->timebase = get_tb();
		p->spu_id = spu ? spu->number : -1;
		p->type = type;
		p->val = val;

		ctx->switch_log->head =
			(ctx->switch_log->head + 1) % SWITCH_LOG_BUFSIZE;
	}

	wake_up(&ctx->switch_log->wait);
}

static int spufs_show_ctx(struct seq_file *s, void *private)
{
	struct spu_context *ctx = s->private;
	u64 mfc_control_RW;

	mutex_lock(&ctx->state_mutex);
	if (ctx->spu) {
		struct spu *spu = ctx->spu;
		struct spu_priv2 __iomem *priv2 = spu->priv2;

		spin_lock_irq(&spu->register_lock);
		mfc_control_RW = in_be64(&priv2->mfc_control_RW);
		spin_unlock_irq(&spu->register_lock);
	} else {
		struct spu_state *csa = &ctx->csa;

		mfc_control_RW = csa->priv2.mfc_control_RW;
	}

	seq_printf(s, "%c flgs(%lx) sflgs(%lx) pri(%d) ts(%d) spu(%02d)"
		" %c %lx %lx %lx %lx %x %x\n",
		ctx->state == SPU_STATE_SAVED ? 'S' : 'R',
		ctx->flags,
		ctx->sched_flags,
		ctx->prio,
		ctx->time_slice,
		ctx->spu ? ctx->spu->number : -1,
		!list_empty(&ctx->rq) ? 'q' : ' ',
		ctx->csa.class_0_pending,
		ctx->csa.class_0_dar,
		ctx->csa.class_1_dsisr,
		mfc_control_RW,
		ctx->ops->runcntl_read(ctx),
		ctx->ops->status_read(ctx));

	mutex_unlock(&ctx->state_mutex);

	return 0;
}

static int spufs_ctx_open(struct inode *inode, struct file *file)
{
	return single_open(file, spufs_show_ctx, SPUFS_I(inode)->i_ctx);
}

static const struct file_operations spufs_ctx_fops = {
	.open           = spufs_ctx_open,
	.read           = seq_read,
	.llseek         = seq_lseek,
	.release        = single_release,
};

struct spufs_tree_descr spufs_dir_contents[] = {
	{ "capabilities", &spufs_caps_fops, 0444, },
	{ "mem",  &spufs_mem_fops,  0666, LS_SIZE, },
	{ "regs", &spufs_regs_fops,  0666, sizeof(struct spu_reg128[128]), },
	{ "mbox", &spufs_mbox_fops, 0444, },
	{ "ibox", &spufs_ibox_fops, 0444, },
	{ "wbox", &spufs_wbox_fops, 0222, },
	{ "mbox_stat", &spufs_mbox_stat_fops, 0444, sizeof(u32), },
	{ "ibox_stat", &spufs_ibox_stat_fops, 0444, sizeof(u32), },
	{ "wbox_stat", &spufs_wbox_stat_fops, 0444, sizeof(u32), },
	{ "signal1", &spufs_signal1_fops, 0666, },
	{ "signal2", &spufs_signal2_fops, 0666, },
	{ "signal1_type", &spufs_signal1_type, 0666, },
	{ "signal2_type", &spufs_signal2_type, 0666, },
	{ "cntl", &spufs_cntl_fops,  0666, },
	{ "fpcr", &spufs_fpcr_fops, 0666, sizeof(struct spu_reg128), },
	{ "lslr", &spufs_lslr_ops, 0444, },
	{ "mfc", &spufs_mfc_fops, 0666, },
	{ "mss", &spufs_mss_fops, 0666, },
	{ "npc", &spufs_npc_ops, 0666, },
	{ "srr0", &spufs_srr0_ops, 0666, },
	{ "decr", &spufs_decr_ops, 0666, },
	{ "decr_status", &spufs_decr_status_ops, 0666, },
	{ "event_mask", &spufs_event_mask_ops, 0666, },
	{ "event_status", &spufs_event_status_ops, 0444, },
	{ "psmap", &spufs_psmap_fops, 0666, SPUFS_PS_MAP_SIZE, },
	{ "phys-id", &spufs_id_ops, 0666, },
	{ "object-id", &spufs_object_id_ops, 0666, },
	{ "mbox_info", &spufs_mbox_info_fops, 0444, sizeof(u32), },
	{ "ibox_info", &spufs_ibox_info_fops, 0444, sizeof(u32), },
	{ "wbox_info", &spufs_wbox_info_fops, 0444, sizeof(u32), },
	{ "dma_info", &spufs_dma_info_fops, 0444,
		sizeof(struct spu_dma_info), },
	{ "proxydma_info", &spufs_proxydma_info_fops, 0444,
		sizeof(struct spu_proxydma_info)},
	{ "tid", &spufs_tid_fops, 0444, },
	{ "stat", &spufs_stat_fops, 0444, },
	{ "switch_log", &spufs_switch_log_fops, 0444 },
	{},
};

struct spufs_tree_descr spufs_dir_nosched_contents[] = {
	{ "capabilities", &spufs_caps_fops, 0444, },
	{ "mem",  &spufs_mem_fops,  0666, LS_SIZE, },
	{ "mbox", &spufs_mbox_fops, 0444, },
	{ "ibox", &spufs_ibox_fops, 0444, },
	{ "wbox", &spufs_wbox_fops, 0222, },
	{ "mbox_stat", &spufs_mbox_stat_fops, 0444, sizeof(u32), },
	{ "ibox_stat", &spufs_ibox_stat_fops, 0444, sizeof(u32), },
	{ "wbox_stat", &spufs_wbox_stat_fops, 0444, sizeof(u32), },
	{ "signal1", &spufs_signal1_nosched_fops, 0222, },
	{ "signal2", &spufs_signal2_nosched_fops, 0222, },
	{ "signal1_type", &spufs_signal1_type, 0666, },
	{ "signal2_type", &spufs_signal2_type, 0666, },
	{ "mss", &spufs_mss_fops, 0666, },
	{ "mfc", &spufs_mfc_fops, 0666, },
	{ "cntl", &spufs_cntl_fops,  0666, },
	{ "npc", &spufs_npc_ops, 0666, },
	{ "psmap", &spufs_psmap_fops, 0666, SPUFS_PS_MAP_SIZE, },
	{ "phys-id", &spufs_id_ops, 0666, },
	{ "object-id", &spufs_object_id_ops, 0666, },
	{ "tid", &spufs_tid_fops, 0444, },
	{ "stat", &spufs_stat_fops, 0444, },
	{},
};

struct spufs_tree_descr spufs_dir_debug_contents[] = {
	{ ".ctx", &spufs_ctx_fops, 0444, },
	{},
};

struct spufs_coredump_reader spufs_coredump_read[] = {
	{ "regs", __spufs_regs_read, NULL, sizeof(struct spu_reg128[128])},
	{ "fpcr", __spufs_fpcr_read, NULL, sizeof(struct spu_reg128) },
	{ "lslr", NULL, spufs_lslr_get, 19 },
	{ "decr", NULL, spufs_decr_get, 19 },
	{ "decr_status", NULL, spufs_decr_status_get, 19 },
	{ "mem", __spufs_mem_read, NULL, LS_SIZE, },
	{ "signal1", __spufs_signal1_read, NULL, sizeof(u32) },
	{ "signal1_type", NULL, spufs_signal1_type_get, 19 },
	{ "signal2", __spufs_signal2_read, NULL, sizeof(u32) },
	{ "signal2_type", NULL, spufs_signal2_type_get, 19 },
	{ "event_mask", NULL, spufs_event_mask_get, 19 },
	{ "event_status", NULL, spufs_event_status_get, 19 },
	{ "mbox_info", __spufs_mbox_info_read, NULL, sizeof(u32) },
	{ "ibox_info", __spufs_ibox_info_read, NULL, sizeof(u32) },
	{ "wbox_info", __spufs_wbox_info_read, NULL, 4 * sizeof(u32)},
	{ "dma_info", __spufs_dma_info_read, NULL, sizeof(struct spu_dma_info)},
	{ "proxydma_info", __spufs_proxydma_info_read,
			   NULL, sizeof(struct spu_proxydma_info)},
	{ "object-id", NULL, spufs_object_id_get, 19 },
	{ "npc", NULL, spufs_npc_get, 19 },
	{ NULL },
};<|MERGE_RESOLUTION|>--- conflicted
+++ resolved
@@ -2443,7 +2443,6 @@
 	if (ctx->switch_log) {
 		rc = -EBUSY;
 		goto out;
-<<<<<<< HEAD
 	}
 
 	ctx->switch_log = kmalloc(sizeof(struct switch_log) +
@@ -2455,19 +2454,6 @@
 		goto out;
 	}
 
-=======
-	}
-
-	ctx->switch_log = kmalloc(sizeof(struct switch_log) +
-		SWITCH_LOG_BUFSIZE * sizeof(struct switch_log_entry),
-		GFP_KERNEL);
-
-	if (!ctx->switch_log) {
-		rc = -ENOMEM;
-		goto out;
-	}
-
->>>>>>> c07f62e5
 	ctx->switch_log->head = ctx->switch_log->tail = 0;
 	init_waitqueue_head(&ctx->switch_log->wait);
 	rc = 0;
