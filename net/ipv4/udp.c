--- conflicted
+++ resolved
@@ -1567,11 +1567,7 @@
 		goto csum_error;
 
 
-<<<<<<< HEAD
-	if (sk_rcvqueues_full(sk, skb, sk->sk_rcvbuf)) {
-=======
 	if (sk_rcvqueues_full(sk, sk->sk_rcvbuf)) {
->>>>>>> bfe01a5b
 		UDP_INC_STATS_BH(sock_net(sk), UDP_MIB_RCVBUFERRORS,
 				 is_udplite);
 		goto drop;
