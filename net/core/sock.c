--- conflicted
+++ resolved
@@ -518,13 +518,8 @@
 
 		rc = sk_backlog_rcv(sk, skb);
 
-<<<<<<< HEAD
-		mutex_release(&sk->sk_lock.dep_map, 1, _RET_IP_);
+		mutex_release(&sk->sk_lock.dep_map, _RET_IP_);
 	} else if (sk_add_backlog(sk, skb, READ_ONCE(sk->sk_rcvbuf))) {
-=======
-		mutex_release(&sk->sk_lock.dep_map, _RET_IP_);
-	} else if (sk_add_backlog(sk, skb, sk->sk_rcvbuf)) {
->>>>>>> 500543c5
 		bh_unlock_sock(sk);
 		atomic_inc(&sk->sk_drops);
 		goto discard_and_relse;
