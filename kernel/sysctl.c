--- conflicted
+++ resolved
@@ -1599,106 +1599,6 @@
 	},
 #endif /* CONFIG_NUMA_BALANCING */
 	{
-<<<<<<< HEAD
-		.procname	= "sched_rt_period_us",
-		.data		= &sysctl_sched_rt_period,
-		.maxlen		= sizeof(unsigned int),
-		.mode		= 0644,
-		.proc_handler	= sched_rt_handler,
-	},
-	{
-		.procname	= "sched_rt_runtime_us",
-		.data		= &sysctl_sched_rt_runtime,
-		.maxlen		= sizeof(int),
-		.mode		= 0644,
-		.proc_handler	= sched_rt_handler,
-	},
-	{
-		.procname	= "sched_deadline_period_max_us",
-		.data		= &sysctl_sched_dl_period_max,
-		.maxlen		= sizeof(unsigned int),
-		.mode		= 0644,
-		.proc_handler	= proc_dointvec,
-	},
-	{
-		.procname	= "sched_deadline_period_min_us",
-		.data		= &sysctl_sched_dl_period_min,
-		.maxlen		= sizeof(unsigned int),
-		.mode		= 0644,
-		.proc_handler	= proc_dointvec,
-	},
-	{
-		.procname	= "sched_rr_timeslice_ms",
-		.data		= &sysctl_sched_rr_timeslice,
-		.maxlen		= sizeof(int),
-		.mode		= 0644,
-		.proc_handler	= sched_rr_handler,
-	},
-#ifdef CONFIG_UCLAMP_TASK
-	{
-		.procname	= "sched_util_clamp_min",
-		.data		= &sysctl_sched_uclamp_util_min,
-		.maxlen		= sizeof(unsigned int),
-		.mode		= 0644,
-		.proc_handler	= sysctl_sched_uclamp_handler,
-	},
-	{
-		.procname	= "sched_util_clamp_max",
-		.data		= &sysctl_sched_uclamp_util_max,
-		.maxlen		= sizeof(unsigned int),
-		.mode		= 0644,
-		.proc_handler	= sysctl_sched_uclamp_handler,
-	},
-	{
-		.procname	= "sched_util_clamp_min_rt_default",
-		.data		= &sysctl_sched_uclamp_util_min_rt_default,
-		.maxlen		= sizeof(unsigned int),
-		.mode		= 0644,
-		.proc_handler	= sysctl_sched_uclamp_handler,
-	},
-#endif
-#ifdef CONFIG_CFS_BANDWIDTH
-	{
-		.procname	= "sched_cfs_bandwidth_slice_us",
-		.data		= &sysctl_sched_cfs_bandwidth_slice,
-		.maxlen		= sizeof(unsigned int),
-		.mode		= 0644,
-		.proc_handler	= proc_dointvec_minmax,
-		.extra1		= SYSCTL_ONE,
-	},
-#endif
-#if defined(CONFIG_ENERGY_MODEL) && defined(CONFIG_CPU_FREQ_GOV_SCHEDUTIL)
-	{
-		.procname	= "sched_energy_aware",
-		.data		= &sysctl_sched_energy_aware,
-		.maxlen		= sizeof(unsigned int),
-		.mode		= 0644,
-		.proc_handler	= sched_energy_aware_handler,
-		.extra1		= SYSCTL_ZERO,
-		.extra2		= SYSCTL_ONE,
-	},
-#endif
-#ifdef CONFIG_PROVE_LOCKING
-	{
-		.procname	= "prove_locking",
-		.data		= &prove_locking,
-		.maxlen		= sizeof(int),
-		.mode		= 0644,
-		.proc_handler	= proc_dointvec,
-	},
-#endif
-#ifdef CONFIG_LOCK_STAT
-	{
-		.procname	= "lock_stat",
-		.data		= &lock_stat,
-		.maxlen		= sizeof(int),
-		.mode		= 0644,
-		.proc_handler	= proc_dointvec,
-	},
-#endif
-	{
-=======
->>>>>>> 88084a3d
 		.procname	= "panic",
 		.data		= &panic_timeout,
 		.maxlen		= sizeof(int),
