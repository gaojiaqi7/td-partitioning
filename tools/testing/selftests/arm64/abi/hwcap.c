--- conflicted
+++ resolved
@@ -274,20 +274,19 @@
 	asm volatile(".inst 0x658aa000" : : : "z0");
 }
 
-<<<<<<< HEAD
 static void hbc_sigill(void)
 {
 	/* BC.EQ +4 */
 	asm volatile("cmp xzr, xzr\n"
 		     ".inst 0x54000030" : : : "cc");
-=======
+}
+
 static void uscat_sigbus(void)
 {
 	/* unaligned atomic access */
 	asm volatile("ADD x1, sp, #2" : : : );
 	/* STADD W0, [X1] */
 	asm volatile(".inst 0xb820003f" : : : );
->>>>>>> 94f23ac3
 }
 
 static const struct hwcap_data {
