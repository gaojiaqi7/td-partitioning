--- conflicted
+++ resolved
@@ -312,11 +312,7 @@
 /* Intel-defined CPU features, CPUID level 0x00000007:1 (EAX), word 12 */
 #define X86_FEATURE_AVX_VNNI		(12*32+ 4) /* AVX VNNI instructions */
 #define X86_FEATURE_AVX512_BF16		(12*32+ 5) /* AVX512 BFLOAT16 instructions */
-<<<<<<< HEAD
-#define X86_FEATURE_LASS		(12*32+ 6) /* Linear Address Space Separation */
-=======
 #define X86_FEATURE_LASS		(12*32+ 6) /* Linear address space separation */
->>>>>>> 4e96fe29
 #define X86_FEATURE_CMPCCXADD           (12*32+ 7) /* "" CMPccXADD instructions */
 #define X86_FEATURE_ARCH_PERFMON_EXT	(12*32+ 8) /* "" Intel Architectural PerfMon Extension */
 #define X86_FEATURE_FZRM		(12*32+10) /* "" Fast zero-length REP MOVSB */
