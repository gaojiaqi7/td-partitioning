--- conflicted
+++ resolved
@@ -1131,13 +1131,9 @@
 #define KVM_CAP_EXIT_ON_EMULATION_FAILURE 204
 #define KVM_CAP_ARM_MTE 205
 #define KVM_CAP_VM_MOVE_ENC_CONTEXT_FROM 206
-<<<<<<< HEAD
-#define KVM_CAP_XSAVE2 207
-=======
 #define KVM_CAP_VM_GPA_BITS 207
 #define KVM_CAP_XSAVE2 208
 #define KVM_CAP_SYS_ATTRIBUTES 209
->>>>>>> ed9f4f96
 
 #ifdef KVM_CAP_IRQ_ROUTING
 
@@ -1569,8 +1565,6 @@
 /* Available with KVM_CAP_XSAVE */
 #define KVM_GET_XSAVE		  _IOR(KVMIO,  0xa4, struct kvm_xsave)
 #define KVM_SET_XSAVE		  _IOW(KVMIO,  0xa5, struct kvm_xsave)
-/* Available with KVM_CAP_XSAVE2 */
-#define KVM_GET_XSAVE2		  _IOR(KVMIO,  0xcf, struct kvm_xsave)
 /* Available with KVM_CAP_XCRS */
 #define KVM_GET_XCRS		  _IOR(KVMIO,  0xa6, struct kvm_xcrs)
 #define KVM_SET_XCRS		  _IOW(KVMIO,  0xa7, struct kvm_xcrs)
